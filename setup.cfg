[aliases]
test=pytest

[build_sphinx]
source-dir = docs
build-dir = docs/_build
all_files = 1

[sphinx-apidocs]
packages =
    pocs
    peas

[tool:pytest]
testpaths= pocs/tests/ peas/tests/
python_files= test_*.py
norecursedirs= scripts
addopts= --doctest-modules
doctest_optionflags= ELLIPSIS NORMALIZE_WHITESPACE ALLOW_UNICODE IGNORE_EXCEPTION_DETAIL
filterwarnings =
    ignore:elementwise == comparison failed:DeprecationWarning
<<<<<<< HEAD
markers =
    without_camera
    with_camera
    without_mount
    with_mount
=======
    ignore::pytest.PytestDeprecationWarning
>>>>>>> 3b4578e8

[metadata]
author = PANOPTES Team
author_email = info@projectpanoptes.org
description = Finding exoplanets with small digital cameras
edit_on_github = True
github_project = panoptes/POCS
keywords = Citizen-science open-source exoplanet digital DSLR camera astronomy STEM
license = MIT
long_description = PANOPTES: Panoptic Astronomical Networked Observatories for a Public Transiting Exoplanets Survey
package_name = pocs
url = http://panoptes.github.io<|MERGE_RESOLUTION|>--- conflicted
+++ resolved
@@ -19,15 +19,12 @@
 doctest_optionflags= ELLIPSIS NORMALIZE_WHITESPACE ALLOW_UNICODE IGNORE_EXCEPTION_DETAIL
 filterwarnings =
     ignore:elementwise == comparison failed:DeprecationWarning
-<<<<<<< HEAD
+    ignore::pytest.PytestDeprecationWarning
 markers =
     without_camera
     with_camera
     without_mount
     with_mount
-=======
-    ignore::pytest.PytestDeprecationWarning
->>>>>>> 3b4578e8
 
 [metadata]
 author = PANOPTES Team

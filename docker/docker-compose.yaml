--- conflicted
+++ resolved
@@ -12,14 +12,9 @@
     restart: on-failure
     init: true
     tty: true
-<<<<<<< HEAD
-    network_mode: host
-=======
-    container_name: pocs-config-server
-    hostname: pocs-config-server
     ports:
       - "6563:6563"
->>>>>>> 83dfe0d5
+    network_mode: host
     environment:
       PANOPTES_CONFIG_HOST: 0.0.0.0
       PANOPTES_CONFIG_PORT: 6563

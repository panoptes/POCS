--- conflicted
+++ resolved
@@ -19,11 +19,7 @@
     command: [ "panoptes-config-server --verbose run --no-save-local --no-load-local --config-file /POCS/conf_files/pocs.yaml" ]
     volumes:
       - "./logs:/POCS/logs"
-<<<<<<< HEAD
       - "${PANOPTES_CONFIG_FILE}:/POCS/conf_files/pocs.yaml"
-=======
-      - "./conf_files:/POCS/conf_files"
->>>>>>> ddbc716b
   pocs-control:
     image: "${IMAGE_NAME:-gcr.io/panoptes-exp/panoptes-pocs}:${TAG_NAME:-develop}"
     depends_on:

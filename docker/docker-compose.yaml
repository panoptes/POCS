--- conflicted
+++ resolved
@@ -91,11 +91,7 @@
     driver: local
     driver_opts:
       type: none
-<<<<<<< HEAD
-      device: ${PANDIR}/conf_files
-=======
-      device: ./conf_files/
->>>>>>> 86b68363
+      device: ./conf_files
       o: bind
   json_store:
     driver: local

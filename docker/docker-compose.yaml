version: '3.7'
services:
  pocs-config-server:
    container_name: pocs-config-server
    hostname: pocs-config-server
    image: "${IMAGE_NAME:-gcr.io/panoptes-exp/panoptes-pocs}:${TAG_NAME:-develop}"
    build:
      context: ../
      dockerfile: ./docker/Dockerfile
    deploy:
      mode: global
    restart: on-failure
    init: true
    tty: true
    ports:
      - "6563:6563"
    environment:
      PANOPTES_CONFIG_HOST: 0.0.0.0
      PANOPTES_CONFIG_PORT: 6563
      PANOPTES_CONFIG_FILE:
    command: [ "panoptes-config-server --verbose run --no-save-local --no-load-local --config-file /panoptes-pocs/conf_files/pocs.yaml" ]
    volumes:
      - config:/panoptes-pocs/conf_files
      - panlog:/panoptes-pocs/logs
  pocs-power:
    image: "${IMAGE_NAME:-gcr.io/panoptes-exp/panoptes-pocs}:${TAG_NAME:-develop}"
    container_name: pocs-power
    hostname: pocs-power
    depends_on:
      - pocs-config-server
    build:
      context: ../
      dockerfile: ./docker/Dockerfile
    deploy:
      mode: global
    restart: on-failure
    init: true
    tty: true
    stdin_open: true
    privileged: true
    network_mode: host
    environment:
      PANOPTES_CONFIG_HOST: 0.0.0.0
      PANOPTES_CONFIG_PORT: 6563
<<<<<<< HEAD
    command: [ "wait-for-it localhost:6563 -- uvicorn --host 0.0.0.0 --port 6564 panoptes.pocs.service.power:app" ]
=======
    command: [ "wait-for-it localhost:6563 -- uvicorn --host 0.0.0.0 --port 6564 panoptes.pocs.utils.service.power:app" ]
>>>>>>> 3f38a704
    volumes:
      - panlog:/panoptes-pocs/logs
      - json_store:/panoptes-pocs/json_store
  pocs-control:
    image: "${IMAGE_NAME:-gcr.io/panoptes-exp/panoptes-pocs}:${TAG_NAME:-develop}"
    container_name: pocs-control
    hostname: pocs-control
    depends_on:
      - pocs-power
    build:
      context: ../
      dockerfile: ./docker/Dockerfile
    deploy:
      mode: global
    restart: on-failure
    init: true
    tty: true
    stdin_open: true
    privileged: true
    network_mode: host
    environment:
      PANOPTES_CONFIG_HOST: 0.0.0.0
      PANOPTES_CONFIG_PORT: 6563
    command: [ 'ipython' ]
    volumes:
      - config:/panoptes-pocs/conf_files
      - panlog:/panoptes-pocs/logs
      - images:/panoptes-pocs/images
      - json_store:/panoptes-pocs/json_store
      - notebooks:/panoptes-pocs/notebooks
      - devices:/dev/bus/usb
volumes:
  panlog:
    driver: local
    driver_opts:
      type: none
      device: ./logs
      o: bind
  images:
    driver: local
    driver_opts:
      type: none
      device: ./images
      o: bind
  config:
    driver: local
    driver_opts:
      type: none
      device: ./conf_files
      o: bind
  json_store:
    driver: local
    driver_opts:
      type: none
      device: ./json_store
      o: bind
  notebooks:
    driver: local
    driver_opts:
      type: none
      device: ${PANDIR}/notebooks
      o: bind
  devices:
    driver: local
    driver_opts:
      type: none
      device: /dev/bus/usb
      o: bind<|MERGE_RESOLUTION|>--- conflicted
+++ resolved
@@ -42,11 +42,7 @@
     environment:
       PANOPTES_CONFIG_HOST: 0.0.0.0
       PANOPTES_CONFIG_PORT: 6563
-<<<<<<< HEAD
-    command: [ "wait-for-it localhost:6563 -- uvicorn --host 0.0.0.0 --port 6564 panoptes.pocs.service.power:app" ]
-=======
     command: [ "wait-for-it localhost:6563 -- uvicorn --host 0.0.0.0 --port 6564 panoptes.pocs.utils.service.power:app" ]
->>>>>>> 3f38a704
     volumes:
       - panlog:/panoptes-pocs/logs
       - json_store:/panoptes-pocs/json_store

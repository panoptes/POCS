ARG image_url=gcr.io/panoptes-exp/panoptes-utils:latest
FROM ${image_url} AS pocs-base

LABEL description="Installs the panoptes-pocs module from GitHub. \
Used as a production image, i.e. for running on PANOPTES units."
LABEL maintainers="developers@projectpanoptes.org"
LABEL repo="github.com/panoptes/POCS"

ARG panuser=panoptes
ARG userid=1000
ARG pan_dir=/var/panoptes
ARG pocs_dir="${pan_dir}/POCS"
ARG conda_env_name="panoptes"

ARG arduino_url="https://raw.githubusercontent.com/arduino/arduino-cli/master/install.sh"
ARG gphoto2_url="https://raw.githubusercontent.com/gonzalo/gphoto2-updater/master/gphoto2-updater.sh"
ARG pip_extras="[testing,google]"

ENV DEBIAN_FRONTEND=noninteractive
ENV LANG=C.UTF-8 LC_ALL=C.UTF-8

ENV PANDIR $pan_dir
ENV PANLOG "$pan_dir/logs"
ENV PANUSER $panuser
ENV POCS $pocs_dir

# Install system dependencies.
USER root
RUN apt-get update && apt-get install --no-install-recommends --yes \
        gcc \
        gphoto2 \
        udev

# Install program dependencies.
USER ${PANUSER}
WORKDIR ${POCS}
RUN mkdir -p "${PANDIR}/scripts" && \
    cd "${PANDIR}/scripts" && \
    # Install gphoto2 auto-updater
#    wget $gphoto2_url -O gphoto2-updater.sh && \
#    chmod +x gphoto2-updater.sh && \
    # Don't actually update gphoto2 as of right now.
#    sudo /bin/bash gphoto2-updater.sh --stable && \
#    rm gphoto2-updater.sh && \
    # Install arduino-cli.
    wget -q "${arduino_url}" -O install-arduino-cli.sh && \
    sudo BINDIR="/usr/local/bin" /bin/sh install-arduino-cli.sh && \
<<<<<<< HEAD
    rm install-arduino-cli.sh && \
    sudo chown -R "${PANUSER}":"${PANUSER}" "${PANDIR}"
=======
    sudo chown -R "${PANUSER}":"${PANUSER}" "${POCS}"
>>>>>>> 4ef5f829

# Install the module.
USER ${PANUSER}
# Can't seem to get around the hard-coding here.
COPY --chown=panoptes:panoptes . .
RUN "${PANDIR}/conda/envs/${conda_env_name}/bin/pip" install -e ".${pip_extras}" && \
    # Cleanup
    sudo apt-get autoremove --purge --yes && \
    sudo apt-get autoclean --yes && \
    sudo apt-get --yes clean && \
    sudo rm -rf /var/lib/apt/lists/* && \
    "${PANDIR}/conda/bin/conda" clean -tipy

USER root<|MERGE_RESOLUTION|>--- conflicted
+++ resolved
@@ -45,12 +45,8 @@
     # Install arduino-cli.
     wget -q "${arduino_url}" -O install-arduino-cli.sh && \
     sudo BINDIR="/usr/local/bin" /bin/sh install-arduino-cli.sh && \
-<<<<<<< HEAD
     rm install-arduino-cli.sh && \
-    sudo chown -R "${PANUSER}":"${PANUSER}" "${PANDIR}"
-=======
     sudo chown -R "${PANUSER}":"${PANUSER}" "${POCS}"
->>>>>>> 4ef5f829
 
 # Install the module.
 USER ${PANUSER}

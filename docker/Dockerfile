--- conflicted
+++ resolved
@@ -44,11 +44,7 @@
     mv arduino-cli "${HOME}/.local/bin/arduino-cli"  && \
     rm LICENSE.txt && rm arduino-cli.tar.gz
 
-<<<<<<< HEAD
-FROM pocs-base AS pocs-dependencies
-=======
 FROM pocs-base AS panoptes-pocs-dependencies
->>>>>>> 2f576311
 
 # Update conda environment with dependencies.
 COPY docker/environment.yaml .

#!/usr/bin/env bash
set -e

usage() {
  echo -n "##################################################
# Install POCS and friends.
#
# Script Version: 2020-07-27
#
# This script is designed to install the PANOPTES Observatory
# Control System (POCS) on a cleanly installed Ubuntu system.
#
# This script is meant for quick & easy install via:
#
#   $ curl -fsSL https://install.projectpanoptes.org > install-pocs.sh
#   $ bash install-pocs.sh
#   or
#   $ wget -qO- https://install.projectpanoptes.org > install-pocs.sh
#   $ bash install-pocs.sh
#
# The script will do the following:
#
#   * Create the needed directory structure.
#   * Ensure that docker and docker-compose are installed.
#   * Fetch and/or build the docker images needed to run.
#   * If in "developer" mode, clone user's fork and set panoptes upstream.
#   * Write the environment variables to ${PANDIR}/env
#
# Docker Images:
#
#   ${DOCKER_BASE}/panoptes-utils
#   ${DOCKER_BASE}/pocs
#
# The script will ask if it should be installed in "developer" mode or not.
#
# The regular install is for running units and will not create local (to the
# host system) copies of the files.
#
# The "developer" mode will ask for a github username and will clone and
# fetch the repos. The $(docker/setup-local-enviornment.sh) script will then
# be run to build the docker images locally.
#
# If not in "developer" mode, the docker images will be pulled from GCR.
#
# The script has been tested with a fresh install of Ubuntu 20.04
# but may work on other linux systems.
#
# Changes:
#   * 2020-07-05 - Initial release of versioned script.
#   * 2020-07-06 (wtgee) - Fix the writing of the env file. Cleanup.
#   * 2020-07-08 (wtgee) - Better test for ssh access for developer.
#   * 2020-07-09 (wtgee) - Fix conditional for writing shell rc files. Use 3rd
#                           party docker-compose (linuxserver.io) for arm.
#   * 2020-07-27 (wtgee) - Cleanup and consistency for Unit install.
#
#############################################################
 $ $(basename $0) [--developer] [--user panoptes] [--pandir /var/panoptes]

 Options:
  DEVELOPER Install POCS in developer mode, default False.

 If in DEVELOPER mode, the following options are also available:
  USER      The PANUSER environment variable, defaults to current user (i.e. PANUSER=$USER).
  PANDIR    Default install directory, defaults to PANDIR=${PANDIR}. Saved as PANDIR
            environment variable.
"
}

# Better select prompt.
PS3="Select: "

DEVELOPER=${DEVELOPER:-false}
PANUSER=${PANUSER:-$USER}
PANDIR=${PANDIR:-/var/panoptes}
LOGFILE="${PANDIR}/install-pocs.log"
OS="$(uname -s)"
ARCH="$(uname -m)"
ENV_FILE="${PANDIR}/env"

GITHUB_USER="panoptes"
GITHUB_URL="https://github.com/${GITHUB_USER}"

PANOPTES_UPSTREAM_URL="https://github.com/panoptes"

# Repositories to clone.
REPOS=("POCS" "panoptes-utils" "panoptes-tutorials")

DOCKER_COMPOSE_INSTALL="https://raw.githubusercontent.com/linuxserver/docker-docker-compose/master/run.sh"
DOCKER_BASE=${DOCKER_BASE:-"gcr.io/panoptes-exp"}

while [[ $# -gt 0 ]]; do
  key="$1"
  case ${key} in
  --developer)
    DEVELOPER=true
    shift # past bool argument
    ;;
  --install-unit)
    DEVELOPER=false
    shift # past bool argument
    ;;
  -u | --user)
    PANUSER="$2"
    shift # past argument
    shift # past value
    ;;
  -d | --pandir)
    PANDIR="$2"
    shift # past argument
    shift # past value
    ;;
  -h | --help)
    PANDIR="$2"
    usage
    return
    ;;
  esac
done

if ! ${DEVELOPER}; then
  echo "How would you like to install the unit?"
  select mode in "Developer" "PANOPTES Unit"; do
    case ${mode} in
    Developer)
      echo "Enabling developer mode. Note that you will need your GitHub username to proceed."
      DEVELOPER=true
      break
      ;;
    "PANOPTES Unit")
      echo "Installing POCS for a PANOPTES unit."
      break
      ;;
    esac
  done
fi

if "${DEVELOPER}"; then
  echo "To install POCS as a developer make sure you have first forked the following repositories:"
  echo ""
  echo "    https://github.com/panoptes/POCS"
  echo "    https://github.com/panoptes/panoptes-utils"
  echo "    https://github.com/panoptes/panoptes-tutorials"
  echo ""
  echo "You will also need to have an ssh key set up on github.com."
  echo "See https://docs.github.com/en/github/authenticating-to-github/connecting-to-github-with-ssh"

  read -p "Github User [panoptes]: " GITHUB_USER

  # If a different user, make sure we can access github as that user, otherwise exit.
  if test "${GITHUB_USER}" != "panoptes"; then
    echo "Testing github ssh access for user: ${GITHUB_USER}"

    # Test for ssh access
    if [[ $(ssh -T git@github.com 2>&1) =~ "success" ]]; then
      GITHUB_URL="git@github.com:${GITHUB_USER}"
    else
      echo "Can't ssh to github.com. Have you set up your ssh keys?"
      echo "See https://docs.github.com/en/github/authenticating-to-github/connecting-to-github-with-ssh"
      return
    fi
  fi
fi

function command_exists() {
  # https://gist.github.com/gubatron/1eb077a1c5fcf510e8e5
  # this should be a very portable way of checking if something is on the path
  # usage: "if command_exists foo; then echo it exists; fi"
  type "$1" &>/dev/null
}

function make_directories() {
  if [[ ! -d "${PANDIR}" ]]; then
    # Make directories and make PANUSER the owner.
    sudo mkdir -p "${PANDIR}"
  else
    echo "Would you like to continue with the existing directory?"
    select yn in "Yes" "No"; do
      case ${yn} in
      Yes)
        echo "Proceeding with existing directory"
        break
        ;;
      No)
        echo "Exiting script"
        return
        ;;
      esac
    done
  fi

  sudo mkdir -p "${PANDIR}/logs"
  sudo mkdir -p "${PANDIR}/images"
  sudo mkdir -p "${PANDIR}/config_files"
  sudo mkdir -p "${PANDIR}/.key"
  sudo chown -R "${PANUSER}":"${PANUSER}" "${PANDIR}"
}

function setup_env_vars() {
  if [[ ! -f "${ENV_FILE}" ]]; then
    echo "Writing environment variables to ${ENV_FILE}"
    cat >>"${ENV_FILE}" <<EOF
#### Added by install-pocs script ####
export PANUSER=${PANUSER}
export PANDIR=${PANDIR}
export POCS=${PANDIR}/POCS
export PANLOG=${PANDIR}/logs
#### End install-pocs script ####
EOF

    # Source the files in the shell.
    SHELLS=(".bashrc" ".zshrc")

    for SHELL_RC in "${SHELLS[@]}"; do
      SHELL_RC_PATH="$HOME/${SHELL_RC}"
      if test -f "${SHELL_RC_PATH}"; then
        # Check if we have already added the file.
        if ! grep -qm 1 ". ${PANDIR}/env" "${SHELL_RC_PATH}"; then
          printf "\n. ${PANDIR}/env\n" >>"${SHELL_RC_PATH}"
        fi
      fi
    done
  fi
}

function system_deps() {
  if [[ "${OS}" == "Linux" ]]; then
    sudo apt-get update >>"${LOGFILE}" 2>&1
    sudo apt-get --yes install \
      wget curl git openssh-server ack jq httpie byobu \
      >>"${LOGFILE}" 2>&1
  elif [[ "${OS}" == "Darwin" ]]; then
    sudo brew update | sudo tee -a "${LOGFILE}"
    sudo brew install \
      wget curl git jq httpie |
      sudo tee -a "${LOGFILE}"
  fi

  # Add an SSH key if one doesn't exist.
  if [[ ! -f "${HOME}/.ssh/id_rsa" ]]; then
    echo "Adding ssh key"
    ssh-keygen -t rsa -N "" -f "${HOME}/.ssh/id_rsa"
  fi
}

function get_repos() {
  echo "Cloning ${REPOS}"
  for repo in "${REPOS[@]}"; do
    if [[ ! -d "${PANDIR}/${repo}" ]]; then
      cd "${PANDIR}"
      echo "Cloning ${GITHUB_URL}/${repo}"
      # Just redirect the errors because otherwise looks like it hangs.
      git clone --single-branch --quiet "${GITHUB_URL}/${repo}.git" &>>"${LOGFILE}"

      # Set panoptes as upstream if clone succeeded.
      if [ $? -eq 0 ]; then
        cd "${repo}"
        git remote add upstream "${PANOPTES_UPSTREAM_URL}/${repo}"
      fi
    else
      echo "${repo} already exists in ${PANDIR}. No auto-update for now, skipping repo."
    fi
  done
}

function get_docker() {
  if ! command_exists docker; then
    echo "Installing Docker"
    if [[ "${OS}" == "Linux" ]]; then
      /bin/bash -c "$(wget -qO- https://get.docker.com)" &>>"${LOGFILE}"

      echo "Adding ${PANUSER} to docker group"
      sudo usermod -aG docker "${PANUSER}" >>"${LOGFILE}" 2>&1
    elif [[ "${OS}" == "Darwin" ]]; then
      brew cask install docker
      echo "Adding ${PANUSER} to docker group"
      sudo dscl -aG docker "${PANUSER}"
    fi
  fi

  if ! command_exists docker-compose; then
    echo "Installing docker-compose"
    sudo wget -q "${DOCKER_COMPOSE_INSTALL}" -O /usr/local/bin/docker-compose
    sudo chmod a+x /usr/local/bin/docker-compose
  fi
}

function get_or_build_images() {
  if ${DEVELOPER}; then
    echo "Building local PANOPTES docker images."

    cd "${PANDIR}/POCS"
<<<<<<< HEAD
    INCLUDE_BASE=true INCLUDE_UTILS=true ./docker/setup-local-environment.sh
=======
    ./scripts/setup-local-environment.sh
>>>>>>> b66a8efe
  else
    echo "Pulling PANOPTES docker images from Google Cloud Registry (GCR)."

    sudo docker pull "${DOCKER_BASE}/panoptes-pocs:latest"
    sudo docker pull "${DOCKER_BASE}/panoptes-utils:latest"
    sudo docker pull "${DOCKER_BASE}/aag-weather:latest"
  fi
}

function do_install() {
  clear

  echo "Installing PANOPTES software."
  if ${DEVELOPER}; then
    echo "**** Developer Mode ****"
    echo "GITHUB_USER=${GITHUB_USER}"
  fi
  echo "PANUSER: ${PANUSER}"
  echo "PANDIR: ${PANDIR}"
  echo "OS: ${OS}"
  echo "Logfile: ${LOGFILE}"

  echo "Creating directories in ${PANDIR}"
  make_directories

  echo "Setting up environment variables in ${ENV_FILE}"
  setup_env_vars

  echo "Installing system dependencies"
  system_deps

  echo "Installing docker and docker-compose"
  get_docker

  if ${DEVELOPER}; then
    echo "Cloning PANOPTES source code"
    get_repos
  fi

  get_or_build_images

  echo "Please reboot your machine before using POCS."

  read -p "Reboot now? [y/N]: " -r
  if [[ $REPLY =~ ^[Yy]$ ]]; then
    sudo reboot
  fi
}

do_install<|MERGE_RESOLUTION|>--- conflicted
+++ resolved
@@ -289,11 +289,7 @@
     echo "Building local PANOPTES docker images."
 
     cd "${PANDIR}/POCS"
-<<<<<<< HEAD
-    INCLUDE_BASE=true INCLUDE_UTILS=true ./docker/setup-local-environment.sh
-=======
-    ./scripts/setup-local-environment.sh
->>>>>>> b66a8efe
+    INCLUDE_BASE=true INCLUDE_UTILS=true ./scripts/setup-local-environment.sh
   else
     echo "Pulling PANOPTES docker images from Google Cloud Registry (GCR)."
 

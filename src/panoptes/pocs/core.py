import os
from contextlib import suppress
from multiprocessing import Process
<<<<<<< HEAD
=======
from typing import Optional
>>>>>>> 69daecb5

from astropy import units as u
from panoptes.pocs.base import PanBase
from panoptes.pocs.observatory import Observatory
from panoptes.pocs.scheduler.observation.base import Observation
from panoptes.pocs.state.machine import PanStateMachine
from panoptes.utils.time import current_time
from panoptes.utils.utils import get_free_space
from panoptes.utils.time import CountdownTimer
from panoptes.pocs.utils import error


class POCS(PanStateMachine, PanBase):
    """The main class representing the Panoptes Observatory Control Software (POCS).

    Interaction with a PANOPTES unit is done through instances of this class. An instance consists
    primarily of an `Observatory` object, which contains the mount, cameras, scheduler, etc.
    See `pocs.Observatory`. The observatory should create all attached hardware
    but leave the initialization up to POCS (i.e. this class will call the observatory
    `initialize` method).

    The POCS instance itself is designed to be run as a state machine via
    the `run` method.

    Args:
        observatory(Observatory): An instance of a `pocs.observatory.Observatory`
            class. POCS will call the `initialize` method of the observatory.
        state_machine_file(str): Filename of the state machine to use, defaults to
            'panoptes'.
        simulators(list): A list of the different modules that can run in simulator mode. Possible
            modules include: all, mount, camera, weather, night. Defaults to an empty list.

    Attributes:
        name (str): Name of PANOPTES unit
        observatory (`pocs.observatory.Observatory`): The `~pocs.observatory.Observatory` object

    """

    def __init__(
            self,
            observatory,
            state_machine_file=None,
            simulators=None,
            *args, **kwargs):

        # Explicitly call the base classes in the order we want.
        PanBase.__init__(self, *args, **kwargs)

        if simulators:
            self.logger.warning(f'Using simulators={simulators!r}')
            self.set_config('simulator', simulators)

        assert isinstance(observatory, Observatory)

        self.name = self.get_config('name', default='Generic PANOPTES Unit')
        location = self.get_config('location.name', default='Unknown location')
        self.logger.info(f'Initializing PANOPTES unit - {self.name} - {location}')

        if state_machine_file is None:
            state_machine_file = self.get_config('state_machine', default='panoptes')

        self.logger.info(f'Making a POCS state machine from {state_machine_file}')
        PanStateMachine.__init__(self, state_machine_file, **kwargs)

        # Add observatory object, which does the bulk of the work.
        self.observatory = observatory

        self.is_initialized = False
        self._free_space = None

        self.run_once = kwargs.get('run_once', False)
        self._obs_run_retries = self.get_config('pocs.RETRY_ATTEMPTS', default=3)
        self.connected = True
        self.interrupted = False

        self.say("Hi there!")

    @property
    def is_initialized(self):
        """ Indicates if POCS has been initialized or not """
        return self.get_config('pocs.INITIALIZED', default=False)

    @is_initialized.setter
    def is_initialized(self, new_value):
        self.set_config('pocs.INITIALIZED', new_value)

    @property
    def interrupted(self):
        """If POCS has been interrupted.

        Returns:
            bool: If an interrupt signal has been received
        """
        return self.get_config('pocs.INTERRUPTED', default=False)

    @interrupted.setter
    def interrupted(self, new_value):
        self.set_config('pocs.INTERRUPTED', new_value)
        if new_value:
            self.logger.critical(f'POCS has been interrupted')

    @property
    def connected(self):
        """ Indicates if POCS is connected """
        return self.get_config('pocs.CONNECTED', default=False)

    @connected.setter
    def connected(self, new_value):
        self.set_config('pocs.CONNECTED', new_value)

    @property
    def do_states(self):
        return self.get_config('pocs.DO_STATES', default=True)

    @do_states.setter
    def do_states(self, new_value):
        self.set_config('pocs.DO_STATES', new_value)

    @property
    def keep_running(self):
        """If POCS should keep running.

        Currently reads:

        * `connected`
        * `do_states`
        * `observatory.can_observe`

        Returns:
            bool: If POCS should keep running.
        """
        return self.connected and self.do_states and self.observatory.can_observe

    @property
    def run_once(self):
        """If POCS should exit the run loop after a single iteration.

        This value reads the `pocs.RUN_ONCE` config value.

        Returns:
            bool: if machine should stop after single iteration, default False.
        """
        return self.get_config('pocs.RUN_ONCE', default=False)

    @run_once.setter
    def run_once(self, new_value):
        self.set_config('pocs.RUN_ONCE', new_value)

    @property
    def should_retry(self):
        return self._obs_run_retries >= 0

    @property
    def status(self):
        status = dict()

        try:
            status['state'] = self.state
            status['system'] = {
                'free_space': str(self._free_space),
            }
            status['observatory'] = self.observatory.status
        except Exception as e:  # pragma: no cover
            self.logger.warning(f"Can't get status: {e!r}")

        return status

    ################################################################################################
    # Methods
    ################################################################################################

    def initialize(self):
        """Initialize POCS.

        Calls the Observatory `initialize` method.

        Returns:
            bool: True if all initialization succeeded, False otherwise.
        """

        if not self.observatory.can_observe:
            self.say("Looks like we're missing some required hardware.")
            return False

        if not self.is_initialized:
            self.logger.info('*' * 80)
            self.say("Initializing the system! Woohoo!")

            try:
                self.logger.debug("Initializing observatory")
                self.observatory.initialize()

            except Exception as e:
                self.say(f"Oh wait. There was a problem initializing: {e!r}")
                self.say("Since we didn't initialize, I'm going to exit.")
                self.power_down()
            else:
                self.is_initialized = True
                self.do_states = True

        return self.is_initialized

    def say(self, msg):
        """ PANOPTES Units like to talk!

        Send a message.

        Args:
            msg(str): Message to be sent to topic PANCHAT.
        """
        self.logger.success(f'Unit says: {msg}')

    def power_down(self):
        """Actions to be performed upon shutdown

        Note:
            This method is automatically called from the interrupt handler. The definition should
            include what you want to happen upon shutdown but you don't need to worry about calling
            it manually.
        """
        if self.connected:
            self.say("I'm powering down")
            self.logger.info(f'Shutting down {self.name}, please be patient and allow for exit.')

            if not self.observatory.close_dome():
                self.logger.critical('Unable to close dome!')

            # Park if needed
            if self.state not in ['parking', 'parked', 'sleeping', 'housekeeping']:
                # TODO(jamessynge): Figure out how to handle the situation where we have both
                # mount and dome, but this code is only checking for a mount.
                if self.observatory.mount.is_connected:
                    if not self.observatory.mount.is_parked:
                        self.logger.info("Parking mount")
                        self.park()

            if self.state == 'parking':
                if self.observatory.mount.is_connected:
                    if self.observatory.mount.is_parked:
                        self.logger.info("Mount is parked, setting state to 'parked'")
                        self.set_park()

            if self.observatory.mount and self.observatory.mount.is_parked is False:
                self.logger.info('Mount not parked, parking')
                self.observatory.mount.park()

            # Observatory shut down
            self.observatory.power_down()

            self.connected = False

            # Clear all the config items.
            self.logger.success("Power down complete")

    def reset_observing_run(self):
        """Reset an observing run loop. """
        self.logger.debug("Resetting observing run attempts")
        self._obs_run_retries = self.get_config('pocs.RETRY_ATTEMPTS', default=3)

<<<<<<< HEAD
    def observe_target(self, park_if_unsafe: bool = True):
        """Observe something! 🔭🌠
        Note: This is a long-running blocking method.
        This is a high-level method to call the various `observation` methods that
        allow for observing.
        """
        current_observation = self.observatory.current_observation

        for pic_num in range(current_observation.min_nexp):
=======
    def observe_target(self,
                       observation: Optional[Observation] = None,
                       park_if_unsafe: bool = True):
        """Observe something! 🔭🌠

        Note: This is a long-running blocking method.

        This is a high-level method to call the various `observation` methods that
        allow for observing.
        """
        current_observation = observation or self.observatory.current_observation
        self.say(f"Observing {current_observation}")

        for pic_num in range(current_observation.min_nexp):
            self.logger.debug(f"Starting observation {pic_num} of {current_observation.min_nexp}")
>>>>>>> 69daecb5
            if self.is_safe() is False:
                self.say(f'Safety warning! Stopping {current_observation}.')
                if park_if_unsafe:
                    self.say('Parking the mount!')
                    self.observatory.mount.park()
                break

            if not self.observatory.mount.is_tracking:
<<<<<<< HEAD
                self.logger.info(f'Mount is not tracking, stopping observations.')
=======
                self.say(f'Mount is not tracking, stopping observations.')
>>>>>>> 69daecb5
                break

            # Do the observing, once per exptime (usually only one unless a compound observation).
            for exptime in current_observation.exptimes:
                self.logger.info(f'Starting {pic_num:03d} of {current_observation.min_nexp:03d} '
                                 f'with {exptime=}')
                try:
                    self.observatory.take_observation(blocking=True)
                except error.CameraNotFound:
                    self.logger.error('No cameras available, stopping observation')
                    break

                # Do processing in background.
                process_proc = Process(target=self.observatory.process_observation)
                process_proc.start()
<<<<<<< HEAD
                self.logger.debug(f'{current_observation} on {process_proc.pid=}')
=======
                self.logger.debug(f'Processing {current_observation} on {process_proc.pid=}')
>>>>>>> 69daecb5

            pic_num += 1

    ################################################################################################
    # Safety Methods
    ################################################################################################

    def is_safe(self, no_warning=False, horizon='observe', ignore=None, park_if_not_safe=True):
        """Checks the safety flag of the system to determine if safe.

        This will check the weather station as well as various other environmental
        aspects of the system in order to determine if conditions are safe for operation.

        Note:
            This condition is called by the state machine during each transition.

        Args:
            no_warning (bool, optional): If a warning message should show in logs,
                defaults to False.
            horizon (str, optional): For nighttime check use given horizon,
                default 'observe'.
            ignore (abc.Iterable, optional): A list of safety checks to ignore when deciding
                whether it is safe or not. Valid list entries are: 'ac_power', 'is_dark',
                'good_weather', 'free_space_root' and 'free_space_images'. Useful e.g. when
                the state machine needs to wait for dark to enter the next state.
            park_if_not_safe (bool, optional): If True (default), will go to park if safety check
                fails. Set to False if you want to check the safety without sending the state
                machine to parking.
        Returns:
            bool: Latest safety flag.
        """
        if not self.connected:
            return False
        if ignore is None:
            ignore = list()

        is_safe_values = dict()

        # Check if AC power connected and return immediately if not.
        has_power = self.has_ac_power()
        if not has_power:
            return False

        is_safe_values['ac_power'] = has_power

        # Check if nighttime
        is_safe_values['is_dark'] = self.is_dark(horizon=horizon)

        # Check weather
        is_safe_values['good_weather'] = self.is_weather_safe()

        # Hard-drive space in root
        is_safe_values['free_space_root'] = self.has_free_space('/')

        # Hard-drive space in images directory.
        images_dir = self.get_config('directories.images')
        is_safe_values['free_space_images'] = self.has_free_space(images_dir)

        # Check overall safety, ignoring some checks if necessary
        missing_keys = [k for k in ignore if k not in is_safe_values.keys()]
        if missing_keys:
            self.logger.warning("Found the following invalid checks to ignore in "
                                f"is_safe: {missing_keys}. Valid keys are: "
                                f"{list(is_safe_values.keys())}.")
        safe = all([v for k, v in is_safe_values.items() if k not in ignore])

        # Insert safety reading
        self.db.insert_current('safety', is_safe_values)

        if not safe:
            if no_warning is False:
                self.logger.warning(f'Unsafe conditions: {is_safe_values}')

            # These states are already "parked" so don't send to parking.
            state_always_safe = self.get_state(self.state).is_always_safe
            if not state_always_safe and park_if_not_safe:
                self.logger.warning(f'Safety failed, setting {self.next_state=} to "parking"')
                self.next_state = 'parking'

        return safe

    def _in_simulator(self, key):
        """Checks the config server for the given simulator key value."""
        with suppress(KeyError):
            if key in self.get_config('simulator', default=list()):
                self.logger.debug(f'Using {key} simulator')
                return True

        return False

    def is_dark(self, horizon='observe'):
        """Is it dark

        Checks whether it is dark at the location provided. This checks for the config
        entry `location.flat_horizon` by default.

        Args:
            horizon (str, optional): Which horizon to use, 'flat', 'focus', or
                'observe' (default).

        Returns:
            bool: Is sun below horizon at location
        """
        # See if dark - we check this first because we want to know
        # the sun position even if using a simulator.
        is_dark = self.observatory.is_dark(horizon=horizon)
        self.logger.debug(f'Observatory is_dark: {is_dark}')

        if self._in_simulator('night'):
            return True

        self.logger.debug(f"Dark Check: {is_dark}")
        return is_dark

    def is_weather_safe(self, stale=180):
        """Determines whether current weather conditions are safe or not.

        Args:
            stale (int, optional): Number of seconds before record is stale, defaults to 180

        Returns:
            bool: Conditions are safe (True) or unsafe (False)

        """

        # Always assume False
        self.logger.debug("Checking weather safety")

        if self._in_simulator('weather'):
            return True

        # Get current weather readings from database
        is_safe = False
        try:
            record = self.db.get_current('weather')
            if record is None:
                return False

            is_safe = bool(record['data'].get('safe', False))

            timestamp = record['date'].replace(tzinfo=None)  # current_time is timezone naive
            age = (current_time().datetime - timestamp).total_seconds()

            self.logger.debug(f"Weather Safety: {is_safe=} {age=:.0f}s [{timestamp:%c}]")

        except Exception as e:  # pragma: no cover
            self.logger.error(f"No weather record in database: {e!r}")
        else:
            if age >= stale:
                self.logger.warning("Weather record looks stale, marking unsafe.")
                is_safe = False

        return is_safe

    def has_free_space(self, directory=None, required_space=0.25 * u.gigabyte,
                       low_space_percent=1.5):
        """Does hard drive have disk space (>= 0.5 GB).

        Args:
            directory (str, optional): The path to check free space on, the default
                `None` will check `$PANDIR`.
            required_space (u.gigabyte, optional): Amount of free space required
                for operation
            low_space_percent (float, optional): Give warning if space is less
                than this times the required space, default 1.5, i.e.,
                the logs will show a warning at `.25 GB * 1.5 = 0.375 GB`.

        Returns:
            bool: True if enough space
        """
        directory = directory or os.getenv('PANDIR')
        req_space = required_space.to(u.gigabyte)
        self._free_space = get_free_space(directory=directory)

        space_is_low = self._free_space.value <= (req_space.value * low_space_percent)

        # Explicitly cast to bool (instead of numpy.bool)
        has_space = bool(self._free_space.value >= req_space.value)

        if not has_space:
            self.logger.error(f'No disk space for directory={directory!r}: '
                              f'Free {self._free_space:.02f}\t req_space={req_space:.02f}')
        elif space_is_low:  # pragma: no cover
            self.logger.warning(f'Low disk space for directory={directory!r}: '
                                f'Free {self._free_space:.02f}\t req_space={req_space:.02f}')

        return has_space

    def has_ac_power(self, stale=90):
        """Check for system AC power.

        Power readings are done by the arduino and are placed in the metadata
        database. This method looks for entries saved with type `power` and key
        `main` the `current` collection. The method will also return False if
        the record is older than `stale` seconds.

        Args:
            stale (int, optional): Number of seconds before record is stale,
                defaults to 90 seconds.

        Returns:
            bool: True if system AC power is present.
        """
        # Always assume False
        self.logger.debug("Checking for AC power")
        has_power = False

        if self._in_simulator('power'):
            return True

        # Get current power readings from database
        try:
            record = self.db.get_current('power')
            if record is None:
                self.logger.warning(f'No mains "power" reading found in database.')

            has_power = False  # Assume not.
            for power_key in ['main', 'mains', 'ac_ok']:  # Legacy support.
                with suppress(KeyError):
                    has_power = bool(record['data'][power_key])

            date = record['date'].replace(tzinfo=None)  # current_time is timezone naive
            age = (current_time().datetime - date).total_seconds()

            self.logger.debug(f"Power Safety: {has_power} [{age:.0f}s old - {date:%m-%d %H:%M:%S}]")

        except (TypeError, KeyError) as e:
            self.logger.warning(f"No record found in DB: {e!r}")
        except Exception as e:  # pragma: no cover
            self.logger.error(f"Error checking weather: {e!r}")
        else:
            if age > stale:
                self.logger.warning("Power record looks stale, marking unsafe.")
                has_power = False

        if not has_power:
            self.logger.critical('AC power not detected.')

        return has_power

    ################################################################################################
    # Convenience Methods
    ################################################################################################

    def wait(self, delay=None):
        """ Send POCS to wait.

        Loops for `delay` number of seconds. If `delay` is more than 30.0 seconds,
        then check for status signals (which are updated every 60 seconds by default).

        Keyword Arguments:
            delay {float|None} -- Number of seconds to wait. If default `None`, look up value in
                config, otherwise 2.5 seconds.
        """
        if delay is None:  # pragma: no cover
            delay = self.get_config('wait_delay', default=2.5)

        sleep_timer = CountdownTimer(delay, name='POCSWait')
        self.logger.info(f'Starting a wait timer of {delay} seconds')
        while not sleep_timer.expired() and not self.interrupted:
            self.logger.debug(f'Wait timer: {sleep_timer.time_left():.02f} / {delay:.02f}')
            sleep_timer.sleep(max_sleep=30)

        is_expired = sleep_timer.expired()
        self.logger.debug(f'Leaving wait timer: expired={is_expired}')
        return is_expired<|MERGE_RESOLUTION|>--- conflicted
+++ resolved
@@ -1,10 +1,7 @@
 import os
 from contextlib import suppress
 from multiprocessing import Process
-<<<<<<< HEAD
-=======
 from typing import Optional
->>>>>>> 69daecb5
 
 from astropy import units as u
 from panoptes.pocs.base import PanBase
@@ -264,17 +261,6 @@
         self.logger.debug("Resetting observing run attempts")
         self._obs_run_retries = self.get_config('pocs.RETRY_ATTEMPTS', default=3)
 
-<<<<<<< HEAD
-    def observe_target(self, park_if_unsafe: bool = True):
-        """Observe something! 🔭🌠
-        Note: This is a long-running blocking method.
-        This is a high-level method to call the various `observation` methods that
-        allow for observing.
-        """
-        current_observation = self.observatory.current_observation
-
-        for pic_num in range(current_observation.min_nexp):
-=======
     def observe_target(self,
                        observation: Optional[Observation] = None,
                        park_if_unsafe: bool = True):
@@ -290,7 +276,6 @@
 
         for pic_num in range(current_observation.min_nexp):
             self.logger.debug(f"Starting observation {pic_num} of {current_observation.min_nexp}")
->>>>>>> 69daecb5
             if self.is_safe() is False:
                 self.say(f'Safety warning! Stopping {current_observation}.')
                 if park_if_unsafe:
@@ -299,11 +284,7 @@
                 break
 
             if not self.observatory.mount.is_tracking:
-<<<<<<< HEAD
-                self.logger.info(f'Mount is not tracking, stopping observations.')
-=======
                 self.say(f'Mount is not tracking, stopping observations.')
->>>>>>> 69daecb5
                 break
 
             # Do the observing, once per exptime (usually only one unless a compound observation).
@@ -319,11 +300,7 @@
                 # Do processing in background.
                 process_proc = Process(target=self.observatory.process_observation)
                 process_proc.start()
-<<<<<<< HEAD
-                self.logger.debug(f'{current_observation} on {process_proc.pid=}')
-=======
                 self.logger.debug(f'Processing {current_observation} on {process_proc.pid=}')
->>>>>>> 69daecb5
 
             pic_num += 1
 

--- conflicted
+++ resolved
@@ -372,7 +372,6 @@
             self.logger.warning(f"Camera {self} not ready: exposure already in progress.")
 
         return all(current_readiness.values())
-<<<<<<< HEAD
 
     @property
     def can_take_internal_darks(self):
@@ -385,9 +384,6 @@
         """
         return self._internal_darks
 
-=======
-        
->>>>>>> a69ddd3f
     ##################################################################################################
     # Methods
     ##################################################################################################

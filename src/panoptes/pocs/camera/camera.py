--- conflicted
+++ resolved
@@ -1004,11 +1004,6 @@
                     fits_comment = ''
                     fits_value = metadata_value
 
-<<<<<<< HEAD
-=======
-                self.logger.trace(
-                    f'Setting fits_key={fits_key!r} = fits_value={fits_value!r} fits_comment={fits_comment!r}')
->>>>>>> 0c220fde
                 hdu.header.set(fits_key, fits_value, fits_comment)
 
             self.logger.debug(f"Finished FITS headers: {file_path=}")

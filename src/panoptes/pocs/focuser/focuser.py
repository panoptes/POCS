import os
from abc import ABCMeta
from abc import abstractmethod
from threading import Event
from threading import Thread

from matplotlib.backends.backend_agg import FigureCanvasAgg as FigureCanvas
from matplotlib.figure import Figure
import matplotlib.colors as colours

import numpy as np
from scipy.ndimage import binary_dilation
from astropy.modeling import models
from astropy.modeling import fitting
import astropy.units as u

from panoptes.pocs.base import PanBase
from panoptes.utils import current_time
from panoptes.utils.images import focus as focus_utils
from panoptes.utils.images import mask_saturated
from panoptes.utils.images.plot import get_palette


class AbstractFocuser(PanBase, metaclass=ABCMeta):
    """Base class for all focusers.

    Args:
        name (str, optional): name of the focuser
        model (str, optional): model of the focuser
        port (str, optional): port the focuser is connected to, e.g. a device node
        camera (pocs.camera.Camera, optional): camera that this focuser is associated with.
        initial_position (int, optional): if given the focuser will move to this position
            following initialisation.
        autofocus_range ((int, int) optional): Coarse & fine focus sweep range, in encoder units
        autofocus_step ((int, int), optional): Coarse & fine focus sweep steps, in encoder units
        autofocus_seconds (scalar, optional): Exposure time for focus exposures
        autofocus_size (int, optional): Size of square central region of image to use, default
            500 x 500 pixels.
        autofocus_keep_files (bool, optional): If True will keep all images taken during focusing.
            If False (default) will delete all except the first and last images from each focus run.
        autofocus_take_dark (bool, optional): If True will attempt to take a dark frame before the
            focus run, and use it for dark subtraction and hot pixel masking, default True.
        autofocus_merit_function (str/callable, optional): Merit function to use as a focus metric,
            default vollath_F4
        autofocus_merit_function_kwargs (dict, optional): Dictionary of additional keyword arguments
            for the merit function.
        autofocus_mask_dilations (int, optional): Number of iterations of dilation to perform on the
            saturated pixel mask (determine size of masked regions), default 10
        autofocus_make_plots (bool, optional: Whether to write focus plots to images folder,
            default False.
    """

    def __init__(self,
                 name='Generic Focuser',
                 model='simulator',
                 port=None,
                 camera=None,
                 initial_position=None,
                 autofocus_range=None,
                 autofocus_step=None,
                 autofocus_seconds=None,
                 autofocus_size=None,
                 autofocus_keep_files=None,
                 autofocus_take_dark=None,
                 autofocus_merit_function=None,
                 autofocus_merit_function_kwargs=None,
                 autofocus_mask_dilations=None,
                 autofocus_make_plots=False,
                 *args, **kwargs):

        super().__init__(*args, **kwargs)

        self.model = model
        self.port = port
        self.name = name

        self._connected = False
        self._serial_number = 'XXXXXX'

        if initial_position is None:
            self._position = None
        else:
            self._position = int(initial_position)

        self._set_autofocus_parameters(autofocus_range,
                                       autofocus_step,
                                       autofocus_seconds,
                                       autofocus_size,
                                       autofocus_keep_files,
                                       autofocus_take_dark,
                                       autofocus_merit_function,
                                       autofocus_merit_function_kwargs,
                                       autofocus_mask_dilations,
                                       autofocus_make_plots)
        self._autofocus_error = None

        self._camera = camera

        self.logger.debug('Focuser created: {} on {}'.format(self.name, self.port))

    ##################################################################################################
    # Properties
    ##################################################################################################

    @property
    def uid(self):
        """ A serial number for the focuser """
        return self._serial_number

    @property
    def is_connected(self):
        """ Is the focuser available """
        return self._connected

    @property
    def position(self):
        """ Current encoder position of the focuser """
        return self._position

    @position.setter
    def position(self, position):
        """ Move focusser to new encoder position """
        self.move_to(position)

    @property
    def camera(self):
        """
        Reference to the Camera object that the Focuser is assigned to, if any. A Focuser
        should only ever be assigned to one or zero Cameras!
        """
        return self._camera

    @camera.setter
    def camera(self, camera):
        if self._camera:
            self.logger.warning("{} assigned to {}, skipping attempted assignment to {}!",
                                self, self.camera, camera)
        else:
            self._camera = camera

    @abstractmethod
    def min_position(self):
        """ Get position of close limit of focus travel, in encoder units """
        raise NotImplementedError

    @abstractmethod
    def max_position(self):
        """ Get position of far limit of focus travel, in encoder units """
        raise NotImplementedError

    @abstractmethod
    def is_moving(self):
        """ True if the focuser is currently moving. """
        raise NotImplementedError

    @property
    def is_ready(self):
        # A focuser is 'ready' if it is not currently moving.
        return not self.is_moving

    @property
    def autofocus_error(self):
        """ Error message from the most recent autofocus or None, if there was no error."""
        return self._autofocus_error

    ##################################################################################################
    # Methods
    ##################################################################################################

    @abstractmethod
    def move_to(self, position):
        """ Move focuser to new encoder position """
        raise NotImplementedError

    def move_by(self, increment):
        """ Move focuser by a given amount """
        return self.move_to(self.position + increment)

    def autofocus(self,
                  seconds=None,
                  focus_range=None,
                  focus_step=None,
                  thumbnail_size=None,
                  keep_files=None,
                  take_dark=None,
                  merit_function=None,
                  merit_function_kwargs=None,
                  mask_dilations=None,
                  coarse=False,
                  make_plots=None,
                  blocking=False):
        """
        Focuses the camera using the specified merit function. Optionally performs
        a coarse focus to find the approximate position of infinity focus, which
        should be followed by a fine focus before observing.

        Args:
            seconds (scalar, optional): Exposure time for focus exposures, if not
                specified will use value from config.
            focus_range (2-tuple, optional): Coarse & fine focus sweep range, in
                encoder units. Specify to override values from config.
            focus_step (2-tuple, optional): Coarse & fine focus sweep steps, in
                encoder units. Specify to override values from config.
            thumbnail_size (int, optional): Size of square central region of image
                to use, default 500 x 500 pixels.
            keep_files (bool, optional): If True will keep all images taken
                during focusing. If False (default) will delete all except the
                first and last images from each focus run.
            take_dark (bool, optional): If True will attempt to take a dark frame
                before the focus run, and use it for dark subtraction and hot
                pixel masking, default True.
            merit_function (str/callable, optional): Merit function to use as a
                focus metric, default vollath_F4.
            merit_function_kwargs (dict, optional): Dictionary of additional
                keyword arguments for the merit function.
            mask_dilations (int, optional): Number of iterations of dilation to perform on the
                saturated pixel mask (determine size of masked regions), default 10
            coarse (bool, optional): Whether to perform a coarse focus, otherwise will perform
                a fine focus. Default False.
            make_plots (bool, optional: Whether to write focus plots to images folder. If not
                given will fall back on value of `autofocus_make_plots` set on initialisation,
                & if it wasn't set then will default to False.
            blocking (bool, optional): Whether to block until autofocus complete, default False.

        Returns:
            threading.Event: Event that will be set when autofocusing is complete

        Raises:
            ValueError: If invalid values are passed for any of the focus parameters.
        """
        self.logger.debug('Starting autofocus')
        assert self._camera.is_connected, self.logger.error("Camera must be connected for autofocus!")

        assert self.is_connected, self.logger.error("Focuser must be connected for autofocus!")

        if not focus_range:
            if self.autofocus_range:
                focus_range = self.autofocus_range
            else:
                raise ValueError(
                    "No focus_range specified, aborting autofocus of {}!".format(self._camera))

        if not focus_step:
            if self.autofocus_step:
                focus_step = self.autofocus_step
            else:
                raise ValueError(
                    "No focus_step specified, aborting autofocus of {}!".format(self._camera))

        if not seconds:
            if self.autofocus_seconds:
                seconds = self.autofocus_seconds
            else:
                raise ValueError(
                    "No focus exposure time specified, aborting autofocus of {}!", self._camera)

        if not thumbnail_size:
            if self.autofocus_size:
                thumbnail_size = self.autofocus_size
            else:
                raise ValueError(
                    "No focus thumbnail size specified, aborting autofocus of {}!", self._camera)

        if keep_files is None:
            if self.autofocus_keep_files:
                keep_files = True
            else:
                keep_files = False

        if take_dark is None:
            if self.autofocus_take_dark is not None:
                take_dark = self.autofocus_take_dark
            else:
                take_dark = True

        if not merit_function:
            if self.autofocus_merit_function:
                merit_function = self.autofocus_merit_function
            else:
                merit_function = 'vollath_F4'

        if not merit_function_kwargs:
            if self.autofocus_merit_function_kwargs:
                merit_function_kwargs = self.autofocus_merit_function_kwargs
            else:
                merit_function_kwargs = {}

        if mask_dilations is None:
            if self.autofocus_mask_dilations is not None:
                mask_dilations = self.autofocus_mask_dilations
            else:
                mask_dilations = 10

        if make_plots is None:
            make_plots = self.autofocus_make_plots

        # Set up the focus parameters
        focus_event = Event()
        focus_params = {
            'seconds': seconds,
            'focus_range': focus_range,
            'focus_step': focus_step,
            'thumbnail_size': thumbnail_size,
            'keep_files': keep_files,
            'take_dark': take_dark,
            'merit_function': merit_function,
            'merit_function_kwargs': merit_function_kwargs,
            'mask_dilations': mask_dilations,
            'coarse': coarse,
            'make_plots': make_plots,
            'focus_event': focus_event,
        }

        focus_thread = Thread(target=self._autofocus, kwargs=focus_params)
        focus_thread.start()

        if blocking:
            focus_event.wait()

        return focus_event

    def _autofocus(self,
                   seconds,
                   focus_range,
                   focus_step,
                   thumbnail_size,
                   keep_files,
                   take_dark,
                   merit_function,
                   merit_function_kwargs,
                   mask_dilations,
                   make_plots,
                   coarse,
                   focus_event,
                   *args,
                   **kwargs):
        """Private helper method for calling autofocus in a Thread.

        See public `autofocus` for information about the parameters.
        """
        focus_type = 'fine'
        if coarse:
            focus_type = 'coarse'

        initial_focus = self.position
        self.logger.debug("Beginning {} autofocus of {} - initial position: {}",
                          focus_type, self._camera, initial_focus)

        # Set up paths for temporary focus files, and plots if requested.
        image_dir = self.get_config('directories.images')
        start_time = current_time(flatten=True)
        file_path_root = os.path.join(image_dir,
                                      'focus',
                                      self._camera.uid,
                                      start_time)

        self._autofocus_error = None

        dark_thumb = None
        if take_dark:
            dark_path = os.path.join(file_path_root,
                                     '{}.{}'.format('dark', self._camera.file_extension))
            self.logger.debug('Taking dark frame {} on camera {}'.format(dark_path, self._camera))
            try:
                dark_thumb = self._camera.get_thumbnail(seconds,
                                                        dark_path,
                                                        thumbnail_size,
                                                        keep_file=True,
                                                        dark=True)
                # Mask 'saturated' with a low threshold to remove hot pixels
<<<<<<< HEAD
                dark_thumb = mask_saturated(dark_thumb,
                                            threshold=0.3,
                                            bit_depth=self.camera.bit_depth)
            except TypeError:
                self.logger.warning("Camera {} does not support dark frames!".format(self._camera))
            except Exception as e:
                self.logger.warning(f'Problem getting dark: {e!r}')
=======
                dark_thumb = mask_saturated(dark_thumb, threshold=0.3)
            except Exception as err:
                self.logger.error(f"Error taking dark frame: {err!r}")
                self._autofocus_error = repr(err)
                focus_event.set()
                raise err
>>>>>>> 13a78cf9

        # Take an image before focusing, grab a thumbnail from the centre and add it to the plot
        initial_fn = "{}_{}_{}.{}".format(initial_focus,
                                          focus_type,
                                          "initial",
                                          self._camera.file_extension)
        initial_path = os.path.join(file_path_root, initial_fn)

        try:
            initial_thumbnail = self._camera.get_thumbnail(
                seconds, initial_path, thumbnail_size, keep_file=True)
        except Exception as err:
            self.logger.error(f"Error taking initial image: {err!r}")
            self._autofocus_error = repr(err)
            focus_event.set()
            raise err

        # Set up encoder positions for autofocus sweep, truncating at focus travel
        # limits if required.
        if coarse:
            focus_range = focus_range[1]
            focus_step = focus_step[1]
        else:
            focus_range = focus_range[0]
            focus_step = focus_step[0]

        focus_positions = np.arange(max(initial_focus - focus_range / 2, self.min_position),
                                    min(initial_focus + focus_range / 2, self.max_position) + 1,
                                    focus_step, dtype=np.int)
        n_positions = len(focus_positions)

        thumbnails = np.zeros((n_positions, thumbnail_size, thumbnail_size),
                              dtype=initial_thumbnail.dtype)
        masks = np.empty((n_positions, thumbnail_size, thumbnail_size), dtype=np.bool)
        metric = np.empty(n_positions)

        # Take and store an exposure for each focus position.
        for i, position in enumerate(focus_positions):
            # Move focus, updating focus_positions with actual encoder position after move.
            focus_positions[i] = self.move_to(position)

            # Take exposure
            focus_fn = "{}_{:02d}.{}".format(focus_positions[i], i, self._camera.file_extension)
            file_path = os.path.join(file_path_root, focus_fn)

<<<<<<< HEAD
            thumbnail = self._camera.get_thumbnail(
                seconds, file_path, thumbnail_size, keep_file=keep_files)
            masks[i] = mask_saturated(thumbnail, bit_depth=self.camera.bit_depth).mask
=======
            try:
                thumbnail = self._camera.get_thumbnail(
                    seconds, file_path, thumbnail_size, keep_file=keep_files)
            except Exception as err:
                self.logger.error(f"Error taking image {i+1}: {err!r}")
                self._autofocus_error = repr(err)
                focus_event.set()
                raise err

            masks[i] = mask_saturated(thumbnail).mask
>>>>>>> 13a78cf9
            if dark_thumb is not None:
                thumbnail = thumbnail - dark_thumb
            thumbnails[i] = thumbnail

        master_mask = masks.any(axis=0)
        master_mask = binary_dilation(master_mask, iterations=mask_dilations)

        # Apply the master mask and then get metrics for each frame.
        for i, thumbnail in enumerate(thumbnails):
            thumbnail = np.ma.array(thumbnail, mask=master_mask)
            metric[i] = focus_utils.focus_metric(
                thumbnail, merit_function, **merit_function_kwargs)

        fitted = False

        # Find maximum values
        imax = metric.argmax()

        if imax == 0 or imax == (n_positions - 1):
            # TODO: have this automatically switch to coarse focus mode if this happens
            self.logger.warning(
                "Best focus outside sweep range, aborting autofocus on {}!".format(self._camera))
            best_focus = focus_positions[imax]

        elif not coarse:
            # Fit data around the maximum value to determine best focus position.
            # Initialise models
            shift = models.Shift(offset=-focus_positions[imax])
            poly = models.Polynomial1D(degree=4, c0=1, c1=0, c2=-1e-2, c3=0, c4=-1e-4,
                                       fixed={'c0': True, 'c1': True, 'c3': True})
            scale = models.Scale(factor=metric[imax])
            reparameterised_polynomial = shift | poly | scale

            # Initialise fitter
            fitter = fitting.LevMarLSQFitter()

            # Select data range for fitting. Tries to use 2 points either side of max, if in range.
            fitting_indices = (max(imax - 2, 0), min(imax + 2, n_positions - 1))

            # Fit models to data
            fit = fitter(reparameterised_polynomial,
                         focus_positions[fitting_indices[0]:fitting_indices[1] + 1],
                         metric[fitting_indices[0]:fitting_indices[1] + 1])

            best_focus = -fit.offset_0
            fitted = True

            # Guard against fitting failures, force best focus to stay within sweep range
            min_focus = focus_positions[0]
            max_focus = focus_positions[-1]
            if best_focus < min_focus:
                self.logger.warning("Fitting failure: best focus {} below sweep limit {}",
                                    best_focus,
                                    min_focus)

                best_focus = focus_positions[1]

            if best_focus > max_focus:
                self.logger.warning("Fitting failure: best focus {} above sweep limit {}",
                                    best_focus,
                                    max_focus)

                best_focus = focus_positions[-2]

        else:
            # Coarse focus, just use max value.
            best_focus = focus_positions[imax]

        final_focus = self.move_to(best_focus)

        final_fn = "{}_{}_{}.{}".format(final_focus,
                                        focus_type,
                                        "final",
                                        self._camera.file_extension)
        file_path = os.path.join(file_path_root, final_fn)
        try:
            final_thumbnail = self._camera.get_thumbnail(
                seconds, file_path, thumbnail_size, keep_file=True)
        except Exception as err:
            self.logger.error(f"Error taking final image: {err!r}")
            self._autofocus_error = repr(err)
            focus_event.set()
            raise err

        if make_plots:
            initial_thumbnail = mask_saturated(initial_thumbnail)
            final_thumbnail = mask_saturated(final_thumbnail)
            if dark_thumb is not None:
                initial_thumbnail = initial_thumbnail - dark_thumb
                final_thumbnail = final_thumbnail - dark_thumb

            fig = Figure()
            FigureCanvas(fig)
            fig.set_size_inches(9, 18)

            ax1 = fig.add_subplot(3, 1, 1)
            im1 = ax1.imshow(initial_thumbnail, interpolation='none',
                             cmap=get_palette(), norm=colours.LogNorm())
            fig.colorbar(im1)
            ax1.set_title('Initial focus position: {}'.format(initial_focus))

            ax2 = fig.add_subplot(3, 1, 2)
            ax2.plot(focus_positions, metric, 'bo', label='{}'.format(merit_function))
            if fitted:
                fs = np.arange(focus_positions[fitting_indices[0]],
                               focus_positions[fitting_indices[1]] + 1)
                ax2.plot(fs, fit(fs), 'b-', label='Polynomial fit')

            ax2.set_xlim(focus_positions[0] - focus_step / 2, focus_positions[-1] + focus_step / 2)
            u_limit = 1.10 * metric.max()
            l_limit = min(0.95 * metric.min(), 1.05 * metric.min())
            ax2.set_ylim(l_limit, u_limit)
            ax2.vlines(initial_focus, l_limit, u_limit, colors='k', linestyles=':',
                       label='Initial focus')
            ax2.vlines(best_focus, l_limit, u_limit, colors='k', linestyles='--',
                       label='Best focus')

            ax2.set_xlabel('Focus position')
            ax2.set_ylabel('Focus metric')

            ax2.set_title('{} {} focus at {}'.format(self._camera, focus_type, start_time))
            ax2.legend(loc='best')

            ax3 = fig.add_subplot(3, 1, 3)
            im3 = ax3.imshow(final_thumbnail, interpolation='none',
                             cmap=get_palette(), norm=colours.LogNorm())
            fig.colorbar(im3)
            ax3.set_title('Final focus position: {}'.format(final_focus))
            plot_path = os.path.join(file_path_root, '{}_focus.png'.format(focus_type))

            fig.tight_layout()
            fig.savefig(plot_path, transparent=False)

            # explicitly close and delete figure
            fig.clf()
            del fig

            self.logger.info('{} focus plot for camera {} written to {}'.format(
                focus_type.capitalize(), self._camera, plot_path))

        self.logger.debug(
            'Autofocus of {} complete - final focus position: {}', self._camera, final_focus)

        if focus_event:
            focus_event.set()

        return initial_focus, final_focus

    def _set_autofocus_parameters(self,
                                  autofocus_range,
                                  autofocus_step,
                                  autofocus_seconds,
                                  autofocus_size,
                                  autofocus_keep_files,
                                  autofocus_take_dark,
                                  autofocus_merit_function,
                                  autofocus_merit_function_kwargs,
                                  autofocus_mask_dilations,
                                  autofocus_make_plots):
        # Moved to a separate private method to make it possible to override.
        if autofocus_range:
            self.autofocus_range = (int(autofocus_range[0]), int(autofocus_range[1]))
        else:
            self.autofocus_range = None

        if autofocus_step:
            self.autofocus_step = (int(autofocus_step[0]), int(autofocus_step[1]))
        else:
            self.autofocus_step = None

        self.autofocus_seconds = autofocus_seconds
        self.autofocus_size = autofocus_size
        self.autofocus_keep_files = autofocus_keep_files
        self.autofocus_take_dark = autofocus_take_dark
        self.autofocus_merit_function = autofocus_merit_function
        self.autofocus_merit_function_kwargs = autofocus_merit_function_kwargs
        self.autofocus_mask_dilations = autofocus_mask_dilations
        self.autofocus_make_plots = bool(autofocus_make_plots)

    def _add_fits_keywords(self, header):
        header.set('FOC-NAME', self.name, 'Focuser name')
        header.set('FOC-MOD', self.model, 'Focuser model')
        header.set('FOC-ID', self.uid, 'Focuser serial number')
        header.set('FOC-POS', self.position, 'Focuser position')
        return header

    def __str__(self):
        try:
            s = "{} ({}) on {}".format(self.name, self.uid, self.port)
        except Exception:
            s = str(__class__)

        return s<|MERGE_RESOLUTION|>--- conflicted
+++ resolved
@@ -368,22 +368,14 @@
                                                         keep_file=True,
                                                         dark=True)
                 # Mask 'saturated' with a low threshold to remove hot pixels
-<<<<<<< HEAD
                 dark_thumb = mask_saturated(dark_thumb,
                                             threshold=0.3,
                                             bit_depth=self.camera.bit_depth)
-            except TypeError:
-                self.logger.warning("Camera {} does not support dark frames!".format(self._camera))
-            except Exception as e:
-                self.logger.warning(f'Problem getting dark: {e!r}')
-=======
-                dark_thumb = mask_saturated(dark_thumb, threshold=0.3)
             except Exception as err:
                 self.logger.error(f"Error taking dark frame: {err!r}")
                 self._autofocus_error = repr(err)
                 focus_event.set()
                 raise err
->>>>>>> 13a78cf9
 
         # Take an image before focusing, grab a thumbnail from the centre and add it to the plot
         initial_fn = "{}_{}_{}.{}".format(initial_focus,
@@ -429,11 +421,6 @@
             focus_fn = "{}_{:02d}.{}".format(focus_positions[i], i, self._camera.file_extension)
             file_path = os.path.join(file_path_root, focus_fn)
 
-<<<<<<< HEAD
-            thumbnail = self._camera.get_thumbnail(
-                seconds, file_path, thumbnail_size, keep_file=keep_files)
-            masks[i] = mask_saturated(thumbnail, bit_depth=self.camera.bit_depth).mask
-=======
             try:
                 thumbnail = self._camera.get_thumbnail(
                     seconds, file_path, thumbnail_size, keep_file=keep_files)
@@ -443,8 +430,7 @@
                 focus_event.set()
                 raise err
 
-            masks[i] = mask_saturated(thumbnail).mask
->>>>>>> 13a78cf9
+            masks[i] = mask_saturated(thumbnail, bit_depth=self.camera.bit_depth).mask
             if dark_thumb is not None:
                 thumbnail = thumbnail - dark_thumb
             thumbnails[i] = thumbnail

"""Information about hardware supported by Panoptes."""
from panoptes.utils.config.client import get_config

ALL_NAMES = sorted(['camera', 'dome', 'mount', 'night', 'weather'])


def get_all_names(all_names=ALL_NAMES, without=None):
    """Returns the names of all the categories of hardware that POCS supports.

    Note that this doesn't extend to the Arduinos for the telemetry and camera boards, for
    which no simulation is supported at this time.

    >>> from panoptes.pocs.hardware import get_all_names
    >>> get_all_names()
    ['camera', 'dome', 'mount', 'night', 'power', 'sensors', 'theskyx', 'weather']
    >>> get_all_names(without='mount')  # Single item
    ['camera', 'dome', 'night', 'power', 'sensors', 'theskyx', 'weather']
    >>> get_all_names(without=['mount', 'power'])  # List
    ['camera', 'dome', 'night', 'sensors', 'theskyx', 'weather']

    >>> # You can alter available hardware if needed.
    >>> get_all_names(['foo', 'bar', 'power'], without=['power'])
    ['bar', 'foo']

    Args:
        all_names (list): The list of hardware.
        without (iterable): Return all items expect those in the list.

    Returns:
        list: The sorted list of available hardware except those listed in `without`.
    """
<<<<<<< HEAD
    return [v for v in all_names if v not in without]
=======
    # Make sure that 'all' gets expanded.
    without = get_simulator_names(simulator=without)

    return sorted([v for v in all_names if v not in without])
>>>>>>> ee2b35fb


def get_simulator_names(simulator=None, kwargs=None):
    """Returns the names of the simulators to be used in lieu of hardware drivers.

    Note that returning a list containing 'X' doesn't mean that the config calls for a driver
    of type 'X'; that is up to the code working with the config to create drivers for real or
    simulated hardware.

    This funciton is intended to be called from PanBase or similar, which receives kwargs that
    may include simulator, config or both. For example:
           get_simulator_names(config=self.config, kwargs=kwargs)
    Or:
           get_simulator_names(simulator=simulator, config=self.config)

    The reason this function doesn't just take **kwargs as its sole arg is that we need to allow
    for the case where the caller is passing in simulator (or config) twice, once on its own,
    and once in the kwargs (which won't be examined). Python doesn't permit a keyword argument
    to be passed in twice.

    >>> from panoptes.pocs.hardware import get_simulator_names
    >>> get_simulator_names()
    []
    >>> get_simulator_names('all')
    ['camera', 'dome', 'mount', 'night', 'power', 'sensors', 'theskyx', 'weather']


    Args:
<<<<<<< HEAD
        simulator:
            An explicit list of names of hardware to be simulated (i.e. hardware drivers
            to be replaced with simulators).
        kwargs:
            The kwargs passed in to the caller, which is inspected for an arg called 'simulator'.
        config:
            Dictionary created from pocs.yaml or similar.
=======
        simulator (list): An explicit list of names of hardware to be simulated
            (i.e. hardware drivers to be replaced with simulators).
        kwargs: The kwargs passed in to the caller, which is inspected for an arg
            called 'simulator'.
>>>>>>> ee2b35fb

    Returns:
        List of names of the hardware to be simulated.
    """
    empty = dict()

    def extract_simulator(d):
        return (d or empty).get('simulator')

    for v in [simulator, extract_simulator(kwargs), extract_simulator(get_config())]:
        if not v:
            continue
        if isinstance(v, str):
            v = [v]
        if 'all' in v:
            return get_all_names()
        else:
            return sorted(v)
    return []<|MERGE_RESOLUTION|>--- conflicted
+++ resolved
@@ -1,7 +1,16 @@
 """Information about hardware supported by Panoptes."""
 from panoptes.utils.config.client import get_config
 
-ALL_NAMES = sorted(['camera', 'dome', 'mount', 'night', 'weather'])
+ALL_NAMES = sorted([
+    'camera',
+    'dome',
+    'mount',
+    'night',
+    'power',
+    'sensors',
+    'theskyx',
+    'weather',
+])
 
 
 def get_all_names(all_names=ALL_NAMES, without=None):
@@ -29,14 +38,10 @@
     Returns:
         list: The sorted list of available hardware except those listed in `without`.
     """
-<<<<<<< HEAD
-    return [v for v in all_names if v not in without]
-=======
     # Make sure that 'all' gets expanded.
     without = get_simulator_names(simulator=without)
 
     return sorted([v for v in all_names if v not in without])
->>>>>>> ee2b35fb
 
 
 def get_simulator_names(simulator=None, kwargs=None):
@@ -46,11 +51,14 @@
     of type 'X'; that is up to the code working with the config to create drivers for real or
     simulated hardware.
 
-    This funciton is intended to be called from PanBase or similar, which receives kwargs that
-    may include simulator, config or both. For example:
-           get_simulator_names(config=self.config, kwargs=kwargs)
-    Or:
-           get_simulator_names(simulator=simulator, config=self.config)
+    This function is intended to be called from `PanBase` or similar, which receives kwargs that
+    may include simulator, config or both. For example::
+
+        get_simulator_names(config=self.config, kwargs=kwargs)
+
+        # Or:
+
+        get_simulator_names(simulator=simulator, config=self.config)
 
     The reason this function doesn't just take **kwargs as its sole arg is that we need to allow
     for the case where the caller is passing in simulator (or config) twice, once on its own,
@@ -65,20 +73,10 @@
 
 
     Args:
-<<<<<<< HEAD
-        simulator:
-            An explicit list of names of hardware to be simulated (i.e. hardware drivers
-            to be replaced with simulators).
-        kwargs:
-            The kwargs passed in to the caller, which is inspected for an arg called 'simulator'.
-        config:
-            Dictionary created from pocs.yaml or similar.
-=======
         simulator (list): An explicit list of names of hardware to be simulated
             (i.e. hardware drivers to be replaced with simulators).
         kwargs: The kwargs passed in to the caller, which is inspected for an arg
             called 'simulator'.
->>>>>>> ee2b35fb
 
     Returns:
         List of names of the hardware to be simulated.
@@ -94,7 +92,7 @@
         if isinstance(v, str):
             v = [v]
         if 'all' in v:
-            return get_all_names()
+            return ALL_NAMES
         else:
             return sorted(v)
     return []
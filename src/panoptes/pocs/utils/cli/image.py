--- conflicted
+++ resolved
@@ -5,11 +5,7 @@
 from google.cloud import storage
 from rich import print
 
-<<<<<<< HEAD
 from panoptes.pocs.utils.cloud import upload_image
-=======
-from panoptes.pocs.utils.image import upload_image
->>>>>>> 425e09ad
 
 app = typer.Typer()
 upload_app = typer.Typer()
@@ -26,12 +22,7 @@
                               bucket_name=bucket_name,
                               timeout=timeout,
                               storage_client=storage_client)
-<<<<<<< HEAD
-=======
-    
->>>>>>> 425e09ad
     print(f'[green]File successfully uploaded to {public_url}[/]')
-
 
 @upload_app.command('directory')
 def upload_directory(directory_path: Path,

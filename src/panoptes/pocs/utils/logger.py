--- conflicted
+++ resolved
@@ -45,11 +45,7 @@
                log_dir=None,
                console_log_level='DEBUG',
                stderr_log_level='INFO',
-<<<<<<< HEAD
-               use_cloud_logging=False,
-=======
                cloud_logging_level=None,
->>>>>>> 507ba47a
                ):
     """Creates a root logger for PANOPTES used by the PanBase object.
 
@@ -75,12 +71,8 @@
             Note that it should be a string that matches standard `logging` levels and
             also includes `TRACE` (below `DEBUG`) and `SUCCESS` (above `INFO`). Also note this
             is not the stderr output, but the output to the file to be tailed.
-<<<<<<< HEAD
-        use_cloud_logging (bool, optional): Whether logs should be sent to the cloud.
-=======
         cloud_logging_level (bool|None, optional): If a valid log level is specified, send logs to
             cloud at that level. If `None` (the default) don't send logs to the cloud.
->>>>>>> 507ba47a
 
     Returns:
         `loguru.logger`: A configured instance of the logger.
@@ -138,13 +130,8 @@
             LOGGER_INFO.handlers['archive'] = archive_id
 
     global cloud_client
-<<<<<<< HEAD
-    if use_cloud_logging and cloud_client is None and 'cloud' not in LOGGER_INFO.handlers:
-        print('Setting up cloud logging')
-=======
     if cloud_logging_level is not None and cloud_client is None and 'cloud' not in LOGGER_INFO.handlers:
         print(f'Setting up cloud logging at {cloud_logging_level=}')
->>>>>>> 507ba47a
         try:
             import google.cloud.logging
             from google.cloud.logging_v2.handlers import CloudLoggingHandler
@@ -157,10 +144,6 @@
             print(f'Could not set up cloud logging: {e}')
         else:
             unit_id = os.getenv('UNIT_ID', os.environ['USER'])
-<<<<<<< HEAD
-            cloud_handler = CloudLoggingHandler(cloud_client, name='panoptes-units', labels={'unit_id': unit_id})
-            cloud_id = loguru_logger.add(cloud_handler, level='DEBUG', format="{name} {function}:{line} {message}")
-=======
 
             log_level = cloud_logging_level.upper()
             if log_level == 'INFO':
@@ -172,7 +155,6 @@
 
             cloud_handler = CloudLoggingHandler(cloud_client, name='panoptes-units', labels={'unit_id': unit_id})
             cloud_id = loguru_logger.add(cloud_handler, level=log_level, format=fmt)
->>>>>>> 507ba47a
             LOGGER_INFO.handlers['cloud'] = cloud_id
 
     # Customize colors.

import os
import sys
from contextlib import suppress

from loguru import logger as loguru_logger


class PanLogger:
    """Custom formatter to have dynamic widths for logging.

    Also provides a `handlers` dictionary to track attached handlers by id.

    See https://loguru.readthedocs.io/en/stable/resources/recipes.html#dynamically-formatting
    -messages-to-properly-align-values-with-padding

    """

    def __init__(self):
        self.padding = 0
        # Level Time_UTC Time_Local dynamic_padding Message
        self.fmt = "<lvl>{level:.1s}</lvl> " \
                   "<light-blue>{time:MM-DD HH:mm:ss.SSS!UTC}</>" \
                   " <blue>({time:HH:mm:ss zz})</> " \
                   "| <c>{name} {function}:{line}{extra[padding]}</c> | " \
                   "<lvl>{message}</lvl>"
        self.handlers = dict()

    def format(self, record):
        length = len("{name}:{function}:{line}".format(**record))
        self.padding = max(self.padding, length)
        record["extra"]["padding"] = " " * (self.padding - length)
        return self.fmt


# Create a global singleton to hold the handlers and padding info.
LOGGER_INFO = PanLogger()


def get_logger(console_log_file='panoptes.log',
               full_log_file='panoptes_{time:YYYYMMDD!UTC}.log',
               serialize_full_log=False,
               log_dir='logs',
               console_log_level='SUCCESS',
<<<<<<< HEAD
               stderr_log_level='INFO',
               **kwargs
=======
               stderr_log_level='SUCCESS',
>>>>>>> 5adb5235
               ):
    """Creates a root logger for PANOPTES used by the PanBase object.

    Two log files are created, one suitable for viewing on the console (via `tail`)
    and a full log file suitable for archive and later inspection. The full log
    file is serialized into JSON.

    Note: This clobbers all existing loggers and forces the two files.

    Args:
        console_log_file (str|None, optional): Filename for the file that is suitable for
            tailing in a shell (i.e., read by humans). This file is rotated daily however
            the files are not retained.
        full_log_file (str|None, optional): Filename for log file that includes all levels
            and is serialized and rotated automatically. Useful for uploading to log service
            website. Defaults to `panoptes_{time:YYYYMMDD!UTC}.log.gz` with a daily rotation
            at 11:30am and a 7 day retention policy. If `None` then no file will be generated.
        serialize_full_log (bool, optional): If the full log should be written as json for log
            analysis, default False.
        log_dir (str|None, optional): The directory to place the log file, default local `logs`.
        stderr_log_level (str, optional): The log level to show on stderr, default INFO.
        console_log_level (str, optional): Log level for console file output, defaults to 'SUCCESS'.
            Note that it should be a string that matches standard `logging` levels and
            also includes `TRACE` (below `DEBUG`) and `SUCCESS` (above `INFO`). Also note this
            is not the stderr output, but the output to the file to be tailed.

    Returns:
        `loguru.logger`: A configured instance of the logger.
    """
    log_dir = os.path.normpath(log_dir)
    os.makedirs(log_dir, exist_ok=True)

    if 'stderr' not in LOGGER_INFO.handlers:
        # Remove default and add in custom stderr.
        with suppress(ValueError):
            loguru_logger.remove(0)

        stderr_format = "<lvl>{level:.1s}</lvl> " \
                        "<light-blue>{time:MM-DD HH:mm:ss.SSS!UTC}</> " \
                        "<lvl>{message}</lvl>"

        stderr_id = loguru_logger.add(
            sys.stdout,
            format=stderr_format,
            level=stderr_log_level
        )
        LOGGER_INFO.handlers['stderr'] = stderr_id

    # Log file for tailing on the console.
    if 'console' not in LOGGER_INFO.handlers:
        console_log_path = os.path.normpath(os.path.join(log_dir, console_log_file))
        console_id = loguru_logger.add(
            console_log_path,
            rotation='11:30',
            retention=1,
            format=LOGGER_INFO.format,
            enqueue=True,  # multiprocessing
            colorize=True,
            backtrace=True,
            diagnose=True,
            catch=True,
            compression='gz',
            level=console_log_level)
        LOGGER_INFO.handlers['console'] = console_id

    # Log file for ingesting into log file service.
    if full_log_file and 'archive' not in LOGGER_INFO.handlers:
        full_log_path = os.path.normpath(os.path.join(log_dir, full_log_file))
        archive_id = loguru_logger.add(
            full_log_path,
            rotation='11:31',
            retention='7 days',
            compression='gz',
            enqueue=True,  # multiprocessing
            serialize=serialize_full_log,
            backtrace=True,
            diagnose=True,
            level='TRACE')
        LOGGER_INFO.handlers['archive'] = archive_id

    # Customize colors.
    loguru_logger.level('TRACE', color='<cyan>')
    loguru_logger.level('DEBUG', color='<white>')
    loguru_logger.level('INFO', color='<light-blue><bold>')
    loguru_logger.level('SUCCESS', color='<cyan><bold>')

    # Enable the logging.
    loguru_logger.enable('panoptes')

    return loguru_logger<|MERGE_RESOLUTION|>--- conflicted
+++ resolved
@@ -41,12 +41,8 @@
                serialize_full_log=False,
                log_dir='logs',
                console_log_level='SUCCESS',
-<<<<<<< HEAD
-               stderr_log_level='INFO',
+               stderr_log_level='SUCCESS',
                **kwargs
-=======
-               stderr_log_level='SUCCESS',
->>>>>>> 5adb5235
                ):
     """Creates a root logger for PANOPTES used by the PanBase object.
 

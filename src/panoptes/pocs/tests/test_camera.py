--- conflicted
+++ resolved
@@ -91,17 +91,11 @@
                 camera = CamClass(**cam_config)
                 break
 
-<<<<<<< HEAD
     if camera.is_cooled_camera:
-        camera._check_temperature_stability(blocking=True)  # Need to wait for stable temperature
-
-=======
-    camera.logger.debug(f'Yielding camera {camera}')
-    if camera.is_cooled_camera:
-        camera._check_temperature_stability(required_stable_time=1*u.second,
-                                            sleep_delay=0.1*u.second,
-                                            blocking=True)  # Need to wait for stable temperature
->>>>>>> 13a78cf9
+        if camera.is_cooled_camera:
+            camera._check_temperature_stability(required_stable_time=1 * u.second,
+                                                sleep_delay=0.1 * u.second,
+                                                blocking=True)  # Need to wait for stable temperature
     assert camera.is_ready
     camera.logger.debug(f'Yielding camera {camera}')
     yield camera

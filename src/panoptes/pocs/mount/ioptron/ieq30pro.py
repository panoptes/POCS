--- conflicted
+++ resolved
@@ -2,10 +2,7 @@
 
 
 class Mount(BaseMount):
-<<<<<<< HEAD
-=======
 
->>>>>>> 425e09ad
     def __init__(self, location, mount_version='0030', *args, **kwargs):
         self._mount_version = mount_version
         super(Mount, self).__init__(location, *args, **kwargs)

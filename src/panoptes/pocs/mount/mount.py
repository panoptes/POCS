--- conflicted
+++ resolved
@@ -215,49 +215,6 @@
         """ Set the tracking rate """
         self._tracking_rate = value
 
-<<<<<<< HEAD
-    def set_park_coordinates(self, ha=-170 * u.degree, dec=-10 * u.degree):
-        """ Calculates the RA-Dec for the park position.
-
-        This method returns a location that points the optics of the unit down toward the ground.
-
-        The RA is calculated from subtracting the desired hourangle from the
-        local sidereal time. This requires a proper location be set.
-
-        Note:
-            Mounts usually don't like to track or slew below the horizon so this
-                will most likely require a configuration item be set on the mount
-                itself.
-
-        Args:
-            ha (Optional[astropy.units.degree]): Hourangle of desired parking
-                position. Defaults to -165 degrees.
-            dec (Optional[astropy.units.degree]): Declination of desired parking
-                position. Defaults to -165 degrees.
-
-        Returns:
-            park_skycoord (astropy.coordinates.SkyCoord): A SkyCoord object
-                representing current parking position.
-        """
-        self.logger.debug('Setting park position')
-
-        park_time = current_time()
-        park_time.location = self.location
-
-        lst = park_time.sidereal_time('apparent')
-        self.logger.debug(f'LST: {lst}')
-        self.logger.debug(f'HA: {ha}')
-
-        ra = lst - ha
-        self.logger.debug(f'RA: {ra}')
-        self.logger.debug(f'Dec: {dec}')
-
-        self._park_coordinates = SkyCoord(ra, dec)
-
-        self.logger.debug(f'Park Coordinates RA-Dec: {self._park_coordinates}')
-
-=======
->>>>>>> 027c4a08
     def get_target_coordinates(self):
         """ Gets the RA and Dec for the mount's current target. This does NOT necessarily
         reflect the current position of the mount, see `get_current_coordinates`.

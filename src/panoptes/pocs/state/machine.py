--- conflicted
+++ resolved
@@ -212,11 +212,7 @@
         # Do transition logic.
         state_changed = transition_method()
         if state_changed:
-<<<<<<< HEAD
-            self.logger.success(f'Finished with {self.state} state')
-=======
-            self.logger.success(f'Finished with state={self.state}')
->>>>>>> d6543e4c
+            self.logger.success(f'Finished with state={self.state} state')
             self.db.insert_current('state', {"source": self.state, "dest": self.next_state})
 
         return state_changed

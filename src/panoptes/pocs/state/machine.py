--- conflicted
+++ resolved
@@ -128,11 +128,7 @@
                 if self.is_dark(horizon=required_horizon):
                     break
 
-<<<<<<< HEAD
-                # Sleep before checking again
-=======
                 # Sleep before checking again.
->>>>>>> c44d6bff
                 self.logger.info(f"Waiting for {required_horizon=!r} for {self.next_state=!r}")
                 self.wait(delay=check_delay)
 

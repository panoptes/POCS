import os
from collections import OrderedDict, defaultdict
<<<<<<< HEAD
from pathlib import Path
from typing import Tuple, Dict, List
from pydantic.dataclasses import dataclass

from astropy import units as u
from panoptes.utils.utils import get_quantity_value
=======
from contextlib import suppress
from pathlib import Path
from typing import Dict, List, Optional

from astropy import units as u
from panoptes.utils.library import load_module
from pydantic.dataclasses import dataclass
>>>>>>> 5c53341b

from panoptes.utils.utils import get_quantity_value, listify
from panoptes.utils import error
from panoptes.pocs.base import PanBase
from panoptes.pocs.scheduler.field import Field


@dataclass
class Exposure:
    image_id: str
    path: Path
    metadata: dict
    is_primary: bool = False


class Observation(PanBase):

    def __init__(self, field, exptime=120 * u.second, min_nexp=60, exp_set_size=10, priority=100,
                 filter_name=None, dark=False, *args, **kwargs):
        """ An observation of a given `panoptes.pocs.scheduler.field.Field`.

        An observation consists of a minimum number of exposures (`min_nexp`) that
        must be taken at a set exposure time (`exptime`). These exposures come
        in sets of a certain size (`exp_set_size`) where the minimum number of
        exposures  must be an integer multiple of the set size.

        Note:
            An observation may consist of more exposures than `min_nexp` but
            exposures will always come in groups of `exp_set_size`.

        Decorators:
            u.quantity_input

        Arguments:
            field {`pocs.scheduler.field.Field`} -- An object representing the
            field to be captured

        Keyword Arguments:
            exptime {u.second} -- Exposure time for individual exposures
                (default: {120 * u.second})
            min_nexp {int} -- The minimum number of exposures to be taken for a
                given field (default: 60)
            exp_set_size {int} -- Number of exposures to take per set
                (default: {10})
            priority {int} -- Overall priority for field, with 1.0 being highest
                (default: {100})
            filter_name {str} -- Name of the filter to be used. If specified,
                will override the default filter name (default: {None}).
            dark (bool, optional): If True, exposures should be taken with the shutter closed.
                Default: False.
        """
        super().__init__(*args, **kwargs)

        exptime = get_quantity_value(exptime, u.second) * u.second

        if not isinstance(field, Field):
            raise TypeError(f"field must be a valid Field instance, got {type(field)}.")

        if exptime < 0 * u.second:  # 0 second exposures correspond to bias frames
            raise ValueError(f"Exposure time must be greater than or equal to 0, got {exptime}.")

        if not min_nexp % exp_set_size == 0:
            raise ValueError(f"Minimum number of exposures (min_nexp={min_nexp}) must be "
                             f"a multiple of set size (exp_set_size={exp_set_size}).")

        if not float(priority) > 0.0:
            raise ValueError("Priority must be larger than 0.")

        self.field = field
        self.dark = dark

        self._exptime = exptime
        self.min_nexp = min_nexp
        self.exp_set_size = exp_set_size
<<<<<<< HEAD
=======

>>>>>>> 5c53341b
        self.exposure_list: Dict[str, List[Exposure]] = defaultdict(list)
        self.pointing_images: Dict[str, Path] = OrderedDict()

        self.priority = float(priority)

        self.filter_name = filter_name

        self._min_duration = self.exptime * self.min_nexp
        self._set_duration = self.exptime * self.exp_set_size

        self._image_dir = self.get_config('directories.images')
        self._directory = None
        self._seq_time = None

        self.merit = 0.0

        self.reset()

        self.logger.debug(f"Observation created: {self}")

    ################################################################################################
    # Properties
    ################################################################################################

    @property
    def status(self) -> Dict:
        """ Observation status.

        Returns:
            dict: Dictionary containing current status of observation.
        """

        equinox = 'J2000'
        try:
            equinox = self.field.coord.equinox.value
        except AttributeError:  # pragma: no cover
            equinox = self.field.coord.equinox

        status = {
            'current_exp': self.current_exp_num,
            'dec_mnt': self.field.coord.dec.value,
            'equinox': equinox,
            'exp_set_size': self.exp_set_size,
            'exptime': self.exptime.value,
            'field_dec': self.field.coord.dec.value,
            'field_name': self.name,
            'field_ra': self.field.coord.ra.value,
            'merit': self.merit,
            'min_nexp': self.min_nexp,
            'minimum_duration': self.minimum_duration.value,
            'priority': self.priority,
            'ra_mnt': self.field.coord.ra.value,
            'seq_time': self.seq_time,
            'set_duration': self.set_duration.value,
            'dark': self.dark
        }

        return status

    @property
    def exptime(self):
        return self._exptime

    @exptime.setter
    def exptime(self, value):
        self._exptime = get_quantity_value(value, u.second) * u.second

    @property
    def exptimes(self):
        """Exposure time as a list."""
<<<<<<< HEAD
        return [self.exptime]
=======
        return listify(self.exptime)
>>>>>>> 5c53341b

    @property
    def minimum_duration(self):
        """ Minimum amount of time to complete the observation """
        return self._min_duration

    @property
    def set_duration(self):
        """ Amount of time per set of exposures."""
        return self._set_duration

    @property
    def name(self):
        """ Name of the `~pocs.scheduler.field.Field` associated with the observation."""
        return self.field.name

    @property
    def seq_time(self):
        """ The time at which the observation was selected by the scheduler.

        This is used for path name construction.
        """
        return self._seq_time

    @seq_time.setter
    def seq_time(self, time):
        self._seq_time = time

    @property
    def directory(self) -> Path:
        """Return the directory for this Observation.

        This return the base directory for the Observation. This does *not* include
        the subfolders for each of the cameras.

        Returns:
            str: Full path to base directory.
        """
        if self._directory is None:
            self._directory = os.path.join(self._image_dir, self.field.field_name)
            self.logger.warning(f'Observation directory set to {self._directory}')

        return self._directory

    @property
    def current_exp_num(self) -> int:
        """ Return the current number of exposures.

        Returns the maximum size of the exposure list from each camera.

        Returns:
            int: The size of `self.exposure_list`.
        """
        try:
            return max([len(exposures) for exposures in self.exposure_list.values()])
        except ValueError:
            return 0

    @property
<<<<<<< HEAD
    def first_exposure(self) -> List[Dict[str, Exposure]]:
        """ Return the latest exposure information
=======
    def first_exposure(self) -> Optional[List[Dict[str, Exposure]]]:
        """ Return the first exposure information.
>>>>>>> 5c53341b

        Returns:
            tuple: `image_id` and full path of the first exposure from the primary camera.
        """
<<<<<<< HEAD
        return self.get_exposure(number=0)

    @property
    def last_exposure(self) -> List[Dict[str, Exposure]]:
        """ Return the latest exposure information
=======
        return self.get_exposure(0)

    @property
    def last_exposure(self) -> Optional[List[Dict[str, Exposure]]]:
        """ Return the latest exposure information.
>>>>>>> 5c53341b

        Returns:
            tuple: `image_id` and full path of most recent exposure from the primary camera
        """
        return self.get_exposure(number=-1)

<<<<<<< HEAD
    def get_exposure(self, number: int = 0) -> List[Dict[str, Exposure]]:
        """Returns the given epxosure number."""
        try:
            return [{cam_name: exposure[number]} for cam_name, exposure in
                    self.exposure_list.items()]
        except Exception:
            return list()
=======
    def get_exposure(self, number: int = 0) -> Optional[List[Dict[str, Exposure]]]:
        """Returns the given exposure number."""
        exposure = list()
        try:
            if len(self.exposure_list) > 0:
                for cam_name, exposure_list in self.exposure_list.items():
                    with suppress(IndexError):
                        exposure.append({cam_name: exposure_list[number]})
        except Exception:
            self.logger.debug(f'No exposures available.')
        finally:
            return exposure
>>>>>>> 5c53341b

    @property
    def pointing_image(self):
        """Return the last pointing image.

        Returns:
            tuple: `image_id` and full path of most recent pointing image from
                the primary camera.
        """
        try:
            return list(self.pointing_images.items())[-1]
        except IndexError:
            self.logger.warning("No pointing image available")

    @property
    def set_is_finished(self):
        """ Check if the current observing block has finished, which is True when the minimum
        number of exposures have been obtained and and integer number of sets have been completed.
        Returns:
            bool: True if finished, False if not.
        """
        # Check the min required number of exposures have been obtained
        has_min_exposures = self.current_exp_num >= self.min_nexp

        # Check if the current set is finished
        this_set_finished = self.current_exp_num % self.exp_set_size == 0

        return has_min_exposures and this_set_finished

    ################################################################################################
    # Methods
    ################################################################################################

    def add_to_exposure_list(self, cam_name: str, exposure: Exposure):
        """Add the exposure to the list and mark as most recent"""
        self.exposure_list[cam_name].append(exposure)

    def reset(self):
        """Resets the exposure information for the observation """
        self.logger.debug(f"Resetting observation {self}")

        self.exposure_list.clear()
        self.merit = 0.0
        self.seq_time = None

    ################################################################################################
    # Private Methods
    ################################################################################################

    def __str__(self):
        return f"{self.field}: {self.exptime} exposures " \
               f"in blocks of {self.exp_set_size}, " \
               f"minimum {self.min_nexp}, " \
<<<<<<< HEAD
               f"priority {self.priority:.0f}"
=======
               f"priority {self.priority:.0f}"

    ################################################################################################
    # Class Methods
    ################################################################################################

    @classmethod
    def from_dict(cls,
                  observation_config: Dict,
                  field_class='panoptes.pocs.scheduler.field.Field',
                  observation_class='panoptes.pocs.scheduler.observation.base.Observation'):
        """Creates an `Observation` object from config dict.

        Args:
            observation_config (dict): Configuration for `Field` and `Observation`.
            field_class (str, optional): The full name of the python class to be used as
                default for the observation's Field. This can be overridden by specifying the "type"
                item under the observation_config's "field" key.
                Default: `panoptes.pocs.scheduler.field.Field`.
            observation_class (str, optional): The full name of the python class to be used
                as default for the observation object. This can be overridden by specifying the
                "type" item under the observation_config's "observation" key.
                Default: `panoptes.pocs.scheduler.observation.base.Observation`.
        """
        observation_config = observation_config.copy()

        field_config = observation_config.get("field", {})
        field_type_name = field_config.pop("type", field_class)

        obs_config = observation_config.get("observation", {})
        obs_type_name = obs_config.pop("type", observation_class)

        try:
            # Make the field
            field = load_module(field_type_name)(**field_config)

            # Make the observation
            obs = load_module(obs_type_name)(field=field, **obs_config)
        except Exception as e:
            raise error.InvalidObservation(f"Invalid field: {observation_config!r} {e!r}")
        else:
            return obs
>>>>>>> 5c53341b
<|MERGE_RESOLUTION|>--- conflicted
+++ resolved
@@ -1,13 +1,5 @@
 import os
 from collections import OrderedDict, defaultdict
-<<<<<<< HEAD
-from pathlib import Path
-from typing import Tuple, Dict, List
-from pydantic.dataclasses import dataclass
-
-from astropy import units as u
-from panoptes.utils.utils import get_quantity_value
-=======
 from contextlib import suppress
 from pathlib import Path
 from typing import Dict, List, Optional
@@ -15,7 +7,6 @@
 from astropy import units as u
 from panoptes.utils.library import load_module
 from pydantic.dataclasses import dataclass
->>>>>>> 5c53341b
 
 from panoptes.utils.utils import get_quantity_value, listify
 from panoptes.utils import error
@@ -90,10 +81,7 @@
         self._exptime = exptime
         self.min_nexp = min_nexp
         self.exp_set_size = exp_set_size
-<<<<<<< HEAD
-=======
-
->>>>>>> 5c53341b
+
         self.exposure_list: Dict[str, List[Exposure]] = defaultdict(list)
         self.pointing_images: Dict[str, Path] = OrderedDict()
 
@@ -164,11 +152,7 @@
     @property
     def exptimes(self):
         """Exposure time as a list."""
-<<<<<<< HEAD
-        return [self.exptime]
-=======
         return listify(self.exptime)
->>>>>>> 5c53341b
 
     @property
     def minimum_duration(self):
@@ -228,45 +212,23 @@
             return 0
 
     @property
-<<<<<<< HEAD
-    def first_exposure(self) -> List[Dict[str, Exposure]]:
-        """ Return the latest exposure information
-=======
     def first_exposure(self) -> Optional[List[Dict[str, Exposure]]]:
         """ Return the first exposure information.
->>>>>>> 5c53341b
 
         Returns:
             tuple: `image_id` and full path of the first exposure from the primary camera.
         """
-<<<<<<< HEAD
-        return self.get_exposure(number=0)
-
-    @property
-    def last_exposure(self) -> List[Dict[str, Exposure]]:
-        """ Return the latest exposure information
-=======
         return self.get_exposure(0)
 
     @property
     def last_exposure(self) -> Optional[List[Dict[str, Exposure]]]:
         """ Return the latest exposure information.
->>>>>>> 5c53341b
 
         Returns:
             tuple: `image_id` and full path of most recent exposure from the primary camera
         """
         return self.get_exposure(number=-1)
 
-<<<<<<< HEAD
-    def get_exposure(self, number: int = 0) -> List[Dict[str, Exposure]]:
-        """Returns the given epxosure number."""
-        try:
-            return [{cam_name: exposure[number]} for cam_name, exposure in
-                    self.exposure_list.items()]
-        except Exception:
-            return list()
-=======
     def get_exposure(self, number: int = 0) -> Optional[List[Dict[str, Exposure]]]:
         """Returns the given exposure number."""
         exposure = list()
@@ -279,7 +241,6 @@
             self.logger.debug(f'No exposures available.')
         finally:
             return exposure
->>>>>>> 5c53341b
 
     @property
     def pointing_image(self):
@@ -333,9 +294,6 @@
         return f"{self.field}: {self.exptime} exposures " \
                f"in blocks of {self.exp_set_size}, " \
                f"minimum {self.min_nexp}, " \
-<<<<<<< HEAD
-               f"priority {self.priority:.0f}"
-=======
                f"priority {self.priority:.0f}"
 
     ################################################################################################
@@ -377,5 +335,4 @@
         except Exception as e:
             raise error.InvalidObservation(f"Invalid field: {observation_config!r} {e!r}")
         else:
-            return obs
->>>>>>> 5c53341b
+            return obs
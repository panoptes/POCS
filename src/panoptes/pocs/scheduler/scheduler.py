--- conflicted
+++ resolved
@@ -183,29 +183,6 @@
         self.current_observation = None
         self._observations = dict()
 
-<<<<<<< HEAD
-    def get_observation(self, time=None, constraints=None, show_all=False,
-                        reread_fields_file=False):
-        """Get a valid observation.
-
-        Args:
-            time (astropy.time.Time, optional): Time at which scheduler applies,
-                defaults to time called (e.g. `now`).
-            constraints (list of panoptes.pocs.scheduler.constraint.Constraint, optional): The
-                constraints to check. If `None` (the default), use the `scheduler.constraints`.
-            show_all (bool, optional): Return all valid observations along with
-                merit value, defaults to False to only get top value.
-            reread_fields_file (bool, optional): If the fields file should be reread
-                before scheduling occurs, defaults to False.
-        Returns:
-            tuple or list: A tuple (or list of tuples) with name and score of ranked observations.
-        """
-        if reread_fields_file:
-            self.logger.debug("Rereading fields file")
-            self.read_field_list()
-
-=======
->>>>>>> 5c53341b
     def reset_observed_list(self):
         """Reset the observed list """
         self.logger.debug('Resetting observed list')

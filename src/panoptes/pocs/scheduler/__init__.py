--- conflicted
+++ resolved
@@ -1,9 +1,5 @@
 from pathlib import Path
-<<<<<<< HEAD
-from typing import List
-=======
 from typing import List, Optional
->>>>>>> 69daecb5
 
 from astropy.utils.iers import Conf as iers_conf
 from panoptes.utils import error
@@ -21,11 +17,7 @@
 
 
 def create_scheduler_from_config(config=None, observer=None, iers_url=None, *args,
-<<<<<<< HEAD
-                                 **kwargs) -> BaseScheduler | None:
-=======
                                  **kwargs) -> Optional[BaseScheduler]:
->>>>>>> 69daecb5
     """ Sets up the scheduler that will be used by the observatory """
 
     scheduler_config = config or get_config('scheduler', default=None)

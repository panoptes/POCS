import os
from collections import OrderedDict
from datetime import datetime
from multiprocessing import Process
from pathlib import Path
from typing import Dict, Optional

from astropy import units as u
from astropy.coordinates import get_moon
from astropy.coordinates import get_sun
from panoptes.utils import error
from panoptes.utils.time import current_time, CountdownTimer

import panoptes.pocs.camera.fli
from panoptes.pocs.base import PanBase
from panoptes.pocs.camera import AbstractCamera
from panoptes.pocs.dome import AbstractDome
from panoptes.pocs.images import Image
from panoptes.pocs.mount.mount import AbstractMount
from panoptes.pocs.scheduler import BaseScheduler
from panoptes.pocs.scheduler.observation.base import Observation
from panoptes.utils import images as img_utils
from panoptes.utils.images import fits as fits_utils
from panoptes.pocs.utils.cli.image import upload_image
from panoptes.pocs.utils.location import create_location_from_config


class Observatory(PanBase):

    def __init__(self, cameras=None, scheduler=None, dome=None, mount=None, *args, **kwargs):
        """Main Observatory class

        Starts up the observatory. Reads config file, sets up location,
        dates and weather station. Adds cameras, scheduler, dome and mount.
        """
        super().__init__(*args, **kwargs)
        self.scheduler = None
        self.dome = None
        self.mount = None
        self.logger.info('Initializing observatory')

        # Setup information about site location
        self.logger.info('Setting up location')
        site_details = create_location_from_config()
        self.location = site_details['location']
        self.earth_location = site_details['earth_location']
        self.observer = site_details['observer']

        # Do some one-time calculations
        now = current_time()
        self._local_sun_pos = self.observer.altaz(now, target=get_sun(now)).alt  # Re-calculated
        self._local_sunrise = self.observer.sun_rise_time(now)
        self._local_sunset = self.observer.sun_set_time(now)
        self._evening_astro_time = self.observer.twilight_evening_astronomical(now, which='next')
        self._morning_astro_time = self.observer.twilight_morning_astronomical(now, which='next')

        # Set up some of the hardware.
        self.set_mount(mount)
        self.cameras: Dict[str, AbstractCamera] = OrderedDict()
        self._primary_camera: Optional[AbstractCamera] = None

        if cameras:
            self.logger.info(f'Adding cameras to the observatory: {cameras}')
            for cam_name, camera in cameras.items():
                self.add_camera(cam_name, camera)

        # TODO(jamessynge): Figure out serial port validation behavior here compared to that for
        #  the mount.
        self.set_dome(dome)

        self.set_scheduler(scheduler)
        self.current_offset_info = None

        self._image_dir = self.get_config('directories.images')

        self.logger.success('Observatory initialized')

    ##########################################################################
    # Helper methods
    ##########################################################################

    def is_dark(self, horizon='observe', default_dark=-18 * u.degree, at_time=None):
        """If sun is below horizon.

        Args:
            horizon (str, optional): Which horizon to use, 'flat', 'focus', or
                'observe' (default).
            default_dark (`astropy.unit.Quantity`, optional): The default horizon
                for when it is considered "dark". Default is astronomical twilight,
                -18 degrees.
            at_time (None or `astropy.time.Time`, optional): Time at which to
                check if dark, defaults to now.

        Returns:
            bool: If it is dark or not.
        """
        if at_time is None:
            at_time = current_time()

        horizon_deg = self.get_config(f'location.{horizon}_horizon', default=default_dark)
        is_dark = self.observer.is_night(at_time, horizon=horizon_deg)

        self._local_sun_pos = self.observer.altaz(at_time, target=get_sun(at_time)).alt
        self.logger.debug(f"Sun {self._local_sun_pos:.02f} > {horizon_deg} [{horizon}]")

        return is_dark

    ##########################################################################
    # Properties
    ##########################################################################

    @property
    def sidereal_time(self):
        return self.observer.local_sidereal_time(current_time())

    @property
    def has_cameras(self):
        return len(self.cameras) > 0

    @property
    def primary_camera(self) -> panoptes.pocs.camera.camera.AbstractCamera:
        """Return primary camera.

        Note:
            If no camera has been marked as primary this will return the first
            camera in the OrderedDict as primary.

        Returns:
            `pocs.camera.Camera`: The primary camera.
        """
        if not self._primary_camera and self.has_cameras:
            return self.cameras[list(self.cameras.keys())[0]]
        else:
            return self._primary_camera

    @primary_camera.setter
    def primary_camera(self, cam):
        cam.is_primary = True
        self._primary_camera = cam

    @property
    def current_observation(self) -> Optional[Observation]:
        if self.scheduler is None:
            self.logger.info(f'Scheduler not present, cannot get current observation.')
            return None
        return self.scheduler.current_observation

    @current_observation.setter
    def current_observation(self, new_observation: Observation):
        if self.scheduler is None:
            self.logger.info(f'Scheduler not present, cannot set current observation.')
        else:
            self.scheduler.current_observation = new_observation

    @property
    def has_dome(self):
        return self.dome is not None

    @property
    def can_observe(self):
        """A dynamic property indicating whether or not observations are possible.

        This property will check to make sure that the following are present:
          * Scheduler
          * Cameras
          * Mount

        If any of the above are not present then a log message is generated and
        the property returns False.

        Returns:
            bool: True if observations are possible, False otherwise.
        """
        checks = {
            'scheduler': self.scheduler is not None,
            'cameras': self.has_cameras is True,
            'mount': self.mount is not None,
        }

        can_observe = all(checks.values())

        if can_observe is False:
            for check_name, is_true in checks.items():
                if not is_true:
                    self.logger.warning(f'{check_name.title()} not present')

        return can_observe

    ##########################################################################
    # Device Getters/Setters
    ##########################################################################

    def add_camera(self, cam_name, camera):
        """Add camera to list of cameras as cam_name.

        Args:
            cam_name (str): The name to use for the camera, e.g. `Cam00`.
            camera (`pocs.camera.camera.Camera`): An instance of the `~Camera` class.
        """
        assert isinstance(camera, AbstractCamera)
        self.logger.debug(f'Adding {cam_name}: {camera}')
        if cam_name in self.cameras:
            self.logger.debug(
                f'{cam_name} already exists, replacing existing camera under that name.')

        self.cameras[cam_name] = camera
        if camera.is_primary:
            self.primary_camera = camera

    def remove_camera(self, cam_name):
        """Remove cam_name from list of attached cameras.

        Note:
            If you remove and then add a camera you will change the index order
            of the camera. If you prefer to keep the same order then use `add_camera`
            with the same name as an existing camera to to update the list and preserve
            the order.

        Args:
            cam_name (str): Name of camera to remove.
        """
        self.logger.debug(f'Removing {cam_name}')
        del self.cameras[cam_name]

    def set_scheduler(self, scheduler):
        """Sets the scheduler for the `Observatory`.
        Args:
            scheduler (`pocs.scheduler.BaseScheduler`): An instance of the `~BaseScheduler` class.
        """
        self._set_hardware(scheduler, 'scheduler', BaseScheduler)

    def set_dome(self, dome):
        """Set's dome or remove the dome for the `Observatory`.
        Args:
            dome (`pocs.dome.AbstractDome`): An instance of the `~AbstractDome` class.
        """
        self._set_hardware(dome, 'dome', AbstractDome)

    def set_mount(self, mount):
        """Sets the mount for the `Observatory`.
        Args:
            mount (`pocs.mount.AbstractMount`): An instance of the `~AbstractMount` class.
        """
        self._set_hardware(mount, 'mount', AbstractMount)

    def _set_hardware(self, new_hardware, hw_type, hw_class):
        # Lookup the set method for the hardware type.
        hw_attr = getattr(self, hw_type)

        if isinstance(new_hardware, hw_class):
            self.logger.success(f'Adding {new_hardware}')
            setattr(self, hw_type, new_hardware)
        elif new_hardware is None:
            if hw_attr is not None:
                self.logger.success(f'Removing hw_attr={hw_attr!r}')
            setattr(self, hw_type, None)
        else:
            raise TypeError(f"{hw_type.title()} is not an instance of {str(hw_class)} class")

    ##########################################################################
    # Methods
    ##########################################################################

    def initialize(self):
        """Initialize the observatory and connected hardware """
        self.logger.debug("Initializing mount")
        self.mount.initialize()
        if self.dome:
            self.dome.connect()

    def power_down(self):
        """Power down the observatory. Currently just disconnects hardware.
        """
        self.logger.debug("Shutting down observatory")
        if self.mount:
            self.mount.disconnect()
        if self.dome:
            self.dome.disconnect()

    @property
    def status(self):
        """Get status information for various parts of the observatory."""
        status = {'can_observe': self.can_observe}

        now = current_time()

        try:
            if self.mount and self.mount.is_initialized:
                status['mount'] = self.mount.status
                current_coords = self.mount.get_current_coordinates()
                status['mount']['current_ha'] = self.observer.target_hour_angle(now, current_coords)
                if self.mount.has_target:
                    target_coords = self.mount.get_target_coordinates()
                    target_ha = self.observer.target_hour_angle(now, target_coords)
                    status['mount']['mount_target_ha'] = target_ha
        except Exception as e:  # pragma: no cover
            self.logger.warning(f"Can't get mount status: {e!r}")

        try:
            if self.dome:
                status['dome'] = self.dome.status
        except Exception as e:  # pragma: no cover
            self.logger.warning(f"Can't get dome status: {e!r}")

        try:
            if self.current_observation:
                status['observation'] = self.current_observation.status
                field = self.current_observation.field
                status['observation']['field_ha'] = self.observer.target_hour_angle(now, field)
        except Exception as e:  # pragma: no cover
            self.logger.warning(f"Can't get observation status: {e!r}")

        try:
            status['observer'] = {
                'siderealtime': str(self.sidereal_time),
                'utctime': now,
                'localtime': datetime.now(),
                'local_evening_astro_time': self._evening_astro_time,
                'local_morning_astro_time': self._morning_astro_time,
                'local_sun_set_time': self._local_sunset,
                'local_sun_rise_time': self._local_sunrise,
                'local_sun_position': self._local_sun_pos,
                'local_moon_alt': self.observer.moon_altaz(now).alt,
                'local_moon_illumination': self.observer.moon_illumination(now),
                'local_moon_phase': self.observer.moon_phase(now),
            }

        except Exception as e:  # pragma: no cover
            self.logger.warning(f"Can't get time status: {e!r}")

        return status

    def get_observation(self, *args, **kwargs):
        """Gets the next observation from the scheduler

        Returns:
            observation (pocs.scheduler.observation.Observation or None): An
                an object that represents the observation to be made

        Raises:
            error.NoObservation: If no valid observation is found
        """

        self.logger.debug("Getting observation for observatory")

        if not self.scheduler:
            self.logger.info(f'Scheduler not present, cannot get the next observation.')
            return None

        # If observation list is empty or a reread is requested
        reread_file = (
                self.scheduler.has_valid_observations is False or
                kwargs.get('read_file', False) or
                self.get_config('scheduler.check_file', default=False)
        )

<<<<<<< HEAD
        # This will set the `current_observation`.
        self.scheduler.get_observation(reread_fields_file=reread_fields_file, *args, **kwargs)
=======
        # This will set the `current_observation`
        self.scheduler.get_observation(read_file=reread_file, *args, **kwargs)
>>>>>>> 5c53341b

        if self.current_observation is None:
            self.scheduler.clear_available_observations()
            raise error.NoObservation("No valid observations found")

        return self.current_observation

    def observe(self, blocking: bool = True):
        """Take individual images for the current observation.

        This method gets the current observation and takes the next
        corresponding exposure.

        Args:
            blocking (bool): If True (the default), wait for cameras to finish
                exposing before returning, otherwise return immediately.

        """
        # Get observatory metadata
        headers = self.get_standard_headers()

        # All cameras share a similar start time
        headers['start_time'] = current_time(flatten=True)

        # Take exposure with each camera.
        for cam_name, camera in self.cameras.items():
            self.logger.debug(f"Exposing for camera: {cam_name}")
            camera.take_observation(self.current_observation, headers=headers)

        if blocking:
            cam = self.primary_camera
            exptime = self.current_observation.exptime.value
            readout_time = cam.readout_time
            timeout = exptime + readout_time + cam.timeout

            timer = CountdownTimer(timeout, name='Observe')
            # Sleep for the exposure time to start.
            timer.sleep(max_sleep=exptime + readout_time)
            # Then start checking for complete exposures.
            while timer.expired() is False:
                done_observing = [cam.is_observing is False for cam in self.cameras.values()]
                if all(done_observing):
                    self.logger.info('Finished observing for all cameras')
                    break

                timer.sleep(max_sleep=readout_time)

            if timer.expired():
                raise TimeoutError(f'Timer expired waiting for cameras to finish observing')

    def process_observation(self,
                            compress_fits: Optional[bool] = None,
                            record_observations: Optional[bool] = None,
                            make_pretty_images: Optional[bool] = None,
                            plate_solve: Optional[bool] = None,
                            upload_image_immediately: Optional[bool] = None,
                            ):
        """Process an individual observation.

        Args:
            compress_fits (bool or None): If FITS files should be fpacked into .fits.fz.
                If None (default), checks the `observations.compress_fits` config-server key.
            record_observations (bool or None): If observation metadata should be saved.
                If None (default), checks the `observations.record_observations`
                config-server key.
            make_pretty_images (bool or None): If should make a jpg from raw image.
                If None (default), checks the `observations.make_pretty_images`
                config-server key.
            plate_solve (bool or None): If images should be plate solved, default None for config.
            upload_image_immediately (bool or None): If images should be uploaded (in a separate
                process).
        """
        for cam_name in self.cameras.keys():
            exposure = self.current_observation.exposure_list[cam_name][-1]
            self.logger.debug(f'Processing observation with {exposure=!r}')
            metadata = exposure.metadata
            try:
                image_id = metadata['image_id']
                seq_id = metadata['sequence_id']
                file_path = metadata['file_path']
                exptime = metadata['exptime']
            except KeyError as e:
                raise error.PanError(f'No information in image metadata, unable to process:  {e!r}')

            field_name = metadata.get('field_name', '')

            if metadata.get('status') == 'complete':
                self.logger.debug(f'{image_id} has already been processed, skipping')
                return

            if plate_solve or self.get_config('observations.plate_solve', default=False):
                self.logger.debug(f'Plate solving {file_path=}')
                try:
                    metadata = fits_utils.get_solve_field(file_path)
                    file_path = metadata['solved_fits_file']
                    self.logger.debug(f'Solved {file_path}, replacing metadata.')
                except Exception as e:
                    self.logger.warning(f'Problem solving {file_path=}: {e!r}')

            if compress_fits or self.get_config('observations.compress_fits', default=False):
                self.logger.debug(f'Compressing {file_path=!r}')
                compressed_file_path = fits_utils.fpack(file_path)
                exposure.path = Path(compressed_file_path)
                metadata['file_path'] = compressed_file_path
                self.logger.debug(f'Compressed {compressed_file_path}')

            if record_observations or self.get_config('observations.record_observations',
                                                      default=False):
                self.logger.debug(f"Adding current observation to db: {image_id}")
                metadata['status'] = 'complete'
                self.db.insert_current('observations', metadata)

            if make_pretty_images or self.get_config('observations.make_pretty_images',
                                                     default=False):
                try:
                    image_title = f'{field_name} [{exptime}s] {seq_id}'

                    self.logger.debug(f"Making pretty image for {file_path=!r}")
                    link_path = None
                    if metadata['is_primary']:
                        # TODO This should be in the config somewhere.
                        link_path = Path(self.get_config('directories.images')) / 'latest.jpg'

                    pretty_process = Process(name=f'PrettyImageProcess-{image_id}',
                                             target=img_utils.make_pretty_image,
                                             args=(file_path,),
                                             kwargs=dict(title=image_title,
                                                         link_path=str(link_path)))
                    pretty_process.start()
                except Exception as e:  # pragma: no cover
                    self.logger.warning(f'Problem with extracting pretty image: {e!r}')

            if upload_image_immediately or self.get_config('observations.upload_image_immediately',
                                                           default=False):
                self.logger.debug(f"Uploading current observation: {image_id}")
                try:
                    self.upload_exposure(exposure_info=exposure)
                except Exception as e:
                    self.logger.warning(f'Problem uploading exposure: {e!r}')

    def analyze_recent(self):
        """Analyze the most recent exposure

        Compares the most recent exposure to the reference exposure and determines
        the offset between the two.

        Returns:
            dict: Offset information
        """
        # Clear the offset info
        self.current_offset_info = None

        pointing_image_id, pointing_image = self.current_observation.pointing_image
        self.logger.debug(f"Analyzing recent image using pointing image: '{pointing_image}'")

        try:
            # Get the image to compare
            image_id, image_path = self.current_observation.last_exposure

            current_image = Image(image_path, location=self.earth_location)

            solve_info = current_image.solve_field(skip_solved=False)

            self.logger.debug(f"Solve Info: {solve_info}")

            # Get the offset between the two
            self.current_offset_info = current_image.compute_offset(pointing_image)
            self.logger.debug(f'Offset Info: {self.current_offset_info}')

            # Store the offset information
            self.db.insert_current('offset_info', {
                'image_id': image_id,
                'd_ra': self.current_offset_info.delta_ra.value,
                'd_dec': self.current_offset_info.delta_dec.value,
                'magnitude': self.current_offset_info.magnitude.value,
                'unit': 'arcsec',
            })

        except error.SolveError:
            self.logger.warning("Can't solve field, skipping")
        except Exception as e:
            self.logger.warning(f"Problem in analyzing: {e!r}")

        return self.current_offset_info

    def upload_exposure(self, exposure_info, bucket_name=None):
        """Uploads the most recent image from the current observation."""
        bucket_name = bucket_name or self.get_config('panoptes_network.buckets.upload')

        image_path = exposure_info.path
        if not image_path.exists():
            raise FileNotFoundError(f'File does not exist: {str(image_path)}')

        self.logger.debug(f'Preparing {image_path} for upload')

        # Remove the local images directory for the upload name and replace with PAN_ID.
        bucket_path = str(image_path.absolute()).replace(self.get_config('directories.images'),
                                                         self.get_config('pan_id'))

        # Create a separate process for the upload.
        upload_process = Process(name=f'ImageUploaderProcess-{exposure_info.image_id}',
                                 target=upload_image,
                                 kwargs=dict(file_path=image_path,
                                             bucket_path=bucket_path,
                                             bucket_name=bucket_name))

        self.logger.info(f'Uploading {str(image_path)} to {bucket_path} on {bucket_name}')
        upload_process.start()

    def update_tracking(self, **kwargs):
        """Update tracking with rate adjustment.

        The `current_offset_info` contains information about how far off
        the center of the current image is from the pointing image taken
        at the start of an observation. This offset info is given in arcseconds
        for the RA and Dec.

        A mount will accept guiding adjustments in number of milliseconds
        to move in a specified direction, where the direction is either `east/west`
        for the RA axis and `north/south` for the Dec.

        Here we take the number of arcseconds that the mount is offset and,
        via the `mount.get_ms_offset`, find the number of milliseconds we
        should adjust in a given direction, one for each axis.

        The minimum and maximum tracking corrections can be passed as keyword
        arguments (`min_tracking_threshold=100` and `max_tracking_threshold=99999`)
        or can be specified in the mount config settings.

        Args:
            **kwargs: Keyword arguments that are passed to `get_tracking_correction`
                and `correct_tracking`.
        """
        if self.current_offset_info is not None:
            self.logger.debug("Updating the tracking")

            # Get the pier side of pointing image
            _, pointing_image = self.current_observation.pointing_image
            pointing_ha = pointing_image.header_ha

            try:
                pointing_ha = pointing_ha.value
            except AttributeError:
                pass

            self.logger.debug("Pointing HA: {:.02f}".format(pointing_ha))
            correction_info = self.mount.get_tracking_correction(
                self.current_offset_info,
                pointing_ha,
                **kwargs
            )

            try:
                self.mount.correct_tracking(correction_info, **kwargs)
            except error.Timeout:
                self.logger.warning("Timeout while correcting tracking")

    def get_standard_headers(self, observation=None):
        """Get a set of standard headers

        Args:
            observation (`~pocs.scheduler.observation.Observation`, optional): The
                observation to use for header values. If None is given, use
                the `current_observation`.

        Returns:
            dict: The standard headers
        """

        if observation is None:
            observation = self.current_observation

        assert observation is not None, self.logger.warning(
            "No observation, can't get headers")

        field = observation.field

        self.logger.debug("Getting headers for : {}".format(observation))

        t0 = current_time()
        moon = get_moon(t0, self.observer.location)

        headers = {
            'airmass': self.observer.altaz(t0, field).secz.value,
            'creator': "POCSv{}".format(self.__version__),
            'elevation': self.location.get('elevation').value,
            'ha_mnt': self.observer.target_hour_angle(t0, field).value,
            'latitude': self.location.get('latitude').value,
            'longitude': self.location.get('longitude').value,
            'moon_fraction': self.observer.moon_illumination(t0),
            'moon_separation': field.coord.separation(moon).value,
            'observer': self.get_config('name', default=''),
            'origin': 'Project PANOPTES',
            'tracking_rate_ra': self.mount.tracking_rate,
        }

        # Add observation metadata
        headers.update(observation.status)

        # Explicitly convert EQUINOX to float
        try:
            equinox = float(headers['equinox'].replace('J', ''))
        except Exception:
            equinox = 2000.  # We assume J2000

        headers['equinox'] = equinox

        return headers

    def autofocus_cameras(self, camera_list=None, **kwargs):
        """
        Perform autofocus on all cameras with focus capability, or a named subset
        of these. Optionally will perform a coarse autofocus first, otherwise will
        just fine tune focus.

        Args:
            camera_list (list, optional): list containing names of cameras to autofocus.
            **kwargs: Options passed to the underlying `Focuser.autofocus` method.

        Returns:
            dict of str:threading_Event key:value pairs, containing camera names and
                corresponding Events which will be set when the camera completes autofocus.
        """
        if camera_list:
            # Have been passed a list of camera names, extract dictionary
            # containing only cameras named in the list
            cameras = {cam_name: self.cameras[
                cam_name] for cam_name in camera_list if cam_name in self.cameras.keys()}
            if cameras == {}:
                self.logger.warning(f"No matching camera names in ({camera_list})")
        else:
            # No cameras specified, will try to autofocus all cameras from self.cameras
            cameras = self.cameras

        autofocus_events = dict()

        # Start autofocus with each camera
        for cam_name, camera in cameras.items():
            self.logger.debug(f"Autofocusing camera: {cam_name}")

            try:
                assert camera.focuser.is_connected
            except AttributeError:
                self.logger.debug(f'Camera {cam_name} has no focuser, skipping autofocus')
            except AssertionError:
                self.logger.debug(f'Camera {cam_name} focuser not connected, skipping autofocus')
            else:
                try:
                    # Start the autofocus
                    autofocus_event = camera.autofocus(**kwargs)
                except Exception as e:
                    self.logger.error(f"Problem running autofocus: {e!r}")
                else:
                    autofocus_events[cam_name] = autofocus_event

        return autofocus_events

    def open_dome(self):
        """Open the dome, if there is one.

        Returns: False if there is a problem opening the dome,
                 else True if open (or if not exists).
        """
        if not self.dome:
            return True
        if not self.dome.connect():
            return False
        if not self.dome.is_open:
            self.logger.info('Opening dome')
        return self.dome.open()

    def close_dome(self):
        """Close the dome, if there is one.

        Returns: False if there is a problem closing the dome,
                 else True if closed (or if not exists).
        """
        if not self.dome:
            return True
        if not self.dome.connect():
            return False
        if not self.dome.is_closed:
            self.logger.info('Closed dome')
        return self.dome.close()<|MERGE_RESOLUTION|>--- conflicted
+++ resolved
@@ -354,13 +354,8 @@
                 self.get_config('scheduler.check_file', default=False)
         )
 
-<<<<<<< HEAD
         # This will set the `current_observation`.
-        self.scheduler.get_observation(reread_fields_file=reread_fields_file, *args, **kwargs)
-=======
-        # This will set the `current_observation`
         self.scheduler.get_observation(read_file=reread_file, *args, **kwargs)
->>>>>>> 5c53341b
 
         if self.current_observation is None:
             self.scheduler.clear_available_observations()

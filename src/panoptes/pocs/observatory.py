import os
from collections import OrderedDict
from contextlib import suppress
from datetime import datetime
from multiprocessing import Process
from pathlib import Path
from typing import Dict, Optional

from astropy import units as u
from astropy.coordinates import get_moon
from astropy.coordinates import get_sun
from astropy.io.fits import setval
from panoptes.utils import error
from panoptes.utils.time import current_time, CountdownTimer, flatten_time

import panoptes.pocs.camera.fli
from panoptes.pocs.base import PanBase
from panoptes.pocs.camera import AbstractCamera
from panoptes.pocs.dome import AbstractDome
from panoptes.pocs.images import Image
from panoptes.pocs.mount.mount import AbstractMount
from panoptes.pocs.scheduler import BaseScheduler
from panoptes.pocs.scheduler.field import Field
from panoptes.pocs.scheduler.observation.base import Observation
from panoptes.pocs.scheduler.observation.compound import Observation as CompoundObservation
from panoptes.utils import images as img_utils
from panoptes.utils.images import fits as fits_utils
from panoptes.pocs.utils.cli.image import upload_image
from panoptes.pocs.utils.location import create_location_from_config


class Observatory(PanBase):

    def __init__(self, cameras=None, scheduler=None, dome=None, mount=None, *args, **kwargs):
        """Main Observatory class

        Starts up the observatory. Reads config file, sets up location,
        dates and weather station. Adds cameras, scheduler, dome and mount.
        """
        super().__init__(*args, **kwargs)
        self.scheduler = None
        self.dome = None
        self.mount = None
        self.logger.info('Initializing observatory')

        # Setup information about site location
        self.logger.info('Setting up location')
        site_details = create_location_from_config()
        self.location = site_details.location
        self.earth_location = site_details.earth_location
        self.observer = site_details.observer

        # Do some one-time calculations
        now = current_time()
        self._local_sun_pos = self.observer.altaz(now, target=get_sun(now)).alt  # Re-calculated
        self._local_sunrise = self.observer.sun_rise_time(now)
        self._local_sunset = self.observer.sun_set_time(now)
        self._evening_astro_time = self.observer.twilight_evening_astronomical(now, which='next')
        self._morning_astro_time = self.observer.twilight_morning_astronomical(now, which='next')

        # Set up some of the hardware.
        self.set_mount(mount)
        self.cameras: Dict[str, AbstractCamera] = OrderedDict()
        self._primary_camera: Optional[AbstractCamera] = None

        if cameras:
            self.logger.info(f'Adding cameras to the observatory: {cameras}')
            for cam_name, camera in cameras.items():
                self.add_camera(cam_name, camera)

        # TODO(jamessynge): Figure out serial port validation behavior here compared to that for
        #  the mount.
        self.set_dome(dome)

        self.set_scheduler(scheduler)
        self.current_offset_info = None

        self._image_dir = self.get_config('directories.images')

        self.logger.success('Observatory initialized')

    ##########################################################################
    # Helper methods
    ##########################################################################

    def is_dark(self, horizon='observe', default_dark=-18 * u.degree, at_time=None):
        """If sun is below horizon.

        Args:
            horizon (str, optional): Which horizon to use, 'flat', 'focus', or
                'observe' (default).
            default_dark (`astropy.unit.Quantity`, optional): The default horizon
                for when it is considered "dark". Default is astronomical twilight,
                -18 degrees.
            at_time (None or `astropy.time.Time`, optional): Time at which to
                check if dark, defaults to now.

        Returns:
            bool: If it is dark or not.
        """
        if at_time is None:
            at_time = current_time()

        horizon_deg = self.get_config(f'location.{horizon}_horizon', default=default_dark)
        is_dark = self.observer.is_night(at_time, horizon=horizon_deg)

        self._local_sun_pos = self.observer.altaz(at_time, target=get_sun(at_time)).alt
        self.logger.debug(f"Sun {self._local_sun_pos:.02f} > {horizon_deg} [{horizon}]")

        return is_dark

    ##########################################################################
    # Properties
    ##########################################################################

    @property
    def sidereal_time(self):
        return self.observer.local_sidereal_time(current_time())

    @property
    def has_cameras(self):
        return len(self.cameras) > 0

    @property
    def primary_camera(self) -> panoptes.pocs.camera.camera.AbstractCamera:
        """Return primary camera.

        Note:
            If no camera has been marked as primary this will return the first
            camera in the OrderedDict as primary.

        Returns:
            `pocs.camera.Camera`: The primary camera.
        """
        if not self._primary_camera and self.has_cameras:
            return self.cameras[list(self.cameras.keys())[0]]
        else:
            return self._primary_camera

    @primary_camera.setter
    def primary_camera(self, cam):
        cam.is_primary = True
        self._primary_camera = cam

    @property
    def current_observation(self) -> Optional[Observation]:
        if self.scheduler is None:
            self.logger.info(f'Scheduler not present, cannot get current observation.')
            return None
        return self.scheduler.current_observation

    @current_observation.setter
    def current_observation(self, new_observation: Observation):
        if self.scheduler is None:
            self.logger.info(f'Scheduler not present, cannot set current observation.')
        else:
            self.scheduler.current_observation = new_observation

    @property
    def has_dome(self):
        return self.dome is not None

    @property
    def can_observe(self):
        """A dynamic property indicating whether or not observations are possible.

        This property will check to make sure that the following are present:
          * Scheduler
          * Cameras
          * Mount

        If any of the above are not present then a log message is generated and
        the property returns False.

        Returns:
            bool: True if observations are possible, False otherwise.
        """
        checks = {
            'scheduler': self.scheduler is not None,
            'cameras': self.has_cameras is True,
            'mount': self.mount is not None,
        }

        can_observe = all(checks.values())

        if can_observe is False:
            for check_name, is_true in checks.items():
                if not is_true:
                    self.logger.warning(f'{check_name.title()} not present')

        return can_observe

    ##########################################################################
    # Device Getters/Setters
    ##########################################################################

    def add_camera(self, cam_name, camera):
        """Add camera to list of cameras as cam_name.

        Args:
            cam_name (str): The name to use for the camera, e.g. `Cam00`.
            camera (`pocs.camera.camera.Camera`): An instance of the `~Camera` class.
        """
        assert isinstance(camera, AbstractCamera)
        self.logger.debug(f'Adding {cam_name}: {camera}')
        if cam_name in self.cameras:
            self.logger.debug(
                f'{cam_name} already exists, replacing existing camera under that name.')

        self.cameras[cam_name] = camera
        if camera.is_primary:
            self.primary_camera = camera

    def remove_camera(self, cam_name):
        """Remove cam_name from list of attached cameras.

        Note:
            If you remove and then add a camera you will change the index order
            of the camera. If you prefer to keep the same order then use `add_camera`
            with the same name as an existing camera to to update the list and preserve
            the order.

        Args:
            cam_name (str): Name of camera to remove.
        """
        self.logger.debug(f'Removing {cam_name}')
        del self.cameras[cam_name]

    def set_scheduler(self, scheduler):
        """Sets the scheduler for the `Observatory`.
        Args:
            scheduler (`pocs.scheduler.BaseScheduler`): An instance of the `~BaseScheduler` class.
        """
        self._set_hardware(scheduler, 'scheduler', BaseScheduler)

    def set_dome(self, dome):
        """Set's dome or remove the dome for the `Observatory`.
        Args:
            dome (`pocs.dome.AbstractDome`): An instance of the `~AbstractDome` class.
        """
        self._set_hardware(dome, 'dome', AbstractDome)

    def set_mount(self, mount):
        """Sets the mount for the `Observatory`.
        Args:
            mount (`pocs.mount.AbstractMount`): An instance of the `~AbstractMount` class.
        """
        self._set_hardware(mount, 'mount', AbstractMount)

    def _set_hardware(self, new_hardware, hw_type, hw_class):
        # Lookup the set method for the hardware type.
        hw_attr = getattr(self, hw_type)

        if isinstance(new_hardware, hw_class):
            self.logger.success(f'Adding {new_hardware}')
            setattr(self, hw_type, new_hardware)
        elif new_hardware is None:
            if hw_attr is not None:
                self.logger.success(f'Removing hw_attr={hw_attr!r}')
            setattr(self, hw_type, None)
        else:
            raise TypeError(f"{hw_type.title()} is not an instance of {str(hw_class)} class")

    ##########################################################################
    # Methods
    ##########################################################################

    def initialize(self):
        """Initialize the observatory and connected hardware """
        self.logger.debug("Initializing mount")
        self.mount.initialize()
        if self.dome:
            self.dome.connect()

    def power_down(self):
        """Power down the observatory. Currently just disconnects hardware.
        """
        self.logger.debug("Shutting down observatory")
        if self.mount:
            self.mount.disconnect()
        if self.dome:
            self.dome.disconnect()

    @property
    def status(self):
        """Get status information for various parts of the observatory."""
        status = {'can_observe': self.can_observe}

        now = current_time()

        try:
            if self.mount and self.mount.is_initialized:
                status['mount'] = self.mount.status
                current_coords = self.mount.get_current_coordinates()
                status['mount']['current_ha'] = self.observer.target_hour_angle(now, current_coords)
                if self.mount.has_target:
                    target_coords = self.mount.get_target_coordinates()
                    target_ha = self.observer.target_hour_angle(now, target_coords)
                    status['mount']['mount_target_ha'] = target_ha
        except Exception as e:  # pragma: no cover
            self.logger.warning(f"Can't get mount status: {e!r}")

        try:
            if self.dome:
                status['dome'] = self.dome.status
        except Exception as e:  # pragma: no cover
            self.logger.warning(f"Can't get dome status: {e!r}")

        try:
            if self.current_observation:
                status['observation'] = self.current_observation.status
                field = self.current_observation.field
                status['observation']['field_ha'] = self.observer.target_hour_angle(now, field)
        except Exception as e:  # pragma: no cover
            self.logger.warning(f"Can't get observation status: {e!r}")

        try:
            status['observer'] = {
                'siderealtime': str(self.sidereal_time),
                'utctime': now,
                'localtime': datetime.now(),
                'local_evening_astro_time': self._evening_astro_time,
                'local_morning_astro_time': self._morning_astro_time,
                'local_sun_set_time': self._local_sunset,
                'local_sun_rise_time': self._local_sunrise,
                'local_sun_position': self._local_sun_pos,
                'local_moon_alt': self.observer.moon_altaz(now).alt,
                'local_moon_illumination': self.observer.moon_illumination(now),
                'local_moon_phase': self.observer.moon_phase(now),
            }

        except Exception as e:  # pragma: no cover
            self.logger.warning(f"Can't get time status: {e!r}")

        return status

    def get_observation(self, *args, **kwargs):
        """Gets the next observation from the scheduler

        Returns:
            observation (pocs.scheduler.observation.Observation or None): An
                object that represents the observation to be made.

        Raises:
            error.NoObservation: If no valid observation is found
        """

        self.logger.debug("Getting observation for observatory")

        if not self.scheduler:
            self.logger.info(f'Scheduler not present, cannot get the next observation.')
            return None

        # If observation list is empty or a reread is requested
        reread_file = (
                self.scheduler.has_valid_observations is False or
                kwargs.get('read_file', False) or
                self.get_config('scheduler.check_file', default=False)
        )

        # This will set the `current_observation`.
        self.scheduler.get_observation(read_file=reread_file, *args, **kwargs)

        if self.current_observation is None:
            self.scheduler.clear_available_observations()
            raise error.NoObservation("No valid observations found")

        return self.current_observation

    def take_observation(self, blocking: bool = True):
        """Take individual images for the current observation.
        This method gets the current observation and takes the next
        corresponding exposure.
        Args:
            blocking (bool): If True (the default), wait for cameras to finish
                exposing before returning, otherwise return immediately.
        """
        if len(self.cameras) == 0:
<<<<<<< HEAD
            raise error.CameraNotFound(f'No cameras available, unable to observe')
=======
            raise error.CameraNotFound("No cameras available, unable to take observation")
>>>>>>> 69daecb5

        # Get observatory metadata
        headers = self.get_standard_headers()

        # All cameras share a similar start time
        headers['start_time'] = current_time(flatten=True)

        # Take exposure with each camera.
        for cam_name, camera in self.cameras.items():
            self.logger.debug(f"Exposing for camera: {cam_name}")
            camera.take_observation(self.current_observation, headers=headers)

        if blocking:
            cam = self.primary_camera
            exptime = self.current_observation.exptime.value
            readout_time = cam.readout_time
            timeout = exptime + readout_time + cam.timeout

            timer = CountdownTimer(timeout, name='Observe')
            # Sleep for the exposure time to start.
            timer.sleep(max_sleep=exptime + readout_time)
            # Then start checking for complete exposures.
            while timer.expired() is False:
                done_observing = [cam.is_observing is False for cam in self.cameras.values()]
                if all(done_observing):
                    self.logger.info('Finished observing for all cameras')
                    break

                timer.sleep(max_sleep=readout_time)

            # If timer expired check cameras and remove if stuck.
            if timer.expired():
                self.logger.warning(f'Timer expired waiting for cameras to finish observing')
                not_done = [cam_id for cam_id, cam in self.cameras.items() if cam.is_observing]
                for cam_id in not_done:
                    self.logger.warning(f'Removing {cam_id} from observatory')
                    with suppress(KeyError):
                        del self.cameras[cam_id]

    def process_observation(self,
                            compress_fits: Optional[bool] = None,
                            record_observations: Optional[bool] = None,
                            make_pretty_images: Optional[bool] = None,
                            plate_solve: Optional[bool] = None,
                            upload_image_immediately: Optional[bool] = None,
                            ):
        """Process an individual observation.
        Args:
            compress_fits (bool or None): If FITS files should be fpacked into .fits.fz.
                If None (default), checks the `observations.compress_fits` config-server key.
            record_observations (bool or None): If observation metadata should be saved.
                If None (default), checks the `observations.record_observations`
                config-server key.
            make_pretty_images (bool or None): Make a jpg from raw image.
                If None (default), checks the `observations.make_pretty_images`
                config-server key.
            plate_solve (bool or None): If images should be plate solved, default None for config.
            upload_image_immediately (bool or None): If images should be uploaded (in a separate
                process).
        """
        for cam_name in self.cameras.keys():
            try:
                exposure = self.current_observation.exposure_list[cam_name][-1]
            except IndexError:
                self.logger.warning(f'Unable to get exposure for {cam_name}')
                continue

            try:
                self.logger.debug(f'Processing observation with {exposure=!r}')
                metadata = exposure.metadata
                image_id = metadata['image_id']
                seq_id = metadata['sequence_id']
                file_path = metadata['filepath']
                exptime = metadata['exptime']
            except KeyError as e:
                self.logger.warning(f'No information in image metadata, unable to process:  {e!r}')
                continue

            field_name = metadata.get('field_name', '')

            if metadata.get('status') == 'complete':
                self.logger.debug(f'{image_id} has already been processed, skipping')
                return

            if plate_solve or self.get_config('observations.plate_solve', default=False):
                self.logger.debug(f'Plate solving {file_path=}')
                try:
                    metadata = fits_utils.get_solve_field(file_path)
                    file_path = metadata['solved_fits_file']
                    self.logger.debug(f'Solved {file_path}, replacing metadata.')
                except Exception as e:
                    self.logger.warning(f'Problem solving {file_path=}: {e!r}')

            if compress_fits or self.get_config('observations.compress_fits', default=False):
                self.logger.debug(f'Compressing {file_path=!r}')
                compressed_file_path = fits_utils.fpack(file_path)
                exposure.path = Path(compressed_file_path)
                metadata['filepath'] = compressed_file_path
                self.logger.debug(f'Compressed {compressed_file_path}')

            if record_observations or self.get_config('observations.record_observations',
                                                      default=False):
                self.logger.debug(f"Adding current observation to db: {image_id}")
                metadata['status'] = 'complete'
                self.db.insert_current('observations', metadata)

            if make_pretty_images or self.get_config('observations.make_pretty_images',
                                                     default=False):
                try:
                    image_title = f'{field_name} [{exptime}s] {seq_id}'

                    self.logger.debug(f"Making pretty image for {file_path=!r}")
                    link_path = None
                    if metadata['is_primary']:
                        # TODO This should be in the config somewhere.
                        link_path = Path(self.get_config('directories.images')) / 'latest.jpg'

                    pretty_process = Process(name=f'PrettyImageProcess-{image_id}',
                                             target=img_utils.make_pretty_image,
                                             args=(file_path,),
                                             kwargs=dict(title=image_title,
                                                         link_path=str(link_path)))
                    pretty_process.start()
                except Exception as e:  # pragma: no cover
                    self.logger.warning(f'Problem with extracting pretty image: {e!r}')

            if upload_image_immediately or self.get_config('observations.upload_image_immediately',
                                                           default=False):
                self.logger.debug(f"Uploading current observation: {image_id}")
                try:
                    self.upload_exposure(exposure_info=exposure)
                except Exception as e:
                    self.logger.warning(f'Problem uploading exposure: {e!r}')

    def analyze_recent(self):
        """Analyze the most recent exposure

        Compares the most recent exposure to the reference exposure and determines
        the offset between the two.

        Returns:
            dict: Offset information
        """
        # Clear the offset info
        self.current_offset_info = None

        pointing_image_id, pointing_image = self.current_observation.pointing_image
        self.logger.debug(f"Analyzing recent image using pointing image: '{pointing_image}'")

        try:
            # Get the image to compare
            image_id, image_path = self.current_observation.last_exposure

            current_image = Image(image_path, location=self.earth_location)

            solve_info = current_image.solve_field(skip_solved=False)

            self.logger.debug(f"Solve Info: {solve_info}")

            # Get the offset between the two
            self.current_offset_info = current_image.compute_offset(pointing_image)
            self.logger.debug(f'Offset Info: {self.current_offset_info}')

            # Store the offset information
            self.db.insert_current('offset_info', {
                'image_id': image_id,
                'd_ra': self.current_offset_info.delta_ra.value,
                'd_dec': self.current_offset_info.delta_dec.value,
                'magnitude': self.current_offset_info.magnitude.value,
                'unit': 'arcsec',
            })

        except error.SolveError:
            self.logger.warning("Can't solve field, skipping")
        except Exception as e:
            self.logger.warning(f"Problem in analyzing: {e!r}")

        return self.current_offset_info

    def upload_exposure(self, exposure_info, bucket_name=None):
        """Uploads the most recent image from the current observation."""
        bucket_name = bucket_name or self.get_config('panoptes_network.buckets.upload')

        image_path = exposure_info.path
        if not image_path.exists():
            raise FileNotFoundError(f'File does not exist: {str(image_path)}')

        self.logger.debug(f'Preparing {image_path} for upload')

        # Remove the local images directory for the upload name and replace with PAN_ID.
        bucket_path = str(image_path.absolute()).replace(self.get_config('directories.images'),
                                                         self.get_config('pan_id'))

        # Create a separate process for the upload.
        upload_process = Process(name=f'ImageUploaderProcess-{exposure_info.image_id}',
                                 target=upload_image,
                                 kwargs=dict(file_path=image_path,
                                             bucket_path=bucket_path,
                                             bucket_name=bucket_name))

        self.logger.info(f'Uploading {str(image_path)} to {bucket_path} on {bucket_name}')
        upload_process.start()

    def update_tracking(self, **kwargs):
        """Update tracking with rate adjustment.

        The `current_offset_info` contains information about how far off
        the center of the current image is from the pointing image taken
        at the start of an observation. This offset info is given in arcseconds
        for the RA and Dec.

        A mount will accept guiding adjustments in number of milliseconds
        to move in a specified direction, where the direction is either `east/west`
        for the RA axis and `north/south` for the Dec.

        Here we take the number of arcseconds that the mount is offset and,
        via the `mount.get_ms_offset`, find the number of milliseconds we
        should adjust in a given direction, one for each axis.

        The minimum and maximum tracking corrections can be passed as keyword
        arguments (`min_tracking_threshold=100` and `max_tracking_threshold=99999`)
        or can be specified in the mount config settings.

        Args:
            **kwargs: Keyword arguments that are passed to `get_tracking_correction`
                and `correct_tracking`.
        """
        if self.current_offset_info is not None:
            self.logger.debug("Updating the tracking")

            # Get the pier side of pointing image
            _, pointing_image = self.current_observation.pointing_image
            pointing_ha = pointing_image.header_ha

            try:
                pointing_ha = pointing_ha.value
            except AttributeError:
                pass

            self.logger.debug("Pointing HA: {:.02f}".format(pointing_ha))
            correction_info = self.mount.get_tracking_correction(
                self.current_offset_info,
                pointing_ha,
                **kwargs
            )

            try:
                self.mount.correct_tracking(correction_info, **kwargs)
            except error.Timeout:
                self.logger.warning("Timeout while correcting tracking")

    def get_standard_headers(self, observation=None):
        """Get a set of standard headers

        Args:
            observation (`~pocs.scheduler.observation.Observation`, optional): The
                observation to use for header values. If None is given, use
                the `current_observation`.

        Returns:
            dict: The standard headers
        """

        if observation is None:
            observation = self.current_observation

        assert observation is not None, self.logger.warning("No observation, can't get headers")

        field = observation.field

        self.logger.debug(f'Getting headers for : {observation}')

        t0 = current_time()
        moon = get_moon(t0, self.observer.location)

        headers = {
            'airmass': self.observer.altaz(t0, field).secz.value,
            'creator': "POCSv{}".format(self.__version__),
            'elevation': self.location.get('elevation').value,
            'ha_mnt': self.observer.target_hour_angle(t0, field).value,
            'latitude': self.location.get('latitude').value,
            'longitude': self.location.get('longitude').value,
            'moon_fraction': self.observer.moon_illumination(t0),
            'moon_separation': field.coord.separation(moon).value,
            'observer': self.get_config('name', default=''),
            'origin': 'Project PANOPTES',
            'tracking_rate_ra': self.mount.tracking_rate,
        }

        # Add observation metadata
        headers.update(observation.status)

        # Explicitly convert EQUINOX to float
        try:
            equinox = float(headers['equinox'].replace('J', ''))
        except Exception:
            equinox = 2000.  # We assume J2000

        headers['equinox'] = equinox

        return headers

    def autofocus_cameras(self, camera_list=None, **kwargs):
        """
        Perform autofocus on all cameras with focus capability, or a named subset
        of these. Optionally will perform a coarse autofocus first, otherwise will
        just fine tune focus.

        Args:
            camera_list (list, optional): list containing names of cameras to autofocus.
            **kwargs: Options passed to the underlying `Focuser.autofocus` method.

        Returns:
            dict of str:threading_Event key:value pairs, containing camera names and
                corresponding Events which will be set when the camera completes autofocus.
        """
        if camera_list:
            # Have been passed a list of camera names, extract dictionary
            # containing only cameras named in the list
            cameras = {cam_name: self.cameras[
                cam_name] for cam_name in camera_list if cam_name in self.cameras.keys()}
            if cameras == {}:
                self.logger.warning(f"No matching camera names in ({camera_list})")
        else:
            # No cameras specified, will try to autofocus all cameras from self.cameras
            cameras = self.cameras

        autofocus_events = dict()

        # Start autofocus with each camera
        for cam_name, camera in cameras.items():
            self.logger.debug(f"Autofocusing camera: {cam_name}")

            try:
                assert camera.focuser.is_connected
            except AttributeError:
                self.logger.debug(f'Camera {cam_name} has no focuser, skipping autofocus')
            except AssertionError:
                self.logger.debug(f'Camera {cam_name} focuser not connected, skipping autofocus')
            else:
                try:
                    # Start the autofocus
                    autofocus_event = camera.autofocus(**kwargs)
                except Exception as e:
                    self.logger.error(f"Problem running autofocus: {e!r}")
                else:
                    autofocus_events[cam_name] = autofocus_event

        return autofocus_events

    def open_dome(self):
        """Open the dome, if there is one.

        Returns: False if there is a problem opening the dome,
                 else True if open (or if not exists).
        """
        if not self.dome:
            return True
        if not self.dome.connect():
            return False
        if not self.dome.is_open:
            self.logger.info('Opening dome')
        return self.dome.open()

    def close_dome(self):
        """Close the dome, if there is one.

        Returns: False if there is a problem closing the dome,
                 else True if closed (or if not exists).
        """
        if not self.dome:
            return True
        if not self.dome.connect():
            return False
        if not self.dome.is_closed:
            self.logger.info('Closed dome')
        return self.dome.close()

    def take_flat_fields(self,
                         which='evening',
                         alt=None,
                         az=None,
                         min_counts=1000,
                         max_counts=12000,
                         target_adu_percentage=0.5,
                         initial_exptime=3.,
                         min_exptime=0.,
                         max_exptime=60.,
                         readout=5.,
                         camera_list=None,
                         bias=2048,
                         max_num_exposures=10,
                         no_tracking=True
                         ):  # pragma: no cover
        """Take flat fields.
        This method will slew the mount to the given AltAz coordinates(which
        should be roughly opposite of the setting sun) and then begin the flat-field
        procedure. The first image starts with a simple 1 second exposure and
        after each image is taken the average counts are analyzed and the exposure
        time is adjusted to try to keep the counts close to `target_adu_percentage`
        of the `(max_counts + min_counts) - bias`.
        The next exposure time is calculated as:
        .. code-block:: python
            # Get the sun direction multiplier used to determine if exposure
            # times are increasing or decreasing.
            if which == 'evening':
                sun_direction = 1
            else:
                sun_direction = -1
            exptime = previous_exptime * (target_adu / counts) *
                          (2.0 ** (sun_direction * (elapsed_time / 180.0))) + 0.5
        Under - and over-exposed images are rejected. If image is saturated with
        a short exposure the method will wait 60 seconds before beginning next
        exposure.
        Optionally, the method can also take dark exposures of equal exposure
        time to each flat-field image.
        Args:
            which (str, optional): Specify either 'evening' or 'morning' to lookup coordinates
                in config, default 'evening'.
            alt (float, optional): Altitude for flats, default None.
            az (float, optional): Azimuth for flats, default None.
            min_counts (int, optional): Minimum ADU count.
            max_counts (int, optional): Maximum ADU count.
            target_adu_percentage (float, optional): Exposure time will be adjust so
                that counts are close to: target * (`min_counts` + `max_counts`). Defaults
                to 0.5.
            initial_exptime (float, optional): Start the flat fields with this exposure
                time, default 3 seconds.
            max_exptime (float, optional): Maximum exposure time before stopping.
            camera_list (list, optional): List of cameras to use for flat-fielding.
            bias (int, optional): Default bias for the cameras.
            max_num_exposures (int, optional): Maximum number of flats to take.
            no_tracking (bool, optional): If tracking should be stopped for drift flats,
                default True.
        """
        if camera_list is None:
            camera_list = list(self.cameras.keys())

        target_adu = target_adu_percentage * (min_counts + max_counts)

        # Get the sun direction multiplier used to determine if exposure
        # times are increasing or decreasing.
        if which == 'evening':
            sun_direction = 1
        else:
            sun_direction = -1

        # Setup initial exposure times.
        exptimes = {cam_name: [initial_exptime * u.second] for cam_name in camera_list}

        # Create the observation.
        try:
            flat_obs = self._create_flat_field_observation(
                alt=alt, az=az, initial_exptime=initial_exptime,
                field_name=f'{which.title()}Flat'
            )
        except Exception as e:
            self.logger.warning(f'Problem making flat field: {e}')
            return

        # Slew to position
        self.logger.debug(f"Slewing to flat-field coords: {flat_obs.field}")
        self.mount.set_target_coordinates(flat_obs.field)
        self.mount.slew_to_target(blocking=True)
        if no_tracking:
            self.logger.info(f'Stopping the mount tracking')
            self.mount.query('stop_tracking')
        self.logger.info(f'At {flat_obs.field=} with tracking stopped, starting flats.')

        while len(camera_list) > 0:

            start_time = current_time()
            fits_headers = self.get_standard_headers(observation=flat_obs)
            fits_headers['start_time'] = flatten_time(start_time)

            # Report the sun level
            sun_pos = self.observer.altaz(start_time, target=get_sun(start_time)).alt
            self.logger.debug(f"Sun {sun_pos:.02f}°")

            # Take the observations.
            exptime = min_exptime
            camera_filename = dict()
            for cam_name in camera_list:
                # Get latest exposure time.
                exptime = max(exptimes[cam_name][-1].value, min_exptime)
                fits_headers['exptime'] = exptime

                # Take picture and get filename.
                self.logger.info(f'Flat #{flat_obs.current_exp_num} on {cam_name=} with {exptime=}')
                camera = self.cameras[cam_name]
                metadata = camera.take_observation(flat_obs, headers=fits_headers, exptime=exptime)
                camera_filename[cam_name] = metadata['filepath']

            # Block until done exposing on all cameras.
            flat_field_timer = CountdownTimer(exptime + readout, name='Flat Field Images')
            while any([cam.is_observing for cam_name, cam in self.cameras.items()
                       if cam_name in camera_list]):
                if flat_field_timer.expired():
                    self.logger.warning(f'{flat_field_timer} expired while waiting for flat fields')
                    return

                self.logger.trace('Waiting for flat-field image')
                flat_field_timer.sleep(1)

            # Check the counts for each image.
            is_saturated = False
            too_bright = False
            for cam_name, filename in camera_filename.items():

                # Make sure we can find the file.
                img_file = filename.replace('.cr2', '.fits')
                if not os.path.exists(img_file):
                    img_file = img_file.replace('.fits', '.fits.fz')
                    if not os.path.exists(img_file):  # pragma: no cover
                        self.logger.warning(f"No flat file {img_file} found, skipping")
                        continue

                self.logger.debug(f"Checking counts for {img_file}")

                # Get the bias subtracted data.
                data = fits_utils.getdata(img_file) - bias

                # Simple mean works just as well as sigma_clipping and is quicker for RGB.
                # TODO(wtgee) verify this.
                counts = data.mean()
                self.logger.info(f"Counts: {counts:.02f} Desired: {target_adu:.02f}")

                # Check we are above minimum counts.
                if counts < min_counts:
                    self.logger.info("Counts are too low, flat should be discarded")
                    setval(img_file, 'QUALITY', value='BAD', ext=int(img_file.endswith('.fz')))

                # Check we are below maximum counts.
                if counts >= max_counts:
                    self.logger.info("Image is saturated")
                    is_saturated = True
                    setval(img_file, 'QUALITY', value='BAD', ext=int(img_file.endswith('fz')))

                # Get suggested exposure time.
                elapsed_time = (current_time() - start_time).sec
                self.logger.debug(f"Elapsed time: {elapsed_time:.02f}")
                previous_exptime = exptimes[cam_name][-1].value

                # TODO(wtgee) Document this better.
                suggested_exptime = int(previous_exptime * (target_adu / counts) *
                                        (2.0 ** (sun_direction * (elapsed_time / 180.0))) + 0.5)

                self.logger.info(f"Suggested exptime for {cam_name}: {suggested_exptime:.02f}")

                # Stop flats if we are going on too long.
                self.logger.debug(f"Checking for too many exposures on {cam_name}")
                if len(exptimes) == max_num_exposures:
                    self.logger.info(f"Have ({max_num_exposures=}), stopping {cam_name}.")
                    camera_list.remove(cam_name)

                # Stop flats if any time is greater than max.
                self.logger.debug(f"Checking for long exposures on {cam_name}")
                if suggested_exptime >= max_exptime:
                    self.logger.info(f"Suggested exposure time greater than max, "
                                     f"stopping flat fields for {cam_name}")
                    camera_list.remove(cam_name)

                self.logger.debug(f"Checking for saturation on short exposure on {cam_name}")
                short_exptime = 2
                if is_saturated and previous_exptime <= short_exptime:
                    too_bright = True

                # Add next exptime to list.
                exptimes[cam_name].append(suggested_exptime * u.second)

            if too_bright:
                if which == 'evening':
                    self.logger.info("Saturated short exposure, waiting 60 seconds for more dark")
                    CountdownTimer(60, name='WaitingForTheDarkness').sleep()
                else:
                    self.logger.info('Saturated short exposure, too bright to continue')
                    return

    def _create_flat_field_observation(self,
                                       alt=70,  # degrees
                                       az=None,
                                       field_name='FlatField',
                                       flat_time=None,
                                       initial_exptime=5):
        """Small convenience wrapper to create a flat-field Observation.
        Flat-fields are specified by AltAz coordinates so this method is just a helper
        to look up the current RA-Dec coordinates based on the unit's location and
        the current time (or `flat_time` if provided).
        If no azimuth is provided this will figure out the azimuth of the sun at
        `flat_time` and use that position minus 180 degrees.
        Args:
            alt (float, optional): Altitude desired, default 70 degrees.
            az (float, optional): Azimuth desired in degrees, defaults to a position
                -180 degrees opposite the sun at `flat_time`.
            field_name (str, optional): Name of the field, which will also be directory
                name. Note that it is probably best to pass the camera.uid as name.
            flat_time (`astropy.time.Time`, optional): The time at which the flats
                will be taken, default `now`.
            initial_exptime (int, optional): Initial exptime in seconds, default 5.
        Returns:
            `pocs.scheduler.Observation`: Information about the flat-field.
        """
        self.logger.debug("Creating flat-field observation")

        if flat_time is None:
            flat_time = current_time()

        # Get an azimuth that is roughly opposite the sun.
        if az is None:
            sun_pos = self.observer.altaz(flat_time, target=get_sun(flat_time))
            az = sun_pos.az.value - 180.  # Opposite the sun

        self.logger.debug(f'Flat-field coords: {alt=:.02f} {az=:.02f}')

        field = Field.from_altaz(field_name, alt, az, self.earth_location, time=flat_time)
        flat_obs = CompoundObservation(field, exptime=initial_exptime)

        # Note different 'flat' concepts.
        flat_obs.seq_time = flatten_time(flat_time)

        self.logger.debug(f'Flat-field observation: {flat_obs}')
        return flat_obs<|MERGE_RESOLUTION|>--- conflicted
+++ resolved
@@ -376,11 +376,7 @@
                 exposing before returning, otherwise return immediately.
         """
         if len(self.cameras) == 0:
-<<<<<<< HEAD
-            raise error.CameraNotFound(f'No cameras available, unable to observe')
-=======
             raise error.CameraNotFound("No cameras available, unable to take observation")
->>>>>>> 69daecb5
 
         # Get observatory metadata
         headers = self.get_standard_headers()

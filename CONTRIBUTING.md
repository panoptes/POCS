--- conflicted
+++ resolved
@@ -25,11 +25,6 @@
      [Issue in the project](https://github.com/panoptes/POCS/issues),
      please create one specifying the need.
 * Process
-<<<<<<< HEAD
-   - Create a fork of the repository and use a topic branch within your fork to make changes.
-      - All of our repositories have a default branch of `develop` when you first clone them, but
-      your work should be in a separate branch.
-=======
    - Create a fork of the repository via github (button in top-right).
    - Clone your fork to your local system:
        - `git clone git@github.com:YOUR-GITHUB-NAME/POCS.git`
@@ -37,27 +32,20 @@
        - `cd POCS`
        - `git remote add upstream https://github.com/panoptes/POCS.git`
        - `git fetch upstream`
-   - Use a topic branch within your fork to make changes. All of our repositories have a 
-      default branch of `develop` when you first clone them, but your work should be in a 
-      separate branch (see note below). Your branch should almost always be based off of 
+   - Use a topic branch within your fork to make changes. All of our repositories have a
+      default branch of `develop` when you first clone them, but your work should be in a
+      separate branch (see note below). Your branch should almost always be based off of
       the `upstream/develop` branch:
->>>>>>> 04958b2b
       - Create a branch with a descriptive name, e.g.:
          - `git checkout -b new-camera-simulator upstream/develop`
          - `git checkout -b issue-28 upstream/develop`
    - Ensure that your code meets this project's standards (see Testing and Code Formatting below).
          - Run `python setup.py test` from the `$POCS` directory before pushing to github
-<<<<<<< HEAD
-   - Squash your commits so they only reflect meaningful changes.
-   - Submit a pull request to the repository, be sure to reference the issue number it
-      addresses.
-=======
    - Submit a pull request to the repository, be sure to reference the issue number it addresses.
-   
-   
+
+
    > Note: See ["A successful Git branching model"](https://nvie.com/posts/a-successful-git-branching-model/) for details
    on how the repository is structured.
->>>>>>> 04958b2b
 
 
 # Setting up Local Environment
@@ -76,14 +64,9 @@
 
 - All Python should use [PEP 8 Standards](https://www.python.org/dev/peps/pep-0008/)
    - Line length is set at 100 characters instead of 80.
-<<<<<<< HEAD
    - It is recommended to have your editor auto-format code whenever you save a file
-      rather than attempt to go back and change an entire file all at once.
-=======
-   - It is recommended to have your editor auto-format code whenever you save a file 
-      rather than attempt to go back and change an entire file all at once. There are 
+      rather than attempt to go back and change an entire file all at once. There are
       many plugins that exist for this.
->>>>>>> 04958b2b
    - You can also use
      [yapf (Yet Another Python Formatter)](https://github.com/google/yapf)
      for which POCS includes a style file (.style.yapf). For example:

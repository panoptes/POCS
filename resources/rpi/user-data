#cloud-config
# https://cloudinit.readthedocs.io/

<<<<<<< HEAD
hostname: pocs-control-box
# hostname: pocs-camera-box

=======
>>>>>>> 75b4684e
# Setting "expire: true" will force a password change on first login.
chpasswd:
  expire: true
  list:
    - panoptes:panoptes

ssh_pwauth: yes

# New groups to create.
groups:
  - docker

users:
  - name: panoptes
    gecos: PANOPTES User
    primary_group: panoptes
    groups: users, admin, dialout, plugdev, docker, i2c, spi, video, input, gpio
    sudo: "ALL=(ALL) NOPASSWD:ALL"
    lock_passwd: false
    shell: /bin/bash

## Update apt database and upgrade packages on first boot
package_update: false
package_upgrade: false

write_files:
  - path: /etc/fuse.conf
    content: |
      user_allow_other
    append: true

# Get and run the install script upon first boot.
runcmd:
  - echo 'watchdog-device = /dev/watchdog' >> /etc/watchdog.conf
  - echo 'watchdog-timeout = 15' >> /etc/watchdog.conf
  - echo 'max-load-1 = 24' >> /etc/watchdog.conf

power_state:
  mode: reboot
  condition: True

final_message: Welcome to the PANOPTES Observatory Control System!<|MERGE_RESOLUTION|>--- conflicted
+++ resolved
@@ -1,12 +1,6 @@
 #cloud-config
 # https://cloudinit.readthedocs.io/
 
-<<<<<<< HEAD
-hostname: pocs-control-box
-# hostname: pocs-camera-box
-
-=======
->>>>>>> 75b4684e
 # Setting "expire: true" will force a password change on first login.
 chpasswd:
   expire: true

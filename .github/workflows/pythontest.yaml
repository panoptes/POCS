--- conflicted
+++ resolved
@@ -23,11 +23,7 @@
           flake8 . --count --exit-zero --max-complexity=10 --max-line-length=100 --statistics
   test:
     runs-on: ubuntu-latest
-<<<<<<< HEAD
-    timeout-minutes: 30
-=======
     timeout-minutes: 60
->>>>>>> 53b83099
     strategy:
       matrix:
         python-version: [ 3.8 ]

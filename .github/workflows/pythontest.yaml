--- conflicted
+++ resolved
@@ -31,13 +31,9 @@
         uses: actions/checkout@v2
       - name: Build panoptes-pocs image
         run: |
-<<<<<<< HEAD
-          docker-compose -f docker/docker-compose.yaml build
-=======
           docker-compose -f tests/docker-compose.yaml build
           mkdir -p logs && chmod -R 777 logs
           mkdir -p build && chmod -R 777 build
->>>>>>> 10bc1e14
       - name: Test with pytest in panoptes-pocs container
         run: |
           docker-compose -f tests/docker-compose.yaml run pocs

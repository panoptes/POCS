--- conflicted
+++ resolved
@@ -315,11 +315,7 @@
     assert len(observatory.scheduler.observed_list) == 1
 
     assert observatory.current_observation.current_exp_num == 0
-<<<<<<< HEAD
-    observatory.observe_target()
-=======
     observatory.take_observation()
->>>>>>> 69daecb5
     assert observatory.current_observation.current_exp_num == 1
 
 

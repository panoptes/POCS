--- conflicted
+++ resolved
@@ -34,15 +34,9 @@
   base: /POCS
   images: images
   data: data
-<<<<<<< HEAD
-  resources: POCS/resources/
-  targets: POCS/conf_files/targets
-  mounts: POCS/resources/mounts
-=======
   resources: resources/
   targets: conf_files/targets
   mounts: resources/mounts
->>>>>>> 10bc1e14
 db:
   name: panoptes_testing
   type: file

--- conflicted
+++ resolved
@@ -15,8 +15,5 @@
 pytest-cov
 pycodestyle
 pyephem
-<<<<<<< HEAD
 wcsaxes
-=======
-readline
->>>>>>> 01d5ac89
+readline
--- conflicted
+++ resolved
@@ -1,43 +1,23 @@
 astroplan
 astropy
 dateparser
-<<<<<<< HEAD
+Flask
 gcloud
 google-cloud-storage
-matplotlib
-mocket
-numpy !=1.15.3
-photutils
-pycodestyle == 2.3.1
-pymongo >= 3.2.2
-pyserial >= 3.1.1
-pytest >= 3.4.0
-python_dateutil >= 2.5.3
-PyYAML >= 5.1
-pyzmq >= 15.3.0
-readline
-requests
-scalpl
-scikit_image >= 0.12.3
-scipy >= 0.17.1
-transitions >= 0.4.0
-tweepy
-wcsaxes
--e git://github.com/panoptes/panoptes-utils.git@develop#egg=panoptes-utils
-=======
-Flask
 jupyter-console
 jupyterlab
 matplotlib
 mocket
 numpy
 panoptes-utils
+photutils
 psycopg2-binary
-pycodestyle==2.3.1
-pyserial
-pytest
+pycodestyle == 2.3.1
+pymongo >= 3.2.2
+pyserial >= 3.1.1
+pytest >= 3.4.0
 python_dateutil
-PyYAML
+PyYAML >= 5.1
 pyzmq
 readline
 requests
@@ -46,9 +26,5 @@
 scipy
 transitions
 tweepy
-
-# requests 2.21 doesn't like urllib3 >=1.25
-urllib3 >= 1.24, < 1.25
-
 wcsaxes
->>>>>>> af0f58b1
+-e git://github.com/panoptes/panoptes-utils.git@develop#egg=panoptes-utils

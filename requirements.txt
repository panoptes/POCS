astropy >= 2.0.0
pymongo >= 3.2.2
coloredlogs >= 5.0
matplotlib >= 1.5.1
pandas >= 0.18.0
pytest >= 2.8.5
scikit_image >= 0.12.3
transitions >= 0.4.0
python-dateutil >= 2.5.3
numpy >= 1.12.1
scipy >= 0.17.1
pyserial >= 3.1.1
PyYAML >= 3.11
pyzmq >= 15.3.0
pycodestyle
wcsaxes
readline
gcloud
ccdproc
astroplan
codecov
ffmpy
pygraphviz
google-cloud-storage
dateparser
<<<<<<< HEAD
healpy
astroquery
photutils
=======
coveralls
>>>>>>> 4ab23358
<|MERGE_RESOLUTION|>--- conflicted
+++ resolved
@@ -23,10 +23,9 @@
 pygraphviz
 google-cloud-storage
 dateparser
-<<<<<<< HEAD
+coveralls
+
+
 healpy
 astroquery
-photutils
-=======
-coveralls
->>>>>>> 4ab23358
+photutils
--- conflicted
+++ resolved
@@ -2,85 +2,13 @@
 sudo: required
 language: python
 python:
-  - "3.6"
+  - "3.7"
 services:
 - docker
 before_install:
-<<<<<<< HEAD
-    - mkdir -p $PANDIR/logs
-    - mkdir -p $PANDIR/astrometry/data
-    - ln -s $POCS $PANDIR/POCS
-    - pip install -U pip
-    - pip install coveralls
-
-    # Install arudino files
-    - cd $PANDIR
-    - export DISPLAY=:1.0
-    - export
-    - wget http://downloads.arduino.cc/arduino-${ARDUINO_VERSION}-linux64.tar.xz
-    - tar xf arduino-${ARDUINO_VERSION}-linux64.tar.xz
-    - sudo mv arduino-${ARDUINO_VERSION} /usr/local/share/arduino
-    - sudo ln -s /usr/local/share/arduino/arduino /usr/local/bin/arduino
-
-    # Install miniconda
-    - wget https://repo.continuum.io/miniconda/Miniconda3-latest-Linux-x86_64.sh -O miniconda.sh;
-    - bash miniconda.sh -b -p $HOME/miniconda
-    - export PATH="$HOME/miniconda/bin:$PANDIR/astrometry/bin:$PATH"
-    - hash -r
-
-    - conda config --set always_yes yes --set changeps1 no
-    - conda update -q conda
-    - conda info -a # Useful for debugging any issues with conda
-    - conda create -q -n test-environment python=$TRAVIS_PYTHON_VERSION
-    - source activate test-environment
-    - conda install numpy scipy
-
-    # Install astrometry.net
-    - wget https://github.com/dstndstn/astrometry.net/releases/download/0.78/astrometry.net-0.78.tar.gz
-    - tar zxvf astrometry.net-0.78.tar.gz && cd astrometry.net-0.78
-    - make && make py && make install INSTALL_DIR=$PANDIR/astrometry
-    - echo 'add_path $PANDIR/astrometry/data' | sudo tee --append $PANDIR/astrometry/etc/astrometry.cfg
-addons:
-  apt:
-    packages:
-    - gphoto2
-    - libcairo2-dev
-    - libnetpbm10-dev
-    - netpbm
-    - libpng12-dev
-    - libjpeg-dev
-    - python-numpy
-    - python-pyfits
-    - python-dev
-    - zlib1g-dev
-    - libbz2-dev
-    - swig
-    - libcfitsio-bin
-    - libcfitsio-dev
-install:
-  - cd $PANDIR
-  # install POCS and requirements
-  - cd $POCS
-  - pip install -r requirements.txt
-  - pip install -r docs/requirements.txt
-  - pip install -e .
-  # Force creation of config file.
-  - python -c "import astroplan"
-  # Custom IERS urls in config file.
-  - |
-    echo "\
-
-    [utils.iers.iers]
-    iers_auto_url = https://storage.googleapis.com/panoptes-resources/iers/ser7.dat
-    iers_auto_url_mirror = https://storage.googleapis.com/panoptes-resources/iers/ser7.dat
-    " >> $HOME/.astropy/config/astropy.cfg
-  # Download IERS and astroetry.net files.
-  - python pocs/utils/data.py --folder $PANDIR/astrometry/data
-=======
 - ci_env=`bash <(curl -s https://codecov.io/env)`
 - docker pull gcr.io/panoptes-exp/pocs:amd64
 install: true
->>>>>>> de2a3fdc
 script:
 - docker run -it
   $ci_env

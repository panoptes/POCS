sudo: required
language: python
python:
  - "3.4"
  - "3.5"
cache:
  - pip
env:
  - POCS=$TRAVIS_BUILD_DIR PANDIR=$HOME
before_install:
    - sudo mkdir /var/panoptes && sudo chmod 777 /var/panoptes
    - mkdir $PANDIR/logs
    - ln -s $TRAVIS_BUILD_DIR /var/panoptes/POCS
    - pip install coveralls
    - pip install -U pip
#   - ./scripts/install-protobuf.sh
install:
  - wget https://repo.continuum.io/miniconda/Miniconda3-latest-Linux-x86_64.sh -O miniconda.sh;
  - bash miniconda.sh -b -p $HOME/miniconda
  - export PATH="$HOME/miniconda/bin:$PATH"
  - hash -r
  - conda config --set always_yes yes --set changeps1 no
  - conda update -q conda
  # Useful for debugging any issues with conda
  - conda info -a

  - conda create -q -n test-environment python=$TRAVIS_PYTHON_VERSION pymongo matplotlib pandas pytest numpy scipy pyserial pyzmq PyYAML
  - source activate test-environment

  # Build our own astroplan for now
<<<<<<< HEAD
  - git clone https://github.com/astropy/astroplan.git && cd astroplan && python setup.py install
=======
  - pip -q install git+http://github.com/astropy/astroplan.git#egg=astroplan --no-deps
>>>>>>> 01d5ac89
  - cd $TRAVIS_BUILD_DIR
  - pip install -r requirements.txt
  - python setup.py install
script:
  # - python setup.py test
  - coverage run --source=pocs setup.py test
after_success:
    - if [[ $TRAVIS_PYTHON_VERSION == 3.5* ]]; then
          coveralls;
      fi<|MERGE_RESOLUTION|>--- conflicted
+++ resolved
@@ -28,11 +28,7 @@
   - source activate test-environment
 
   # Build our own astroplan for now
-<<<<<<< HEAD
-  - git clone https://github.com/astropy/astroplan.git && cd astroplan && python setup.py install
-=======
   - pip -q install git+http://github.com/astropy/astroplan.git#egg=astroplan --no-deps
->>>>>>> 01d5ac89
   - cd $TRAVIS_BUILD_DIR
   - pip install -r requirements.txt
   - python setup.py install

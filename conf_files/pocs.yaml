---
name: Generic PANOPTES Unit
log_file: 'panoptes'
location:
    name: Mauna Loa Observatory
    latitude: 19.54 # Degrees
    longitude: -155.58 # Degrees
    elevation: 3400.0 # Meters
    utc_offset: -10.00 # Hours
    horizon: 30 # Degrees
    twilight_horizon: -18 # Degrees
    timezone: US/Hawaii
<<<<<<< HEAD
flat_field:
    twilight:
        start_horizon: 0
        end_horizon: -18
        alt: 70
        az: 120
=======
    gmt_offset: -600
>>>>>>> dfec2fb4
directories:
    base: /var/panoptes
    images: images
    webcam: webcams
    data: data
    resources: POCS/resources/
    targets: POCS/resources/targets
    mounts: POCS/resources/mounts
db: 
    name: panoptes
scheduler:
    type: dispatch
    fields_file: simple.yaml
    read_config: False
mount:
    brand: ioptron
    model: 30
    driver: ioptron
    port: /dev/ttyUSB0
    non_sidereal_available: True
pointing:
    threshold: 0.05
    exptime: 30
    max_iterations: 3
cameras:
    auto_detect: True
    primary: 14d3bd
    devices:
    -
        model: canon_gphoto2
    -
        model: canon_gphoto2
messaging:
    cmd_port: 6500
    msg_port: 6510
state_machine: panoptes<|MERGE_RESOLUTION|>--- conflicted
+++ resolved
@@ -10,16 +10,13 @@
     horizon: 30 # Degrees
     twilight_horizon: -18 # Degrees
     timezone: US/Hawaii
-<<<<<<< HEAD
+    gmt_offset: -600
 flat_field:
     twilight:
         start_horizon: 0
         end_horizon: -18
         alt: 70
         az: 120
-=======
-    gmt_offset: -600
->>>>>>> dfec2fb4
 directories:
     base: /var/panoptes
     images: images

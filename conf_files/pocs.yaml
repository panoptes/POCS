--- conflicted
+++ resolved
@@ -63,10 +63,7 @@
 ############################################################################
 panoptes_network:
     image_storage: True
-<<<<<<< HEAD
-=======
     metadata_storage: True
->>>>>>> 4438170d
     project_id: panoptes-survey
     buckets:
         images: panoptes-survey

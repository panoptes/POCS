---
######################### PANOPTES UNIT ########################################
# name:   Can be anything you want it to be. This name is displayed in several
#         places and should be a "personal" name for the unit.
#
# pan_id: This is an identification number assigned by the PANOPTES team and is
#         the official designator for your unit. This id is used to store image
#         files and communicate with the Google Cloud network.
#
#         Leave the pan_id at `PAN000` for testing until you have been assigned
#         an official id. Update pocs_local.yaml with offical name once received.
################################################################################
name: Generic PANOPTES Unit
pan_id: PAN000

location:
    name: Mauna Loa Observatory
    latitude: 19.54 deg
    longitude: -155.58 deg
    elevation: 3400.0 m
    horizon: 30 deg # targets must be above this to be considered valid.
    flat_horizon: -6 deg # Flats when sun between this and focus horizon.
    focus_horizon: -12 deg # Dark enough to focus on stars.
    observe_horizon: -18 deg # Sun below this limit to observe.
    timezone: US/Hawaii
    gmt_offset: -600 # Offset in minutes from GMT during.
                     # standard time (not daylight saving).
directories:
    base: /var/panoptes
    images: images
    data: data
    resources: POCS/resources/
    targets: POCS/resources/targets
    mounts: POCS/resources/mounts
db:
    name: panoptes
    type: file
scheduler:
    type: dispatch
    fields_file: simple.yaml
    check_file: False
mount:
    brand: ioptron
    model: 30
    driver: ioptron
    serial:
        port: /dev/ttyUSB0
        timeout: 0.
        baudrate: 9600
    non_sidereal_available: True
pointing:
    auto_correct: True
<<<<<<< HEAD
    threshold: 500 # arcseconds ~ 50 pixels
=======
    threshold: 100 # arcseconds ~ 10 pixels
>>>>>>> 59332576
    exptime: 30 # seconds
    max_iterations: 5
cameras:
    auto_detect: True
    primary: 14d3bd
    devices:
    -
        model: canon_gphoto2
    -
        model: canon_gphoto2
messaging:
    # Must match ports in peas.yaml.
    cmd_port: 6500
    msg_port: 6510

########################## Observations ########################################
# An observation folder contains a contiguous sequence of images of a target/field
# recorded by a single camera, with no slewing of the mount during the sequence;
# there may be tracking adjustments during the observation.
#
# An example folder structure would be:
#
#   $PANDIR/images/fields/Hd189733/14d3bd/20180901T120001/
#
# In this folder will be stored JPG and FITS images. A timelapse of the
# observation can be made (one per camera) and the JPGs optionally removed
# afterward.
#
# TODO: Add options for cleaning up old data (e.g. >30 days)
################################################################################
observations:
    make_timelapse: True
    keep_jpgs: True

######################## Google Network ########################################
# By default all images are stored on googlecloud servers and we also
# use a few google services to store metadata, communicate with servers, etc.
#
# See $PANDIR/panoptes/utils/google/README.md for details about authentication.
#
# Options to change:
#   image_storage: If images should be uploaded to Google Cloud Storage.
#   service_account_key: Location of the JSON service account key.
################################################################################
panoptes_network:
    image_storage: False
    service_account_key: # Location of JSON account key
    project_id: panoptes-survey
    buckets:
        images: panoptes-survey

#Enable to output POCS messages to social accounts
# social_accounts:
#     twitter:
#         consumer_key: [your_consumer_key]
#         consumer_secret: [your_consumer_secret]
#         access_token: [your_access_token]
#         access_token_secret: [your_access_token_secret]
#     slack:
#         webhook_url: [your_webhook_url]
#         output_timestamp: False

state_machine: simple_state_table

######################### Environmental Sensors ################################
# Configure the environmental sensors that are attached.
#
# Use `auto_detect: True` for most options. Or use a manual configuration:
#
#   camera_board:
#       serial_port: /dev/ttyACM0
#   control_board:
#       serial_port: /dev/ttyACM1
################################################################################
environment:
    auto_detect: False
    camera_board:
        serial_port: /dev/ttyACM0
    control_board:
        serial_port: /dev/ttyACM1

######################### Weather Station ######################################
# Weather station options.
#
# Configure the serial_port as necessary.
#
# Default thresholds should be okay for most locations.
################################################################################
weather:
    aag_cloud:
        serial_port: '/dev/ttyUSB1'
        threshold_cloudy: -25
        threshold_very_cloudy: -15.
        threshold_windy: 50.
        threshold_very_windy: 75.
        threshold_gusty: 100.
        threshold_very_gusty: 125.
        threshold_wet: 2200.
        threshold_rainy: 1800.
        safety_delay: 15 ## minutes
        heater:
            low_temp: 0 ## deg C
            low_delta: 6 ## deg C
            high_temp: 20 ## deg C
            high_delta: 4 ## deg C
            min_power: 10 ## percent
            impulse_temp: 10 ## deg C
            impulse_duration: 60 ## seconds
            impulse_cycle: 600 ## seconds
    plot:
        amb_temp_limits: [-5, 35]
        cloudiness_limits: [-45, 5]
        wind_limits: [0, 75]
        rain_limits: [700, 3200]
        pwm_limits: [-5, 105]<|MERGE_RESOLUTION|>--- conflicted
+++ resolved
@@ -50,11 +50,7 @@
     non_sidereal_available: True
 pointing:
     auto_correct: True
-<<<<<<< HEAD
-    threshold: 500 # arcseconds ~ 50 pixels
-=======
     threshold: 100 # arcseconds ~ 10 pixels
->>>>>>> 59332576
     exptime: 30 # seconds
     max_iterations: 5
 cameras:

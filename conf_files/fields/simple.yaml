--- conflicted
+++ resolved
@@ -1,147 +1,3 @@
-<<<<<<< HEAD
-- field:
-    name: Kepler 488
-    position: 18h51m51.88s +48d20m42.3s
-  observation:
-    priority: 125
-- field:
-    name: Kepler 1100
-    position: 19h27m29.10s +44d05m15.00s
-  observation:
-    priority: 125
-- field:
-    name: KIC 8462852
-    position: 20h06m15.4536s +44d27m24.75s
-  observation:
-    priority: 200
-- field:
-    name: HD 23630
-    position: 03h47m29.077s +24d06m18.49s
-  observation:
-    priority: 100
-- field:
-    name: HD 189733
-    position: 20h00m43.713s +22d42m39.07s
-  observation:
-    priority: 105
-    exptime: 100
-- field:
-    name: HD 209458
-    position: 22h03m10.7721s +18d53m03.543s
-  observation:
-    priority: 100
-- field:
-    name: Wasp 140
-    position: 04h01m32.54s -20d27m03.9s
-  observation:
-    priority: 100
-- field:
-    name: Wasp 104
-    position: 10h42m24.61s +07d26m06.3s
-  observation:
-    priority: 100
-- field:
-    name: Wasp 44
-    position: 00h15m36.76s -11d56m17.4s
-  observation:
-    priority: 100
-- field:
-    name: Wasp 2
-    position: 20h30m54.0s +06d25m46.0s
-  observation:
-    priority: 100
-- field:
-    name: Wasp 24
-    position: 15h08m51.739s +02d20m35.95s
-  observation:
-    priority: 100
-- field:
-    name: Wasp 77
-    position: 02h28m37.22s -07d03m38.45s
-  observation:
-    priority: 100
-- field:
-    name: Wasp 33
-    position: 02h26m51.0582s +37d33m01.733s
-  observation:
-    priority: 100
-- field:
-    name: Wasp 43
-    position: 10h19m38.008s -09d48m22.59s
-  observation:
-    priority: 100
-- field:
-    name: Wasp 36
-    position: 08h46m19.30s -08d01m36.7s
-  observation:
-    priority: 100
-- field:
-    name: Wasp 11
-    position: 03h09m28.54s +30d40m26.0s
-  observation:
-    priority: 100
-- field:
-    name: Wasp 35
-    position: 05h04m19.56s -06d13m47.2s
-  observation:
-    priority: 100
-- field:
-    name: HAT-P-20
-    position: 07h27m39.89s +24d20m14.7s
-  observation:
-    priority: 100
-- field:
-    name: Qatar-1
-    position: 20h13m32.0s +65d09m43.0s
-  observation:
-    priority: 100
-- field:
-    name: Qatar-2
-    position: 13h50m37.409s -06d48m14.4101s
-  observation:
-    priority: 100
-- field:
-    name: Tres 3
-    position: 17h52m07.02s +37d32m46.2012s
-  observation:
-    priority: 100
-- field:
-    name: EPIC-211089792
-    position: 04h10m40.955s +24d24m07.35s
-  observation:
-    priority: 100
-- field:
-    name: HAT-P-1
-    position: 22h57m47.0s +38d40m30.0s
-  observation:
-    priority: 100
-- field:
-    name: HAT-P-12
-    position: 13h57m33.48s +43d29m36.7s
-  observation:
-    priority: 100
-- field:
-    name: HAT-P-19
-    position: 00h38m04.01s +34d42m41.5s
-  observation:
-    priority: 100
-- field:
-    name: HAT-P-30
-    position: 08h15m47.98s +05d50m12.3s
-  observation:
-    priority: 100
-- field:
-    name: HAT-P-36
-    position: 12h33m03.909s  +44d54m55.18s
-  observation:
-    priority: 100
-- field:
-    name: HAT-P-37
-    position: 18h57m11.058s +51d16m08.8601s
-  observation:
-    priority: 100
-- field:
-=======
 ---
 - field:
     name: "KIC 8462852"
@@ -153,32 +9,11 @@
     position: "02h28m37.22s -07d03m38.45s"
   observation:
     priority: 100
-- field:
->>>>>>> 5c53341b
+-  field:
     name: M42
     position: "05h35m17.2992s -05d23m27.996s"
   observation:
     exp_set_size: 5
-<<<<<<< HEAD
-- field:
-    name: M44
-    position: 08h40m24s +19d40m00.12s
-  observation:
-    priority: 50
-- field:
-    name: M45
-    position: 03h47m24s +24d07m01.20s
-  observation:
-    priority: 50
-- field:
-    name: M5
-    position: 15h18m33.2201s +02d04m51.7008s
-  observation:
-    priority: 50
-- field:
-    name: CoRoT-18
-    position: 06h32m41.38s -00d01m53.s
-=======
     type: "panoptes.pocs.scheduler.observation.compound.Observation"
     exptime:
       - 15
@@ -189,7 +24,6 @@
 - field:
     name: M45
     position: "03h47m24s +24d07m01.20s"
->>>>>>> 5c53341b
   observation:
     exp_set_size: 5
     type: "panoptes.pocs.scheduler.observation.compound.Observation"

import sys
import logging

# Note: list_comports is modified by test_sensors.py, so if changing
# this import, the test will also need to be updated.
from serial.tools.list_ports import comports as list_comports
from contextlib import suppress

<<<<<<< HEAD
from panoptes.utils.config.client import get_config
from panoptes.utils.database import PanDB
from panoptes.utils.logger import get_root_logger
from panoptes.utils.messaging import PanMessaging
from panoptes.utils.rs232 import SerialData
from panoptes.utils import error
=======
from pocs.utils.database import PanDB
from pocs.utils.config import load_config
from pocs.utils.logger import get_root_logger
from pocs.utils.messaging import PanMessaging
from pocs.utils.rs232 import SerialData
from pocs.utils import error
>>>>>>> 7fcb06ec


class ArduinoSerialMonitor(object):
    """Monitors the serial lines and tries to parse any data recevied as JSON.

    Checks for the `camera_box` and `computer_box` entries in the config and tries to connect.
    Values are updated in the mongo db.
    """

    def __init__(self, sensor_name=None, auto_detect=False, *args, **kwargs):
<<<<<<< HEAD
        self.logger = get_root_logger()
        self.logger.setLevel(logging.INFO)

        # Setup the DB either from kwargs or config.
        self.db = None
        db_type = get_config('db.type', default='file')

=======
        self.config = load_config(config_files='pocs')
        self.logger = get_root_logger()
        # Sensors default to INFO level
        self.logger.setLevel(logging.INFO)

        # Setup the DB either from kwargs or config, default to 'file' type.
        self.db = None
        db_type = self.config['db'].get('type', 'file')
>>>>>>> 7fcb06ec
        if 'db_type' in kwargs:
            self.logger.info(f"Setting up {kwargs['db_type']} type database")
            db_type = kwargs.get('db_type', db_type)

<<<<<<< HEAD
        self.db = PanDB(db_type=db_type, logger=self.logger)
=======
        self.db = PanDB(db_type=db_type)
>>>>>>> 7fcb06ec

        self.messaging = None

        # Store each serial reader
        self.serial_readers = dict()

<<<<<<< HEAD
        # Don't allow sensor_name and auto_detect
        if sensor_name is not None:
            auto_detect = False

        if auto_detect or get_config('environment.auto_detect', default=False):

=======
        # Don't allow sensor_name and auto_detect.
        if sensor_name is not None:
            auto_detect = False

        if auto_detect or self.config['environment'].get('auto_detect', False):
>>>>>>> 7fcb06ec
            self.logger.debug('Performing auto-detect')
            for (sensor_name, serial_reader) in auto_detect_arduino_devices(logger=self.logger):
                self.logger.info(f'Found name "{sensor_name}" on {serial_reader.name}')
                self.serial_readers[sensor_name] = {
                    'reader': serial_reader,
                    'port': serial_reader.name,
                }
        else:
<<<<<<< HEAD
            # Try to connect to a range of ports
            for name, sensor_config in get_config('environment', default={}).items():
                if name != sensor_name:
                    continue

                with suppress(TypeError, KeyError):
                    port = sensor_config['serial_port']

=======
            # Try to connect to a range of ports.
            for name, sensor_config in self.config.get('environment', dict()).items():
                # Skip unless name matches.
                if name != sensor_name:
                    continue

                if 'serial_port' not in sensor_config:
                    continue

                port = sensor_config['serial_port']
>>>>>>> 7fcb06ec
                serial_reader = self._connect_serial(port)
                self.serial_readers[sensor_name] = {
                    'reader': serial_reader,
                    'port': port,
                }

        if len(self.serial_readers) == 0:
            raise error.BadSerialConnection

    def _connect_serial(self, port):
        self.logger.info(f'Attempting to connect to serial port: {port}')
        serial_reader = SerialData(port=port, baudrate=9600)
        if serial_reader.is_connected is False:
            try:
                serial_reader.connect()
            except Exception:
                self.logger.warning(f'Could not connect to port: {port}')
                return None

        self.logger.info(f'Connected to {port}')
        return serial_reader

    def disconnect(self):
        for sensor_name, reader_info in self.serial_readers.items():
            reader = reader_info['reader']
            reader.stop()

    def send_message(self, msg, topic='environment'):
        if self.messaging is None:
<<<<<<< HEAD
            msg_port = get_config('messaging.msg_port')
            try:
                self.messaging = PanMessaging.create_publisher(msg_port)
            except Exception as e:
                self.logger.warning(f'Problem creating messaging: {e!r}')
=======
            try:
                msg_port = self.config['messaging']['msg_port']
                self.messaging = PanMessaging.create_publisher(msg_port)
            except KeyError:
                return
>>>>>>> 7fcb06ec

        self.messaging.send_message(topic, msg)

    def capture(self, store_result=True, send_message=True):
        """
        Helper function to return serial sensor info.

        Reads each of the connected sensors. If a value is received, attempts
        to parse the value as json.

        Returns:
            sensor_data (dict):     Dictionary of sensors keyed by sensor name.
        """

        # Read from all the readers; we send messages with sensor data immediately, but accumulate
        # data from all sensors before storing in the db.
        # Note that there is no guarantee that these are the LATEST reports emitted by the sensors,
        # as the OS or PySerial object may have a backlog, and especially because we are reading
        # these in lock step; if one produces a report every 1.9 seconds, and the other every 2.1
        # seconds, then we will generally wait an extra 0.2 seconds on each loop relative to the
        # rate at which the fast one is producing output, For this reason, we really need to split
        # these into two separate threads and probably two seperate Mongo collections (e.g. not
        # 'environment' but 'camera_board' and 'telemetry_board').
        sensor_data = dict()
        for sensor_name, reader_info in self.serial_readers.items():
            reader = reader_info['reader']

            self.logger.debug(f'ArduinoSerialMonitor.capture reading sensor {sensor_name}')
            try:
                reading = reader.get_and_parse_reading()
                if not reading:
                    self.logger.debug(f'Unable to get reading from {sensor_name}')
                    continue

<<<<<<< HEAD
=======
                self.logger.debug(f'Got sensor_value from {sensor_name}')
>>>>>>> 7fcb06ec
                self.logger.debug(f'{sensor_name}: {reading!r}')

                time_stamp, data = reading
                data['date'] = time_stamp
                sensor_data[sensor_name] = data
                if send_message:
                    self.send_message({'data': data}, topic='environment')

<<<<<<< HEAD
                if store_result and len(sensor_data) > 0:
                    self.db.insert_current(sensor_name, data)

                    # Make a separate power entry
                    if 'power' in sensor_data:
                        self.db.insert_current('power', data['power'])
=======
                # Add values to db for each sensor.
                if store_result and len(sensor_data) > 0:
                    self.db.insert_current(sensor_name, data)
>>>>>>> 7fcb06ec

            except Exception as e:
                self.logger.warning('Exception while reading from sensor {}: {}', sensor_name, e)

        return sensor_data


def auto_detect_arduino_devices(comports=None, logger=None):
    if comports is None:
        comports = find_arduino_devices()
    if not logger:
        logger = get_root_logger()
    result = []
    for port in comports:
        v = detect_board_on_port(port, logger)
        if v:
            result.append(v)
    return result


def find_arduino_devices():
    """Find devices (paths or URLs) that appear to be Arduinos.

    Returns:
        a list of strings; device paths (e.g. /dev/ttyACM1) or URLs (e.g. rfc2217://host:port
        arduino_simulator://?board=camera).
    """
    comports = list_comports()
    return [p.device for p in comports if 'Arduino' in p.description]


def detect_board_on_port(port, logger=None):
    """Open a port and determine which type of board its producing output.

    Returns: (name, serial_reader) if we can read a line of JSON from the
        port, parse it and find a 'name' attribute in the top-level object.
        Else returns None.
    """
    if not logger:
        logger = get_root_logger()
    logger.debug('Attempting to connect to serial port: {}'.format(port))
    try:
        serial_reader = SerialData(port=port, baudrate=9600, retry_limit=1, retry_delay=0)
        if not serial_reader.is_connected:
            serial_reader.connect()
        logger.debug('Connected to {}', port)
    except Exception:
        logger.warning('Could not connect to port: {}'.format(port))
        return None
    try:
        reading = serial_reader.get_and_parse_reading(retry_limit=3)
        if not reading:
            return None
        (ts, data) = reading
        if isinstance(data, dict) and 'name' in data and isinstance(data['name'], str):
            result = (data['name'], serial_reader)
            serial_reader = None
            return result
        logger.warning('Unable to find board name in reading: {!r}', reading)
        return None
    except Exception as e:
        logger.error('Exception while auto-detecting port {!r}: {!r}'.format(port, e))
    finally:
        if serial_reader:
            serial_reader.disconnect()


# Support testing by just listing the available devices.
if __name__ == '__main__':
    devices = find_arduino_devices()
    if devices:
        print("Arduino devices: {}".format(", ".join(devices)))
    else:
        print("No Arduino devices found.")
        sys.exit(1)
    names_and_readers = auto_detect_arduino_devices()
    for (name, serial_reader) in names_and_readers:
        print('Device {} has name {}'.format(serial_reader.name, name))
        serial_reader.disconnect()<|MERGE_RESOLUTION|>--- conflicted
+++ resolved
@@ -6,21 +6,12 @@
 from serial.tools.list_ports import comports as list_comports
 from contextlib import suppress
 
-<<<<<<< HEAD
 from panoptes.utils.config.client import get_config
 from panoptes.utils.database import PanDB
 from panoptes.utils.logger import get_root_logger
 from panoptes.utils.messaging import PanMessaging
 from panoptes.utils.rs232 import SerialData
 from panoptes.utils import error
-=======
-from pocs.utils.database import PanDB
-from pocs.utils.config import load_config
-from pocs.utils.logger import get_root_logger
-from pocs.utils.messaging import PanMessaging
-from pocs.utils.rs232 import SerialData
-from pocs.utils import error
->>>>>>> 7fcb06ec
 
 
 class ArduinoSerialMonitor(object):
@@ -31,53 +22,31 @@
     """
 
     def __init__(self, sensor_name=None, auto_detect=False, *args, **kwargs):
-<<<<<<< HEAD
         self.logger = get_root_logger()
+        # Sensors default to INFO level
         self.logger.setLevel(logging.INFO)
 
         # Setup the DB either from kwargs or config.
         self.db = None
         db_type = get_config('db.type', default='file')
 
-=======
-        self.config = load_config(config_files='pocs')
-        self.logger = get_root_logger()
-        # Sensors default to INFO level
-        self.logger.setLevel(logging.INFO)
-
-        # Setup the DB either from kwargs or config, default to 'file' type.
-        self.db = None
-        db_type = self.config['db'].get('type', 'file')
->>>>>>> 7fcb06ec
         if 'db_type' in kwargs:
             self.logger.info(f"Setting up {kwargs['db_type']} type database")
             db_type = kwargs.get('db_type', db_type)
 
-<<<<<<< HEAD
         self.db = PanDB(db_type=db_type, logger=self.logger)
-=======
-        self.db = PanDB(db_type=db_type)
->>>>>>> 7fcb06ec
 
         self.messaging = None
 
         # Store each serial reader
         self.serial_readers = dict()
 
-<<<<<<< HEAD
         # Don't allow sensor_name and auto_detect
         if sensor_name is not None:
             auto_detect = False
 
         if auto_detect or get_config('environment.auto_detect', default=False):
 
-=======
-        # Don't allow sensor_name and auto_detect.
-        if sensor_name is not None:
-            auto_detect = False
-
-        if auto_detect or self.config['environment'].get('auto_detect', False):
->>>>>>> 7fcb06ec
             self.logger.debug('Performing auto-detect')
             for (sensor_name, serial_reader) in auto_detect_arduino_devices(logger=self.logger):
                 self.logger.info(f'Found name "{sensor_name}" on {serial_reader.name}')
@@ -86,7 +55,6 @@
                     'port': serial_reader.name,
                 }
         else:
-<<<<<<< HEAD
             # Try to connect to a range of ports
             for name, sensor_config in get_config('environment', default={}).items():
                 if name != sensor_name:
@@ -95,18 +63,6 @@
                 with suppress(TypeError, KeyError):
                     port = sensor_config['serial_port']
 
-=======
-            # Try to connect to a range of ports.
-            for name, sensor_config in self.config.get('environment', dict()).items():
-                # Skip unless name matches.
-                if name != sensor_name:
-                    continue
-
-                if 'serial_port' not in sensor_config:
-                    continue
-
-                port = sensor_config['serial_port']
->>>>>>> 7fcb06ec
                 serial_reader = self._connect_serial(port)
                 self.serial_readers[sensor_name] = {
                     'reader': serial_reader,
@@ -136,19 +92,11 @@
 
     def send_message(self, msg, topic='environment'):
         if self.messaging is None:
-<<<<<<< HEAD
             msg_port = get_config('messaging.msg_port')
             try:
                 self.messaging = PanMessaging.create_publisher(msg_port)
             except Exception as e:
                 self.logger.warning(f'Problem creating messaging: {e!r}')
-=======
-            try:
-                msg_port = self.config['messaging']['msg_port']
-                self.messaging = PanMessaging.create_publisher(msg_port)
-            except KeyError:
-                return
->>>>>>> 7fcb06ec
 
         self.messaging.send_message(topic, msg)
 
@@ -183,10 +131,6 @@
                     self.logger.debug(f'Unable to get reading from {sensor_name}')
                     continue
 
-<<<<<<< HEAD
-=======
-                self.logger.debug(f'Got sensor_value from {sensor_name}')
->>>>>>> 7fcb06ec
                 self.logger.debug(f'{sensor_name}: {reading!r}')
 
                 time_stamp, data = reading
@@ -195,18 +139,12 @@
                 if send_message:
                     self.send_message({'data': data}, topic='environment')
 
-<<<<<<< HEAD
                 if store_result and len(sensor_data) > 0:
                     self.db.insert_current(sensor_name, data)
 
                     # Make a separate power entry
                     if 'power' in sensor_data:
                         self.db.insert_current('power', data['power'])
-=======
-                # Add values to db for each sensor.
-                if store_result and len(sensor_data) > 0:
-                    self.db.insert_current(sensor_name, data)
->>>>>>> 7fcb06ec
 
             except Exception as e:
                 self.logger.warning('Exception while reading from sensor {}: {}', sensor_name, e)

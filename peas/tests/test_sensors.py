# Test sensors.py ability to read from two sensor boards.

import collections
import pytest
import serial
import json
<<<<<<< HEAD

from mocket import mocketize
from mocket.mockhttp import Entry

from peas import sensors as sensors_module
from peas import remote_sensors
from pocs.utils import rs232
from pocs.utils import error
=======
import responses

from peas import sensors as sensors_module
from peas import remote_sensors
from panoptes.utils import rs232
from panoptes.utils import error
>>>>>>> de2a3fdc


SerDevInfo = collections.namedtuple('SerDevInfo', 'device description')


@pytest.fixture(scope='function')
def serial_handlers():
    # Install our test handlers for the duration.
    serial.protocol_handler_packages.insert(0, 'panoptes.utils.tests.serial_handlers')
    yield True
    # Remove our test handlers.
    serial.protocol_handler_packages.remove('panoptes.utils.tests.serial_handlers')


def list_comports():
    return [
        SerDevInfo(device='bogus://', description='Not an arduino'),
        SerDevInfo(device='loop://', description='Some Arduino device'),
        SerDevInfo(device='arduinosimulator://?board=telemetry&name=t1',
                   description='Some Arduino device'),
        SerDevInfo(device='arduinosimulator://?board=camera&name=c1', description='Arduino Micro'),
    ]


@pytest.fixture(scope='function')
def inject_list_comports():
    saved = sensors_module.list_comports
    sensors_module.list_comports = list_comports
    yield True
    sensors_module.list_comports = saved


# --------------------------------------------------------------------------------------------------
# Basic tests of FakeArduinoSerialHandler.

def test_create_camera_simulator(serial_handlers):
    ser = rs232.SerialData(port='arduinosimulator://?board=camera', baudrate=9600)
    assert ser.is_connected is True
    ser.disconnect()
    assert ser.is_connected is False
    ser.connect()
    assert ser.is_connected is True
    # First read will typically get a fragment of a line, but then the next will
    # get a full line.
    s = ser.read()
    assert s.endswith('\n')
    s = ser.read()
    assert s.startswith('{')
    assert s.endswith('}\r\n')
    assert 'camera_board' in s
    ser.disconnect()
    assert ser.is_connected is False


def test_create_default_simulator(serial_handlers):
    """Defaults to creating telemetry_board messages."""
    ser = rs232.SerialData(port='arduinosimulator://', baudrate=9600)
    assert ser.is_connected is True
    (ts, reading) = ser.get_and_parse_reading(retry_limit=2)
    assert isinstance(reading, dict)
    assert reading['name'] == 'telemetry_board'
    report_num = reading['report_num']
    assert 1 <= report_num
    assert report_num <= 2
    ser.disconnect()
    assert ser.is_connected is False


# --------------------------------------------------------------------------------------------------

def test_detect_board_on_port_not_a_board():
    """detect_board_on_port will fail if the port doesn't produce the expected output.

    Detection will fail because loop:// handler doesn't print anything.
    """
    assert sensors_module.detect_board_on_port('loop://') is None


def test_detect_board_on_port_no_handler_installed():
    """Can't find our simulator, so returns None.

    This test doesn't have `serial_handlers` as a param, so the arduinosimulator can't be found by
    PySerial's `serial_for_url`. Therefore, detect_board_on_port won't be able to determine the
    type of board.
    """
    assert sensors_module.detect_board_on_port('arduinosimulator://?board=telemetry') is None


def test_detect_board_on_port_telemetry(serial_handlers):
    """Detect a telemetry board."""
    v = sensors_module.detect_board_on_port('arduinosimulator://?board=telemetry')
    assert isinstance(v, tuple)
    assert v[0] == 'telemetry_board'
    assert isinstance(v[1], rs232.SerialData)
    assert v[1].is_connected is True
    v[1].disconnect()
    assert v[1].is_connected is False


# --------------------------------------------------------------------------------------------------

def test_find_arduino_devices(inject_list_comports):
    v = sensors_module.find_arduino_devices()
    assert len(v) == 3
    assert v == [
        'loop://',
        'arduinosimulator://?board=telemetry&name=t1',
        'arduinosimulator://?board=camera&name=c1',
    ]


# --------------------------------------------------------------------------------------------------

def test_auto_detect_arduino_devices(inject_list_comports, serial_handlers):
    v = sensors_module.auto_detect_arduino_devices()
    assert len(v) == 2
    for ndx, (board, name) in enumerate([('telemetry', 't1'), ('camera', 'c1')]):
        print('ndx=%r   board=%r   name=%r' % (ndx, board, name))
        expected = 'arduinosimulator://?board=%s&name=%s' % (board, name)
        assert v[ndx][0] == '{}_board'.format(board)
        assert isinstance(v[ndx][1], rs232.SerialData)
        assert v[ndx][1].name == expected
        assert v[ndx][1].ser.port == expected
        # ser.name is set by the simulator, a way to test that the correcct
        # simulator setup is in use.
        assert v[ndx][1].ser.name == name
        assert v[ndx][1].is_connected is True
        v[ndx][1].disconnect()
        assert v[ndx][1].is_connected is False


@pytest.fixture
<<<<<<< HEAD
def remote_sensor_response():
=======
def remote_response():
>>>>>>> de2a3fdc
    return {
        "data": {
            "source": "sleeping",
            "dest": "ready"
        },
        "type": "state",
        "_id": "1fb89552-f335-4f14-a599-5cd507012c2d"
    }


@pytest.fixture
<<<<<<< HEAD
def remote_sensor_response_power():
=======
def remote_response_power():
>>>>>>> de2a3fdc
    return {
        "power": {
            "mains": True
        },
    }


<<<<<<< HEAD
@mocketize
def test_remote_sensor(remote_sensor_response, remote_sensor_response_power):
    endpoint_url_no_power = 'http://192.168.1.241:8081'
    # Set up mock
    Entry.single_register(
        Entry.GET,
        endpoint_url_no_power,
        body=json.dumps(remote_sensor_response),
        headers={'content-type': 'application/json'}
    )
=======
@responses.activate
def test_remote_sensor(remote_response, remote_response_power):
    endpoint_url_no_power = 'http://192.168.1.241:8081'
    endpoint_url_with_power = 'http://192.168.1.241:8080'
    responses.add(responses.GET, endpoint_url_no_power, json=remote_response)
    responses.add(responses.GET, endpoint_url_with_power, json=remote_response_power)
>>>>>>> de2a3fdc

    remote_monitor = remote_sensors.RemoteMonitor(
        sensor_name='test_remote',
        endpoint_url=endpoint_url_no_power,
        db_type='memory'
    )

    mocked_response = remote_monitor.capture(store_result=False)
    del mocked_response['date']
<<<<<<< HEAD
    assert remote_sensor_response == mocked_response
=======
    assert remote_response == mocked_response
>>>>>>> de2a3fdc

    # Check caplog for disconnect
    remote_monitor.disconnect()

<<<<<<< HEAD
    # Check for 'power' entry in db
    endpoint_url_with_power = 'http://192.168.1.241:8080'
    # Set up mock
    Entry.single_register(
        Entry.GET,
        endpoint_url_with_power,
        body=json.dumps(remote_sensor_response_power),
        headers={'content-type': 'application/json'}
    )

=======
>>>>>>> de2a3fdc
    power_monitor = remote_sensors.RemoteMonitor(
        sensor_name='power',
        endpoint_url=endpoint_url_with_power,
        db_type='memory'
    )

    mocked_response = power_monitor.capture(send_message=False)
    del mocked_response['date']
<<<<<<< HEAD
    assert remote_sensor_response_power == mocked_response
=======
    assert remote_response_power == mocked_response
>>>>>>> de2a3fdc


def test_remote_sensor_no_endpoint():
    with pytest.raises(error.PanError):
        remote_sensors.RemoteMonitor(sensor_name='should_fail')<|MERGE_RESOLUTION|>--- conflicted
+++ resolved
@@ -4,23 +4,12 @@
 import pytest
 import serial
 import json
-<<<<<<< HEAD
-
-from mocket import mocketize
-from mocket.mockhttp import Entry
-
-from peas import sensors as sensors_module
-from peas import remote_sensors
-from pocs.utils import rs232
-from pocs.utils import error
-=======
 import responses
 
 from peas import sensors as sensors_module
 from peas import remote_sensors
 from panoptes.utils import rs232
 from panoptes.utils import error
->>>>>>> de2a3fdc
 
 
 SerDevInfo = collections.namedtuple('SerDevInfo', 'device description')
@@ -153,11 +142,7 @@
 
 
 @pytest.fixture
-<<<<<<< HEAD
-def remote_sensor_response():
-=======
 def remote_response():
->>>>>>> de2a3fdc
     return {
         "data": {
             "source": "sleeping",
@@ -169,11 +154,7 @@
 
 
 @pytest.fixture
-<<<<<<< HEAD
-def remote_sensor_response_power():
-=======
 def remote_response_power():
->>>>>>> de2a3fdc
     return {
         "power": {
             "mains": True
@@ -181,25 +162,12 @@
     }
 
 
-<<<<<<< HEAD
-@mocketize
-def test_remote_sensor(remote_sensor_response, remote_sensor_response_power):
-    endpoint_url_no_power = 'http://192.168.1.241:8081'
-    # Set up mock
-    Entry.single_register(
-        Entry.GET,
-        endpoint_url_no_power,
-        body=json.dumps(remote_sensor_response),
-        headers={'content-type': 'application/json'}
-    )
-=======
 @responses.activate
 def test_remote_sensor(remote_response, remote_response_power):
     endpoint_url_no_power = 'http://192.168.1.241:8081'
     endpoint_url_with_power = 'http://192.168.1.241:8080'
     responses.add(responses.GET, endpoint_url_no_power, json=remote_response)
     responses.add(responses.GET, endpoint_url_with_power, json=remote_response_power)
->>>>>>> de2a3fdc
 
     remote_monitor = remote_sensors.RemoteMonitor(
         sensor_name='test_remote',
@@ -209,28 +177,11 @@
 
     mocked_response = remote_monitor.capture(store_result=False)
     del mocked_response['date']
-<<<<<<< HEAD
-    assert remote_sensor_response == mocked_response
-=======
     assert remote_response == mocked_response
->>>>>>> de2a3fdc
 
     # Check caplog for disconnect
     remote_monitor.disconnect()
 
-<<<<<<< HEAD
-    # Check for 'power' entry in db
-    endpoint_url_with_power = 'http://192.168.1.241:8080'
-    # Set up mock
-    Entry.single_register(
-        Entry.GET,
-        endpoint_url_with_power,
-        body=json.dumps(remote_sensor_response_power),
-        headers={'content-type': 'application/json'}
-    )
-
-=======
->>>>>>> de2a3fdc
     power_monitor = remote_sensors.RemoteMonitor(
         sensor_name='power',
         endpoint_url=endpoint_url_with_power,
@@ -239,11 +190,7 @@
 
     mocked_response = power_monitor.capture(send_message=False)
     del mocked_response['date']
-<<<<<<< HEAD
-    assert remote_sensor_response_power == mocked_response
-=======
     assert remote_response_power == mocked_response
->>>>>>> de2a3fdc
 
 
 def test_remote_sensor_no_endpoint():

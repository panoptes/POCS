#!/usr/bin/env python3
import os
import readline
import time
import zmq

from cmd import Cmd
from subprocess import TimeoutExpired
from pprint import pprint

from astropy import units as u
from astropy.coordinates import AltAz
from astropy.coordinates import ICRS
from astropy.utils import console

from pocs import hardware
from pocs.core import POCS
from pocs.observatory import Observatory
from pocs.camera import create_cameras_from_config
from pocs.scheduler.field import Field
from pocs.scheduler.observation import Observation
from pocs.utils import current_time
from pocs.utils import string_to_params
from pocs.utils import error
from pocs.utils import images as img_utils
from pocs.utils.images import fits as fits_utils
from pocs.utils.images import cr2 as cr2_utils
from pocs.utils.images import polar_alignment as polar_alignment_utils
from pocs.utils.database import PanDB
from pocs.utils.messaging import PanMessaging


class PocsShell(Cmd):
    """A simple command loop for running the PANOPTES Observatory Control System."""

    intro = 'Welcome to POCS Shell! Type ? for help'
    prompt = 'POCS > '
    procs = dict()
    pocs = None

    _running = False

    msg_subscriber = None
    msg_publisher = None
    cmd_publisher = None

    cmd_pub_port = 6500
    cmd_sub_port = 6501
    msg_pub_port = 6510
    msg_sub_port = 6511

    @property
    def is_setup(self):
        """True if POCS is setup, False otherwise."""
        if self.pocs is None:
            print_warning('POCS has not been setup. Please run `setup_pocs`')
            return False
        return True

    @property
    def is_safe(self):
        """True if POCS is setup and weather conditions are safe, False otherwise."""
        return self.is_setup and self.pocs.is_safe()

    @property
    def ready(self):
        """True if POCS is ready to observe, False otherwise."""
        if not self.is_setup:
            return False

        if self.pocs.observatory.mount.is_parked:
            print_warning('Mount is parked. To unpark run `unpark`')
            return False

        return self.pocs.is_safe()

    def do_display_config(self, *arg):
        """ Display the config file for POCS """
        try:
            if self.pocs and self.pocs.config:
                pprint(self.pocs.config)
            else:
                print_warning("No config file for POCS.")

        except AttributeError:
            print_warning("Please run `setup_pocs` before trying to run `display_config`")

    def do_drift_align(self, *arg):
        """Enter the drift alignment shell."""
        self.do_reset_pocs()
        print_info('*' * 80)
        i = DriftShell()
        i.cmdloop()

    def do_start_messaging(self, *arg):
        """Starts the messaging system for the POCS ecosystem.

        This starts both a command forwarder and a message forwarder as separate
        processes.

        The command forwarder has the pocs_shell and PAWS as PUBlishers and POCS
        itself as a SUBscriber to those commands

        The message forwarder has POCS as a PUBlisher and the pocs_shell and PAWS
        as SUBscribers to those messages

        Arguments:
            *arg {str} -- Unused
        """
        print_info("Starting messaging")

        # Send commands to POCS via this publisher
        try:
            self.cmd_publisher = PanMessaging.create_publisher(
                self.cmd_pub_port)
            print_info("Command publisher started on port {}".format(
                self.cmd_pub_port))
        except Exception as e:
            print_warning("Can't start command publisher: {}".format(e))

        try:
            self.cmd_subscriber = PanMessaging.create_subscriber(
                self.cmd_sub_port)
            print_info("Command subscriber started on port {}".format(
                self.cmd_sub_port))
        except Exception as e:
            print_warning("Can't start command subscriber: {}".format(e))

        # Receive messages from POCS via this subscriber
        try:
            self.msg_subscriber = PanMessaging.create_subscriber(
                self.msg_sub_port)
            print_info("Message subscriber started on port {}".format(
                self.msg_sub_port))
        except Exception as e:
            print_warning("Can't start message subscriber: {}".format(e))

        # Send messages to PAWS
        try:
            self.msg_publisher = PanMessaging.create_publisher(
                self.msg_pub_port)
            print_info("Message publisher started on port {}".format(
                self.msg_pub_port))
        except Exception as e:
            print_warning("Can't start message publisher: {}".format(e))

    def do_setup_pocs(self, *arg):
        """Setup and initialize a POCS instance."""
        args, kwargs = string_to_params(*arg)

        simulator = kwargs.get('simulator', list())
        if isinstance(simulator, str):
            simulator = [simulator]

        # TODO(wtgee) Incorporate real power readings
        if 'power' not in simulator:
            simulator.append('power')

        if 'POCSTIME' in os.environ:
            print_warning("Clearing POCSTIME variable")
            del os.environ['POCSTIME']

        try:
            cameras = create_cameras_from_config(simulator=simulator)
            observatory = Observatory(simulator=simulator, cameras=cameras)
            self.pocs = POCS(observatory, messaging=True)
            self.pocs.initialize()
        except error.PanError as e:
            print_warning('Problem setting up POCS: {}'.format(e))

    def help_setup_pocs(self):
        print('''Setup and initialize a POCS instance.

    setup_pocs [simulate]

simulate is a space-separated list of hardware to simulate.
Hardware names: {}   (or all for all hardware)'''.format(
            ','.join(hardware.get_all_names())))

    def complete_setup_pocs(self, text, line, begidx, endidx):
        """Provide completions for simulator names."""
        names = ['all'] + hardware.get_all_names()
        return [name for name in names if name.startswith(text)]

    def do_reset_pocs(self, *arg):
        """Discards the POCS instance.

        Does NOT park the mount, nor execute power_down.
        """
        self.pocs = None

    def do_run_pocs(self, *arg):
        """Make POCS `run` the state machine.

        Continues until the user presses Ctrl-C or the state machine
        exits, such as due to an error."""
        if self.pocs is not None:
            if self.msg_subscriber is None:
                self.do_start_messaging()

            print_info("Starting POCS - Press Ctrl-c to interrupt")

            try:
                self.pocs.run()
            except KeyboardInterrupt:
                print_warning('POCS interrupted, parking')
                if self.pocs.state not in ['sleeping', 'housekeeping', 'parked', 'parking']:
                    self.pocs.park()
                else:
                    self.pocs.observatory.mount.home_and_park()
                self._obs_run_retries = 0  # Don't retry
            finally:
                print_info('POCS stopped.')
        else:
            print_warning('Please run `setup_pocs` before trying to run')

    def do_status(self, *arg):
        """Print the `status` for pocs."""
        if self.pocs is None:
            print_warning('Please run `setup_pocs` before trying to run')
            return
        if self.msg_subscriber is None:
            self.do_start_messaging()
        status = self.pocs.status()
        print()
        pprint(status)
        print()

    def do_pocs_command(self, cmd):
        """Send a command to POCS instance.

        Arguments:
            cmd {str} -- Command to be sent
        """
        try:
            self.cmd_publisher.send_message('POCS-CMD', cmd)
        except AttributeError:
            print_info('Messaging not started')

    def do_pocs_message(self, cmd):
        """Send a message to PAWS and other listeners.

        Arguments:
            cmd {str} -- Command to be sent
        """
        try:
            self.msg_publisher.send_message('POCS-SHELL', cmd)
        except AttributeError:
            print_info('Messaging not started')

    def do_exit(self, *arg):
        """Exits PocsShell."""
        if self.pocs is not None:
            self.do_power_down()

        print_info("Bye! Thanks!")
        return True

    def emptyline(self):
        """Do nothing.

        Without this, Cmd would repeat the last command."""
        pass

    def do_unpark(self, *arg):
        """Release the mount so that it can be moved."""
        try:
            self.pocs.observatory.mount.unpark()
            self.pocs.say("Unparking mount")
        except Exception as e:
            print_warning('Problem unparking: {}'.format(e))

    def do_park(self, *arg):
        """Park the mount."""
        try:
            self.pocs.observatory.mount.park()
            self.pocs.say("Mount parked")
        except Exception as e:
            print_warning('Problem parking: {}'.format(e))

    def do_go_home(self, *arg):
        """Move the mount to home."""
        if self.ready is False:
            if self.pocs.is_weather_safe() is False:
                self.do_power_down()

            return

        try:
            self.pocs.observatory.mount.slew_to_home()
        except Exception as e:
            print_warning('Problem slewing to home: {}'.format(e))

    def do_open_dome(self, *arg):
        """Open the dome, if there is one."""
        if not self.is_setup:
            return
        if not self.pocs.observatory.has_dome:
            print_warning('There is no dome.')
            return
        if not self.pocs.is_weather_safe():
            print_warning('Weather conditions are not good, not opening dome.')
            return
        try:
            if self.pocs.observatory.open_dome():
                print_info('Opened the dome.')
            else:
                print_warning('Failed to open the dome.')
        except Exception as e:
            print_warning('Problem opening the dome: {}'.format(e))

    def do_close_dome(self, *arg):
        """Close the dome, if there is one."""
        if not self.is_setup:
            return
        if not self.pocs.observatory.has_dome:
            print_warning('There is no dome.')
            return
        try:
            if self.pocs.observatory.close_dome():
                print_info('Closed the dome.')
            else:
                print_warning('Failed to close the dome.')
        except Exception as e:
            print_warning('Problem closing the dome: {}'.format(e))

    def do_power_down(self, *arg):
        """Power down the mount; waits until the mount is parked."""
        print_info("Shutting down POCS instance, please wait")
        self.pocs.power_down()

        while self.pocs.observatory.mount.is_parked is False:
            print_info('.')
            time.sleep(5)

        self.pocs = None

    def do_polar_alignment_test(self, *arg):
        """Capture images of the pole and compute alignment of mount."""
        if self.ready is False:
            return

        start_time = current_time(flatten=True)

        base_dir = '{}/images/drift_align/{}'.format(
            os.getenv('PANDIR'), start_time)
        plot_fn = '{}/{}_center_overlay.jpg'.format(base_dir, start_time)

        mount = self.pocs.observatory.mount

        print_info("Moving to home position")
        self.pocs.say("Moving to home position")
        mount.slew_to_home()

        # Polar Rotation
        pole_fn = polar_rotation(self.pocs, base_dir=base_dir)
        pole_fn = pole_fn.replace('.cr2', '.fits')

        # Mount Rotation
        rotate_fn = mount_rotation(self.pocs, base_dir=base_dir)
        rotate_fn = rotate_fn.replace('.cr2', '.fits')

        print_info("Moving back to home")
        self.pocs.say("Moving back to home")
        mount.slew_to_home()

        print_info("Solving celestial pole image")
        self.pocs.say("Solving celestial pole image")
        try:
            pole_center = polar_alignment_utils.analyze_polar_rotation(pole_fn)
        except error.SolveError:
            print_warning("Unable to solve pole image.")
            print_warning("Will proceeed with rotation image but analysis not possible")
            pole_center = None
        else:
            pole_center = (float(pole_center[0]), float(pole_center[1]))

        print_info("Starting analysis of rotation image")
        self.pocs.say("Starting analysis of rotation image")
        try:
            rotate_center = polar_alignment_utils.analyze_ra_rotation(rotate_fn)
        except Exception:
            print_warning("Unable to process rotation image")
            rotate_center = None

        if pole_center is not None and rotate_center is not None:
            print_info("Plotting centers")
            self.pocs.say("Plotting centers")

            print_info("Pole: {} {}".format(pole_center, pole_fn))
            self.pocs.say("Pole  : {:0.2f} x {:0.2f}".format(
                pole_center[0], pole_center[1]))

            print_info("Rotate: {} {}".format(rotate_center, rotate_fn))
            self.pocs.say("Rotate: {:0.2f} x {:0.2f}".format(
                rotate_center[0], rotate_center[1]))

            d_x = pole_center[0] - rotate_center[0]
            d_y = pole_center[1] - rotate_center[1]

            self.pocs.say("d_x: {:0.2f}".format(d_x))
            self.pocs.say("d_y: {:0.2f}".format(d_y))

            fig = polar_alignment_utils.plot_center(
                pole_fn, rotate_fn, pole_center, rotate_center)

            print_info("Plot image: {}".format(plot_fn))
            fig.tight_layout()
            fig.savefig(plot_fn)

            try:
                os.unlink('/var/panoptes/images/latest.jpg')
            except Exception:
                pass
            try:
                os.symlink(plot_fn, '/var/panoptes/images/latest.jpg')
            except Exception:
                print_warning("Can't link latest image")

            with open('/var/panoptes/images/drift_align/center.txt'.format(base_dir), 'a') as f:
                f.write('{}.{},{},{},{},{},{}\n'.format(start_time, pole_center[0], pole_center[
                        1], rotate_center[0], rotate_center[1], d_x, d_y))

        print_info("Done with polar alignment test")
        self.pocs.say("Done with polar alignment test")

    def do_web_listen(self, *arg):
        """Goes into a loop listening for commands from PAWS."""

        if not hasattr(self, 'cmd_subscriber'):
            self.do_start_messaging()

        self.pocs.say("Now listening for commands from PAWS")

        poller = zmq.Poller()
        poller.register(self.cmd_subscriber.socket, zmq.POLLIN)

        command_lookup = {
            'polar_alignment': self.do_polar_alignment_test,
            'park': self.do_park,
            'unpark': self.do_unpark,
            'home': self.do_go_home,
        }

        try:
            while True:
                # Poll for messages
                sockets = dict(poller.poll(500))  # 500 ms timeout

                if self.cmd_subscriber.socket in sockets and \
                        sockets[self.cmd_subscriber.socket] == zmq.POLLIN:

                    topic, msg_obj = self.cmd_subscriber.receive_message(
                        flags=zmq.NOBLOCK)
                    print_info("{} {}".format(topic, msg_obj))

                    # Put the message in a queue to be processed
                    if topic == 'PAWS-CMD':
                        try:
                            print_info("Command received: {}".format(
                                msg_obj['message']))
                            cmd = command_lookup[msg_obj['message']]
                            cmd()
                        except KeyError:
                            pass
                        except Exception as e:
                            print_warning(
                                "Can't perform command: {}".format(e))

                time.sleep(1)
        except KeyboardInterrupt:
            self.pocs.say("No longer listening to PAWS")
            pass


##########################################################################
# Private Methods
##########################################################################

##########################################################################
# Utility Methods
##########################################################################

def polar_rotation(pocs, exptime=30, base_dir=None, **kwargs):
    assert base_dir is not None, print_warning("base_dir cannot be empty")

    mount = pocs.observatory.mount

    print_info('Performing polar rotation test')
    pocs.say('Performing polar rotation test')
    mount.slew_to_home()

    while not mount.is_home:
        time.sleep(2)

    analyze_fn = None

    print_info('At home position, taking {} sec exptime'.format(exptime))
    pocs.say('At home position, taking {} sec exptime'.format(exptime))
    procs = dict()
    for cam_name, cam in pocs.observatory.cameras.items():
        fn = '{}/pole_{}.cr2'.format(base_dir, cam_name.lower())
<<<<<<< HEAD
        proc = cam.take_exptime(seconds=exptime, filename=fn)
=======
        proc = cam.take_exposure(seconds=exptime, filename=fn)
>>>>>>> 09ec83ef
        procs[fn] = proc
        if cam.is_primary:
            analyze_fn = fn

    for fn, proc in procs.items():
        try:
            outs, errs = proc.communicate(timeout=(exptime + 15))
        except AttributeError:
            continue
        except KeyboardInterrupt:
            print_warning('Pole test interrupted')
            proc.kill()
            outs, errs = proc.communicate()
            break
        except TimeoutExpired:
            proc.kill()
            outs, errs = proc.communicate()
            break

        time.sleep(2)
        try:
            img_utils.make_pretty_image(
                fn, title='Alignment Test - Celestial Pole', primary=True)
            cr2_utils.cr2_to_fits(fn, remove_cr2=True)
        except AssertionError:
            print_warning("Can't make image for {}".format(fn))
            pocs.say("Can't make image for {}".format(fn))

    return analyze_fn


def mount_rotation(pocs, base_dir=None, include_west=False, **kwargs):
    mount = pocs.observatory.mount

    print_info("Doing rotation test")
    pocs.say("Doing rotation test")
    mount.slew_to_home()
    exptime = 25
    mount.move_direction(direction='west', seconds=11)

    rotate_fn = None

    # Start exposing on cameras
    for direction in ['east', 'west']:
        if include_west is False and direction == 'west':
            continue

        print_info("Rotating to {}".format(direction))
        pocs.say("Rotating to {}".format(direction))
        procs = dict()
        for cam_name, cam in pocs.observatory.cameras.items():
            fn = '{}/rotation_{}_{}.cr2'.format(base_dir,
                                                direction, cam_name.lower())
<<<<<<< HEAD
            proc = cam.take_exptime(seconds=exptime, filename=fn)
=======
            proc = cam.take_exposure(seconds=exptime, filename=fn)
>>>>>>> 09ec83ef
            procs[fn] = proc
            if cam.is_primary:
                rotate_fn = fn

        # Move mount
        mount.move_direction(direction=direction, seconds=21)

        # Get exptimes
        for fn, proc in procs.items():
            try:
                outs, errs = proc.communicate(timeout=(exptime + 15))
            except AttributeError:
                continue
            except KeyboardInterrupt:
                print_warning('Pole test interrupted')
                pocs.say('Pole test interrupted')
                proc.kill()
                outs, errs = proc.communicate()
                break
            except TimeoutExpired:
                proc.kill()
                outs, errs = proc.communicate()
                break

            time.sleep(2)
            try:
                img_utils.make_pretty_image(
                    fn, title='Alignment Test - Rotate {}'.format(direction), primary=True)
                cr2_utils.cr2_to_fits(fn, remove_cr2=True)
            except AssertionError:
                print_warning("Can't make image for {}".format(fn))
                pocs.say("Can't make image for {}".format(fn))

    return rotate_fn


class DriftShell(Cmd):
    intro = 'Drift alignment shell! Type ? for help or `exit` to leave drift alignment.'
    prompt = 'POCS:DriftAlign > '

    pocs = None
    base_dir = '{}/images/drift_align'.format(os.getenv('PANDIR'))

    num_pics = 40
    exptime = 30

    # Coordinates for different tests
    coords = {
        'alt_east': (30, 102),
        'alt_west': (20, 262.5),
        'az_east': (70.47, 170),
        'az_west': (70.47, 180),
    }

    @property
    def ready(self):
        if self.pocs is None:
            print_warning('POCS has not been setup. Please run `setup_pocs`')
            return False

        if self.pocs.observatory.mount.is_parked:
            print_warning('Mount is parked. To unpark run `unpark`')
            return False

        return self.pocs.is_safe()

    def do_setup_pocs(self, *arg):
        """Setup and initialize a POCS instance."""
        args, kwargs = string_to_params(*arg)
        simulator = kwargs.get('simulator', [])
        print_info("Simulator: {}".format(simulator))

        try:
            self.pocs = POCS(simulator=simulator)
            self.pocs.initialize()
        except error.PanError as e:

            pass

    def do_drift_test(self, *arg):
        if self.ready is False:
            return

        args, kwargs = string_to_params(*arg)

        try:
            direction = kwargs['direction']
            num_pics = int(kwargs['num_pics'])
            exptime = float(kwargs['exptime'])
        except Exception:
            print_warning(
                'Drift test requires three arguments: direction, num_pics, exptime')
            return

        start_time = kwargs.get('start_time', current_time(flatten=True))

<<<<<<< HEAD
        print_info('{} drift test with {}x {}sec exptimes'.format(
=======
        print_info('{} drift test with {}x {}sec exposures'.format(
>>>>>>> 09ec83ef
            direction.capitalize(), num_pics, exptime))

        if direction:
            try:
                alt, az = self.coords.get(direction)
            except KeyError:
                print_error('Invalid direction given')
            else:
                location = self.pocs.observatory.observer.location
                obs = get_observation(
                    alt=alt,
                    az=az,
                    loc=location,
                    num_exp=num_pics,
                    exptime=exptime,
                    name=direction
                )

                self.perform_test(obs, start_time=start_time)
                print_info('Test complete, slewing to home')
                self.do_go_home()
        else:
            print_warning('Must pass direction to test: alt_east, alt_west, az_east, az_west')

    def do_full_drift_test(self, *arg):
        if not self.ready:
            return

        args, kwargs = string_to_params(*arg)

        num_pics = int(kwargs.get('num_pics', self.num_pics))
        exptime = float(kwargs.get('exptime', self.exptime))

        print_info('Full drift test. Press Ctrl-c to interrupt')

        start_time = current_time(flatten=True)

        for direction in ['alt_east', 'az_east', 'alt_west', 'az_west']:
            if not self.ready:
                break

            print_info('Performing drift test: {}'.format(direction))
            try:
                self.do_drift_test('direction={} num_pics={} exptime={} start_time={}'.format(
                    direction, num_pics, exptime, start_time))
            except KeyboardInterrupt:
                print_warning('Drift test interrupted')
                break

        print_info('Slewing to home')
        self.do_go_home()

    def do_unpark(self, *arg):
        try:
            self.pocs.observatory.mount.unpark()
        except Exception as e:
            print_warning('Problem unparking: {}'.format(e))

    def do_go_home(self, *arg):
        """Move the mount to home."""
        if self.ready is False:
            if self.pocs.is_weather_safe() is False:
                self.do_power_down()

            return

        try:
            self.pocs.observatory.mount.slew_to_home()
        except Exception as e:
            print_warning('Problem slewing to home: {}'.format(e))

    def do_power_down(self, *arg):
        print_info("Shutting down POCS instance, please wait")
        self.pocs.power_down()

        while self.pocs.observatory.mount.is_parked is False:
            print_info('.')
            time.sleep(5)

        self.pocs = None

    def do_exit(self, *arg):
        if self.pocs is not None:
            self.do_power_down()

        print_info('Leaving drift alignment')
        return True

    def emptyline(self):
        if self.ready:
            print_info(self.pocs.status())

    def perform_test(self, observation, start_time=None):
        if start_time is None:
            start_time = current_time(flatten=True)

        mount = self.pocs.observatory.mount

        mount.set_target_coordinates(observation.field.coord)
        # print_info("Slewing to {}".format(coord))
        mount.slew_to_target()

        while mount.is_slewing:
            time.sleep(3)

        print_info('At destination, taking pics')

        for i in range(observation.min_nexp):

            if not self.ready:
                break

            headers = self.pocs.observatory.get_standard_headers(
                observation=observation)

            # All camera images share a similar start time
            headers['start_time'] = start_time

            print_info('\t{} of {}'.format(i, observation.min_nexp))

            events = []
            files = []
            for name, cam in self.pocs.observatory.cameras.items():
                fn = '{}/{}_{}_{}_{:02d}.cr2'.format(
                    self.base_dir, start_time, observation.field.field_name, name, i)
                cam_event = cam.take_observation(
                    observation, headers=headers, filename=fn)
                events.append(cam_event)
                files.append(fn.replace('.cr2', '.fits'))

            for e in events:
                while not e.is_set():
                    time.sleep(5)

            # while files:
            #     file = files.pop(0)
            #     process_img(file, start_time)


def process_img(fn, start_time, remove_after=True):
    # Unpack if already packed
    if fn.endswith('.fz'):
        fn = fits_utils.fpack(fn, unpack=True)

    if os.path.exists('{}.fz'.format(fn)):
        fn = fits_utils.fpack(fn.replace('.fits', '.fits.fz'), unpack=True)

    # Solve the field
    try:
        fits_utils.get_solve_field(fn)

        # Get header info
        header = fits_utils.getheader(fn)

        try:
            del header['COMMENT']
            del header['HISTORY']
        except Exception:
            pass

        db = PanDB()

        # Add to DB
        db.drift_align.insert_one({
            'data': header,
            'type': 'drift_align',
            'date': current_time(datetime=True),
            'start_time': start_time,
        })

        # Remove file
        if remove_after:
            try:
                os.remove(fn)
            except Exception as e:
                print_warning('Problem removing file: {}'.format(e))
    except Exception as e:
        print_warning('Problem with adding to mongo: {}'.format(e))


def get_observation(alt=None, az=None, loc=None, num_exp=25, exptime=30 * u.second, name=None):
    assert alt is not None
    assert az is not None
    assert loc is not None

    coord = AltAz(az=az * u.deg, alt=alt * u.deg,
                  obstime=current_time(), location=loc).transform_to(ICRS)

    field = Field(name, coord)

    if not isinstance(exptime, u.Quantity):
        exptime *= u.second

    obs = Observation(field, exptime=exptime,
                      min_nexp=num_exp, exp_set_size=1)

    return obs


def print_info(msg):
    console.color_print(msg, 'lightgreen')


def print_warning(msg):
    console.color_print(msg, 'yellow')


def print_error(msg):
    console.color_print(msg, 'red')


if __name__ == '__main__':
    import os
    import sys

    if not os.getenv('POCS'):
        sys.exit("Please set the POCS environment variable.")

    invoked_script = os.path.basename(sys.argv[0])
    histfile = os.path.expanduser('~/.{}_history'.format(invoked_script))
    histfile_size = 1000
    if os.path.exists(histfile):
        readline.read_history_file(histfile)

    PocsShell().cmdloop()

    readline.set_history_length(histfile_size)
    readline.write_history_file(histfile)<|MERGE_RESOLUTION|>--- conflicted
+++ resolved
@@ -500,11 +500,7 @@
     procs = dict()
     for cam_name, cam in pocs.observatory.cameras.items():
         fn = '{}/pole_{}.cr2'.format(base_dir, cam_name.lower())
-<<<<<<< HEAD
-        proc = cam.take_exptime(seconds=exptime, filename=fn)
-=======
         proc = cam.take_exposure(seconds=exptime, filename=fn)
->>>>>>> 09ec83ef
         procs[fn] = proc
         if cam.is_primary:
             analyze_fn = fn
@@ -558,11 +554,7 @@
         for cam_name, cam in pocs.observatory.cameras.items():
             fn = '{}/rotation_{}_{}.cr2'.format(base_dir,
                                                 direction, cam_name.lower())
-<<<<<<< HEAD
-            proc = cam.take_exptime(seconds=exptime, filename=fn)
-=======
             proc = cam.take_exposure(seconds=exptime, filename=fn)
->>>>>>> 09ec83ef
             procs[fn] = proc
             if cam.is_primary:
                 rotate_fn = fn
@@ -570,7 +562,7 @@
         # Move mount
         mount.move_direction(direction=direction, seconds=21)
 
-        # Get exptimes
+        # Get exposures
         for fn, proc in procs.items():
             try:
                 outs, errs = proc.communicate(timeout=(exptime + 15))
@@ -659,11 +651,7 @@
 
         start_time = kwargs.get('start_time', current_time(flatten=True))
 
-<<<<<<< HEAD
-        print_info('{} drift test with {}x {}sec exptimes'.format(
-=======
         print_info('{} drift test with {}x {}sec exposures'.format(
->>>>>>> 09ec83ef
             direction.capitalize(), num_pics, exptime))
 
         if direction:

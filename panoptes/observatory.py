--- conflicted
+++ resolved
@@ -18,11 +18,8 @@
 import panoptes
 import panoptes.mount as mount
 import panoptes.camera as camera
-<<<<<<< HEAD
-=======
 import panoptes.weather as weather
 import panoptes.scheduler as scheduler
->>>>>>> 0abdfcb1
 
 import panoptes.utils.logger as logger
 import panoptes.utils.config as config
@@ -120,11 +117,7 @@
         except ImportError as err:
             raise error.NotFound(model)
 
-<<<<<<< HEAD
         m = module.Mount(config=mount_info, site=self.site, connect_on_startup=mount_info.get('connect_on_startup'))
-=======
-        m = module.Mount(config=mount_info, site=self.site, connect_on_startup=False)
->>>>>>> 0abdfcb1
 
         return m
 

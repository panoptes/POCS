import time

from astropy import units as u
from astropy.coordinates import SkyCoord

from ..utils.logger import get_logger
from ..utils import current_time


class AbstractMount(object):

    """
        Abstract Base class for controlling a mount. This provides the basic functionality
        for the mounts. Sub-classes should override the `initialize` method for mount-specific
        issues as well as any helper methods specific mounts might need. See "NotImplemented Methods"
        section of this module.

        Sets the following properies:

            - self.non_sidereal_available = False
            - self.PEC_available = False
            - self._is_initialized = False

        Args:
            config (dict):              Custom configuration passed to base mount. This is usually
                                        read from the main system config.

            commands (dict):            Commands for the telescope. These are read from a yaml file
                                        that maps the mount-specific commands to common commands.

            location (EarthLocation):   An astropy.coordinates.EarthLocation that contains location information.

    """

    def __init__(self,
                 config=dict(),
                 location=None,
                 **kwargs
                 ):
        self.logger = get_logger(self)

        # Create an object for just the mount config items
        self.mount_config = config

        self.logger.debug("Mount config: {}".format(config))

        self.config = config

        # setup commands for mount
<<<<<<< HEAD
        self.logger.debug("Setting up commands for mount")
        self.commands = self._setup_commands(commands)
        self.logger.debug("Mount commands set up")
=======
        self.commands = self._setup_commands(kwargs.get('commands', []))

>>>>>>> 36206987
        # Set the initial location
        self._location = location

        # We set some initial mount properties. May come from config
        self.non_sidereal_available = self.mount_config.setdefault('non_sidereal_available', False)
        self.PEC_available = self.mount_config.setdefault('PEC_available', False)

        # Initial states
        self._is_connected = False
        self._is_initialized = False

        self._is_slewing = False
        self._is_parked = False
        self._is_tracking = False
        self._is_home = False
        self._state = 'Parked'

        self.guide_rate = 0.9  # Sidereal
        self._tracking_rate = 1.0  # Sidereal
        self._tracking = 'Sidereal'

        self._status_lookup = dict()

        # Set initial coordinates
        self._target_coordinates = None
        self._current_coordinates = None
        self._park_coordinates = None

    def connect(self):
        raise NotImplementedError()

    def status(self):
        raise NotImplementedError()

    def initialize(self):
        raise NotImplementedError()


##################################################################################################
# Properties
##################################################################################################

    @property
    def location(self):
        """ astropy.coordinates.SkyCoord: The location details for the mount.

        When a new location is set,`_setup_location_for_mount` is called, which will update the mount
        with the current location. It is anticipated the mount won't change locations while observing
        so this should only be done upon mount initialization.

        """
        return self._location

    @location.setter
    def location(self, location):
        self._location = location
        # If the location changes we need to update the mount
        self._setup_location_for_mount()

    @property
    def is_connected(self):
        """ bool: Checks the serial connection on the mount to determine if connection is open """
        return self._is_connected

    @property
    def is_initialized(self):
        """ bool: Has mount been initialied with connection """
        return self._is_initialized

    @property
    def is_parked(self):
        """ bool: Mount parked status. """
        return self._is_parked

    @property
    def is_home(self):
        """ bool: Mount home status. """
        return self._is_home

    @property
    def is_tracking(self):
        """ bool: Mount tracking status.  """
        return self._is_tracking

    @property
    def is_slewing(self):
        """ bool: Mount slewing status. """
        return self._is_slewing

    @property
    def state(self):
        """ bool: Mount state. """
        return self._state

##################################################################################################
# Methods
##################################################################################################

    def set_park_coordinates(self, ha=-170 * u.degree, dec=-10 * u.degree):
        """ Calculates the RA-Dec for the the park position.

        This method returns a location that points the optics of the unit down toward the ground.

        The RA is calculated from subtracting the desired hourangle from the local sidereal time. This requires
        a proper location be set.

        Note:
            Mounts usually don't like to track or slew below the horizon so this will most likely require a
            configuration item be set on the mount itself.

        Args:
            ha (Optional[astropy.units.degree]): Hourangle of desired parking position. Defaults to -165 degrees
            dec (Optional[astropy.units.degree]): Declination of desired parking position. Defaults to -165 degrees

        Returns:
            park_skycoord (astropy.coordinates.SkyCoord): A SkyCoord object representing current parking position.
        """
        self.logger.debug('Setting park position')

        park_time = current_time()
        park_time.location = self.location

        lst = park_time.sidereal_time('apparent')
        self.logger.debug("LST: {}".format(lst))
        self.logger.debug("HA: {}".format(ha))

        ra = lst - ha
        self.logger.debug("RA: {}".format(ra))
        self.logger.debug("Dec: {}".format(dec))

        self._park_coordinates = SkyCoord(ra, dec)

        self.logger.info("Park Coordinates RA-Dec: {}".format(self._park_coordinates))

    def get_target_coordinates(self):
        """ Gets the RA and Dec for the mount's current target. This does NOT necessarily
        reflect the current position of the mount, see `get_current_coordinates`.

        Returns:
            astropy.coordinates.SkyCoord:
        """
        return self._target_coordinates

    def set_target_coordinates(self, coords):
        """ Sets the RA and Dec for the mount's current target.

        Args:
            coords (astropy.coordinates.SkyCoord): coordinates specifying target location

        Returns:
            bool:  Boolean indicating success
        """
        self._target_coordinates = coords

    def get_current_coordinates(self):
        """ Reads out the current coordinates from the mount.

        Note:
            See `_mount_coord_to_skycoord` and `_skycoord_to_mount_coord` for translation of
            mount specific coordinates to astropy.coordinates.SkyCoord

        Returns:
            astropy.coordinates.SkyCoord
        """
        return self._current_coordinates


##################################################################################################
# Movement methods
##################################################################################################

    def slew_to_coordinates(self, coords, ra_rate=15.0, dec_rate=0.0):
        """ Slews to given coordinates.

        Note:
            Slew rates are not implemented yet.

        Args:
            coords (astropy.SkyCoord): Coordinates to slew to
            ra_rate (Optional[float]): Slew speed - RA tracking rate in arcsecond per second. Defaults to 15.0
            dec_rate (Optional[float]): Slew speed - Dec tracking rate in arcsec per second. Defaults to 0.0

        Returns:
            bool: indicating success
        """
        assert isinstance(coords, tuple), self.logger.warning(
            'slew_to_coordinates expects RA-Dec coords')

        response = 0

        if not self.is_parked:
            # Set the coordinates
            if self.set_target_coordinates(coords):
                response = self.slew_to_target()
            else:
                self.logger.warning("Could not set target_coordinates")

        return response

    def home_and_park(self):
        """ Convenience method to first slew to the home position and then park.
        """
        self.slew_to_home()
        while self.is_slewing:
            time.sleep(5)
            self.logger.info("Slewing to home, sleeping for 5 seconds")

        # Reinitialize from home seems to always do the trick of getting us to
        # correct side of pier for parking
        self._is_initialized = False
        self.initialize()
        self.park()

        while self.is_slewing:
            time.sleep(5)
            self.logger.info("Slewing to park, sleeping for 5 seconds")

        self.logger.info("Mount parked")

    def slew_to_zero(self):
        """ Calls `slew_to_home` in base class. Can be overridden.  """
        self.slew_to_home()

    def slew_to_target(self):
        """ Slews to the current _target_coordinates

        Returns:
            bool: indicating success
        """
        raise NotImplementedError()

    def slew_to_home(self):
        """ Slews the mount to the home position.

        Note:
            Home position and Park position are not the same thing

        Returns:
            bool: indicating success
        """
        raise NotImplementedError()

    def park(self):
        """ Slews to the park position and parks the mount.

        Note:
            When mount is parked no movement commands will be accepted.

        Returns:
            bool: indicating success
        """
        raise NotImplementedError()

    def unpark(self):
        """ Unparks the mount. Does not do any movement commands but makes them available again.

        Returns:
            bool: indicating success
        """
        raise NotImplementedError()

    def move_direction(self, direction='north', seconds=1.0):
        """ Move mount in specified `direction` for given amount of `seconds`

        """
        raise NotImplementedError()

    def serial_query(self, cmd, *args):
        raise NotImplementedError()

    def serial_read(self):
        raise NotImplementedError()

    def serial_write(self, cmd):
        raise NotImplementedError()

##################################################################################################
# Private Methods
##################################################################################################

    def _setup_location_for_mount(self):
        """ Sets the current location details for the mount. """
        raise NotImplementedError()

    def _setup_commands(self, commands):
        """ Sets the current location details for the mount. """
        raise NotImplementedError()

    def _set_zero_position(self):
        """ Sets the current position as the zero (home) position. """
        raise NotImplementedError()

    def _mount_coord_to_skycoord(self):
        raise NotImplementedError()

    def _skycoord_to_mount_coord(self):
        raise NotImplementedError()<|MERGE_RESOLUTION|>--- conflicted
+++ resolved
@@ -43,18 +43,13 @@
         self.mount_config = config
 
         self.logger.debug("Mount config: {}".format(config))
-
         self.config = config
 
         # setup commands for mount
-<<<<<<< HEAD
         self.logger.debug("Setting up commands for mount")
-        self.commands = self._setup_commands(commands)
+        self.commands = self._setup_commands(kwargs.get('commands', []))
         self.logger.debug("Mount commands set up")
-=======
-        self.commands = self._setup_commands(kwargs.get('commands', []))
-
->>>>>>> 36206987
+
         # Set the initial location
         self._location = location
 

--- conflicted
+++ resolved
@@ -6,125 +6,6 @@
 """
 
 from __future__ import absolute_import
-<<<<<<< HEAD
-
-import os
-import sys
-
-from warnings import warn
-
-from .utils import config
-from pocs import hardware
-from .utils.database import PanMongo
-from .utils.logger import get_root_logger
-
-try:
-    from .version import version as __version__
-except ImportError:  # pragma: no cover
-    __version__ = ''
-
-##################################################################################################
-# Private Methods
-##################################################################################################
-
-
-def _check_environment():
-    """ Checks to see if environment is set up correctly
-
-    There are a number of environmental variables that are expected
-    to be set in order for PANOPTES to work correctly. This method just
-    sanity checks our environment and shuts down otherwise.
-
-        PANDIR    Base directory for PANOPTES
-        POCS      Base directory for POCS
-    """
-    if sys.version_info[:2] < (3, 0):  # pragma: no cover
-        warn("POCS requires Python 3.x to run")
-
-    pandir = os.getenv('PANDIR')
-    if not os.path.exists(pandir):
-        sys.exit("$PANDIR dir does not exist or is empty: {}".format(pandir))
-
-    pocs = os.getenv('POCS')
-    if pocs is None:  # pragma: no cover
-        sys.exit('Please make sure $POCS environment variable is set')
-
-    if not os.path.exists(pocs):
-        sys.exit("$POCS directory does not exist or is empty: {}".format(pocs))
-
-    if not os.path.exists("{}/logs".format(pandir)):
-        print("Creating log dir at {}/logs".format(pandir))
-        os.makedirs("{}/logs".format(pandir))
-
-
-def _check_config(temp_config):
-    """ Checks the config file for mandatory items """
-
-    if 'directories' not in temp_config:
-        sys.exit('directories must be specified in config')
-
-    if 'mount' not in temp_config:
-        sys.exit('Mount must be specified in config')
-
-    if 'state_machine' not in temp_config:
-        sys.exit('State Table must be specified in config')
-
-
-_check_environment()
-
-# Global vars
-_config = None
-
-
-class PanBase(object):
-
-    """ Base class for other classes within the Pan ecosystem
-
-    Defines common properties for each class (e.g. logger, config)self.
-    """
-
-    def __init__(self, *args, **kwargs):
-        # Load the default and local config files
-        global _config
-        if _config is None:
-            ignore_local_config = kwargs.get('ignore_local_config', False)
-            _config = config.load_config(ignore_local=ignore_local_config)
-
-        # Update with run-time config
-        if 'config' in kwargs:
-            _config.update(kwargs['config'])
-
-        _check_config(_config)
-        self.config = _config
-
-        self.logger = kwargs.get('logger')
-        if not self.logger:
-            self.logger = get_root_logger()
-
-        self.__version__ = __version__
-
-        self.config['simulator'] = hardware.get_simulator_names(config=self.config, kwargs=kwargs)
-
-        # Set up connection to database
-        db = kwargs.get('db', self.config['db']['name'])
-        _db = PanMongo(db=db)
-
-        self.db = _db
-
-    def __getstate__(self):  # pragma: no cover
-        d = dict(self.__dict__)
-
-        if 'logger' in d:
-            del d['logger']
-
-        if 'db' in d:
-            del d['db']
-
-        return d
-
-
-from .core import POCS
-=======
 from pocs.version import __version__
 from pocs.base import PanBase
 from pocs.core import POCS
@@ -132,5 +13,4 @@
 __copyright__ = "Copyright (c) 2017 Project PANOPTES"
 __license__ = "MIT"
 __summary__ = "PANOPTES Observatory Control System"
-__uri__ = "https://github.com/panoptes/POCS"
->>>>>>> b3ca1117
+__uri__ = "https://github.com/panoptes/POCS"
--- conflicted
+++ resolved
@@ -283,26 +283,6 @@
             else:
                 mask_dilations = 10
 
-<<<<<<< HEAD
-        if coarse:
-            coarse_event = Event()
-            coarse_thread = Thread(target=self._autofocus,
-                                   args=args,
-                                   kwargs={'seconds': seconds,
-                                           'focus_range': focus_range,
-                                           'focus_step': focus_step,
-                                           'thumbnail_size': thumbnail_size,
-                                           'keep_files': keep_files,
-                                           'take_dark': take_dark,
-                                           'merit_function': merit_function,
-                                           'merit_function_kwargs': merit_function_kwargs,
-                                           'mask_dilations': mask_dilations,
-                                           'coarse': True,
-                                           'plots': plots,
-                                           'start_event': None,
-                                           'finished_event': coarse_event,
-                                           **kwargs})
-=======
         # Set up the focus parameters
         focus_params = {
             'seconds': seconds,
@@ -326,37 +306,17 @@
             focus_params['coarse'] = True
 
             coarse_thread = Thread(target=self._autofocus, kwargs=focus_params)
->>>>>>> 8056f464
             coarse_thread.start()
         else:
             coarse_event = None
 
         # Fine Focus - This will wait for the coarse_event to finish.
         fine_event = Event()
-<<<<<<< HEAD
-        fine_thread = Thread(target=self._autofocus,
-                             args=args,
-                             kwargs={'seconds': seconds,
-                                     'focus_range': focus_range,
-                                     'focus_step': focus_step,
-                                     'thumbnail_size': thumbnail_size,
-                                     'keep_files': keep_files,
-                                     'take_dark': take_dark,
-                                     'merit_function': merit_function,
-                                     'merit_function_kwargs': merit_function_kwargs,
-                                     'mask_dilations': mask_dilations,
-                                     'coarse': False,
-                                     'plots': plots,
-                                     'start_event': coarse_event,
-                                     'finished_event': fine_event,
-                                     **kwargs})
-=======
         focus_params['start_event'] = coarse_event
         focus_params['finished_event'] = fine_event
         focus_params['coarse'] = False
 
         fine_thread = Thread(target=self._autofocus, kwargs=focus_params)
->>>>>>> 8056f464
         fine_thread.start()
 
         if blocking:
@@ -378,10 +338,6 @@
                    coarse,
                    start_event,
                    finished_event,
-<<<<<<< HEAD
-                   mask_dilations,
-=======
->>>>>>> 8056f464
                    *args,
                    **kwargs):
         """Private helper method for calling autofocus in a Thread.
@@ -405,38 +361,10 @@
         # Set up paths for temporary focus files, and plots if requested.
         image_dir = self.config['directories']['images']
         start_time = current_time(flatten=True)
-<<<<<<< HEAD
-        file_path_root = "{}/{}/{}/{}".format(image_dir,
-                                              'focus',
-                                              self._camera.uid,
-                                              start_time)
-
-        if take_dark:
-            file_path = "{}/{}.{}".format(file_path_root, "dark", self._camera.file_extension)
-            self.logger.debug('Taking dark frame {} on camera {}'.format(file_path, self._camera))
-            try:
-                dark_thumb = self._camera.get_thumbnail(seconds,
-                                                        file_path,
-                                                        thumbnail_size,
-                                                        keep_file=True,
-                                                        dark=True)
-                # Mask 'saturated' with a low threshold to remove hot pixels
-                dark_thumb = focus_utils.mask_saturated(dark_thumb, threshold=0.3)
-            except TypeError:
-                self.logger.warning("Camera {} does not support dark frames!".format(self._camera))
-            else:
-                dark_thumb = None
-
-        # Take an image before focusing, grab a thumbnail from the centre and add it to the plot
-        file_path = "{}/{}_{}.{}".format(file_path_root, initial_focus,
-                                         "initial", self._camera.file_extension)
-        thumbnail = self._camera.get_thumbnail(seconds, file_path, thumbnail_size, keep_file=True)
-=======
         file_path_root = os.path.join(image_dir,
                                       'focus',
                                       self._camera.uid,
                                       start_time)
->>>>>>> 8056f464
 
         dark_thumb = None
         if take_dark:
@@ -540,19 +468,6 @@
             fitted = True
 
             # Guard against fitting failures, force best focus to stay within sweep range
-<<<<<<< HEAD
-            min_focus, max_focus = focus_positions[0], focus_positions[-1]
-            if best_focus < min_focus:
-                m = "Fitting failure: best focus {} below sweep limit {}".format(best_focus,
-                                                                                 min_focus)
-                self.logger.warning(msg)
-                best_focus = focus_positions[1]
-
-            if best_focus > max_focus:
-                m = "Fitting failure: best focus {} above sweep limit {}".format(best_focus,
-                                                                                 max_focus)
-                self.logger.warning(msg)
-=======
             min_focus = focus_positions[0]
             max_focus = focus_positions[-1]
             if best_focus < min_focus:
@@ -567,7 +482,6 @@
                                     best_focus,
                                     max_focus)
 
->>>>>>> 8056f464
                 best_focus = focus_positions[-2]
 
         else:

import os
from copy import copy
from threading import Event, Thread
from abc import ABCMeta, abstractmethod

import numpy as np
from scipy.ndimage import binary_dilation
from astropy.modeling import models, fitting

import matplotlib.colors as colours
<<<<<<< HEAD
from matplotlib import cm as colormap
from matplotlib.backends.backend_agg import FigureCanvasAgg as FigureCanvas
from matplotlib.figure import Figure

=======

from threading import Event
from threading import Thread

from matplotlib.backends.backend_agg import FigureCanvasAgg as FigureCanvas
from matplotlib.figure import Figure

import numpy as np
from astropy.modeling import models, fitting
from scipy.ndimage import binary_dilation


>>>>>>> 00645079
from pocs.base import PanBase
from pocs.utils import current_time
from pocs.utils.images import focus as focus_utils
from pocs.utils.images import get_palette


class AbstractFocuser(PanBase, metaclass=ABCMeta):
    """
    Base class for all focusers

    Args:
        name (str, optional): name of the focuser
        model (str, optional): model of the focuser
        port (str, optional): port the focuser is connected to, e.g. a device node
        camera (pocs.camera.Camera, optional): camera that this focuser is associated with.
        initial_position (int, optional): if given the focuser will move to this position
            following initialisation.
        autofocus_range ((int, int) optional): Coarse & fine focus sweep range, in encoder units
        autofocus_step ((int, int), optional): Coarse & fine focus sweep steps, in encoder units
        autofocus_seconds (scalar, optional): Exposure time for focus exposures
        autofocus_size (int, optional): Size of square central region of image to use, default
            500 x 500 pixels.
        autofocus_keep_files (bool, optional): If True will keep all images taken during focusing.
            If False (default) will delete all except the first and last images from each focus run.
        autofocus_take_dark (bool, optional): If True will attempt to take a dark frame before the
            focus run, and use it for dark subtraction and hot pixel masking, default True.
        autofocus_merit_function (str/callable, optional): Merit function to use as a focus metric,
            default vollath_F4
        autofocus_merit_function_kwargs (dict, optional): Dictionary of additional keyword arguments
            for the merit function.
        autofocus_mask_dilations (int, optional): Number of iterations of dilation to perform on the
            saturated pixel mask (determine size of masked regions), default 10
    """

    def __init__(self,
                 name='Generic Focuser',
                 model='simulator',
                 port=None,
                 camera=None,
                 initial_position=None,
                 autofocus_range=None,
                 autofocus_step=None,
                 autofocus_seconds=None,
                 autofocus_size=None,
                 autofocus_keep_files=None,
                 autofocus_take_dark=None,
                 autofocus_merit_function=None,
                 autofocus_merit_function_kwargs=None,
                 autofocus_mask_dilations=None,
                 *args, **kwargs):
        super().__init__(*args, **kwargs)

        self.model = model
        self.port = port
        self.name = name

        self._connected = False
        self._serial_number = 'XXXXXX'

        if initial_position is None:
            self._position = None
        else:
            self._position = int(initial_position)

        if autofocus_range:
            self.autofocus_range = (int(autofocus_range[0]), int(autofocus_range[1]))
        else:
            self.autofocus_range = None

        if autofocus_step:
            self.autofocus_step = (int(autofocus_step[0]), int(autofocus_step[1]))
        else:
            self.autofocus_step = None

        self.autofocus_seconds = autofocus_seconds
        self.autofocus_size = autofocus_size
        self.autofocus_keep_files = autofocus_keep_files
        self.autofocus_take_dark = autofocus_take_dark
        self.autofocus_merit_function = autofocus_merit_function
        self.autofocus_merit_function_kwargs = autofocus_merit_function_kwargs
        self.autofocus_mask_dilations = autofocus_mask_dilations

        self._camera = camera

        self.logger.debug('Focuser created: {} on {}'.format(self.name, self.port))

##################################################################################################
# Properties
##################################################################################################

    @property
    def uid(self):
        """ A serial number for the focuser """
        return self._serial_number

    @property
    def is_connected(self):
        """ Is the focuser available """
        return self._connected

    @property
    def position(self):
        """ Current encoder position of the focuser """
        return self._position

    @position.setter
    def position(self, position):
        """ Move focusser to new encoder position """
        self.move_to(position)

    @property
    def camera(self):
        """
        Reference to the Camera object that the Focuser is assigned to, if any. A Focuser
        should only ever be assigned to one or zero Cameras!
        """
        return self._camera

    @camera.setter
    def camera(self, camera):
        if self._camera:
            self.logger.warning("{} assigned to {}, skipping attempted assignment to {}!",
                                self, self.camera, camera)
        else:
            self._camera = camera

    @abstractmethod
    def min_position(self):
        """ Get position of close limit of focus travel, in encoder units """
        raise NotImplementedError

    @abstractmethod
    def max_position(self):
        """ Get position of far limit of focus travel, in encoder units """
        raise NotImplementedError

    @abstractmethod
    def is_moving(self):
        """ True if the focuser is currently moving. """
        raise NotImplementedError

    @property
    def is_ready(self):
        # A focuser is 'ready' if it is not currently moving.
        return not self.is_moving

##################################################################################################
# Methods
##################################################################################################

    @abstractmethod
    def move_to(self, position):
        """ Move focuser to new encoder position """
        raise NotImplementedError

    def move_by(self, increment):
        """ Move focuser by a given amount """
        return self.move_to(self.position + increment)

    def autofocus(self,
                  seconds=None,
                  focus_range=None,
                  focus_step=None,
                  thumbnail_size=None,
                  keep_files=None,
                  take_dark=None,
                  merit_function=None,
                  merit_function_kwargs=None,
                  mask_dilations=None,
                  coarse=False,
                  make_plots=False,
                  blocking=False):
        """
        Focuses the camera using the specified merit function. Optionally performs
        a coarse focus to find the approximate position of infinity focus, which
        should be followed by a fine focus before observing.

        Args:
            seconds (scalar, optional): Exposure time for focus exposures, if not
                specified will use value from config.
            focus_range (2-tuple, optional): Coarse & fine focus sweep range, in
                encoder units. Specify to override values from config.
            focus_step (2-tuple, optional): Coarse & fine focus sweep steps, in
                encoder units. Specify to override values from config.
            thumbnail_size (int, optional): Size of square central region of image
                to use, default 500 x 500 pixels.
            keep_files (bool, optional): If True will keep all images taken
                during focusing. If False (default) will delete all except the
                first and last images from each focus run.
            take_dark (bool, optional): If True will attempt to take a dark frame
                before the focus run, and use it for dark subtraction and hot
                pixel masking, default True.
            merit_function (str/callable, optional): Merit function to use as a
                focus metric, default vollath_F4.
            merit_function_kwargs (dict, optional): Dictionary of additional
                keyword arguments for the merit function.
            mask_dilations (int, optional): Number of iterations of dilation to perform on the
                saturated pixel mask (determine size of masked regions), default 10
            coarse (bool, optional): Whether to perform a coarse focus, otherwise will perform
                a fine focus. Default False.
            make_plots (bool, optional: Whether to write focus plots to images folder, default
                False.
            blocking (bool, optional): Whether to block until autofocus complete, default False.

        Returns:
            threading.Event: Event that will be set when autofocusing is complete

        Raises:
            ValueError: If invalid values are passed for any of the focus parameters.
        """
        self.logger.debug('Starting autofocus')
        assert self._camera.is_connected, self.logger.error(
            "Camera must be connected for autofocus!")

        assert self.is_connected, self.logger.error("Focuser must be connected for autofocus!")

        if not focus_range:
            if self.autofocus_range:
                focus_range = self.autofocus_range
            else:
                raise ValueError(
                    "No focus_range specified, aborting autofocus of {}!".format(self._camera))

        if not focus_step:
            if self.autofocus_step:
                focus_step = self.autofocus_step
            else:
                raise ValueError(
                    "No focus_step specified, aborting autofocus of {}!".format(self._camera))

        if not seconds:
            if self.autofocus_seconds:
                seconds = self.autofocus_seconds
            else:
                raise ValueError(
                    "No focus exposure time specified, aborting autofocus of {}!", self._camera)

        if not thumbnail_size:
            if self.autofocus_size:
                thumbnail_size = self.autofocus_size
            else:
                raise ValueError(
                    "No focus thumbnail size specified, aborting autofocus of {}!", self._camera)

        if keep_files is None:
            if self.autofocus_keep_files:
                keep_files = True
            else:
                keep_files = False

        if take_dark is None:
            if self.autofocus_take_dark is not None:
                take_dark = self.autofocus_take_dark
            else:
                take_dark = True

        if not merit_function:
            if self.autofocus_merit_function:
                merit_function = self.autofocus_merit_function
            else:
                merit_function = 'vollath_F4'

        if not merit_function_kwargs:
            if self.autofocus_merit_function_kwargs:
                merit_function_kwargs = self.autofocus_merit_function_kwargs
            else:
                merit_function_kwargs = {}

        if mask_dilations is None:
            if self.autofocus_mask_dilations is not None:
                mask_dilations = self.autofocus_mask_dilations
            else:
                mask_dilations = 10

        # Set up the focus parameters
        focus_event = Event()
        focus_params = {
            'seconds': seconds,
            'focus_range': focus_range,
            'focus_step': focus_step,
            'thumbnail_size': thumbnail_size,
            'keep_files': keep_files,
            'take_dark': take_dark,
            'merit_function': merit_function,
            'merit_function_kwargs': merit_function_kwargs,
            'mask_dilations': mask_dilations,
            'coarse': coarse,
            'make_plots': make_plots,
            'focus_event': focus_event,
        }
        focus_thread = Thread(target=self._autofocus, kwargs=focus_params)
        focus_thread.start()
        if blocking:
            focus_event.wait()

        return focus_event

    def _autofocus(self,
                   seconds,
                   focus_range,
                   focus_step,
                   thumbnail_size,
                   keep_files,
                   take_dark,
                   merit_function,
                   merit_function_kwargs,
                   mask_dilations,
                   make_plots,
                   coarse,
                   focus_event,
                   *args,
                   **kwargs):
        """Private helper method for calling autofocus in a Thread.

        See public `autofocus` for information about the parameters.
        """
        focus_type = 'fine'
        if coarse:
            focus_type = 'coarse'

        initial_focus = self.position
        self.logger.debug("Beginning {} autofocus of {} - initial position: {}",
                          focus_type, self._camera, initial_focus)

        # Set up paths for temporary focus files, and plots if requested.
        image_dir = self.config['directories']['images']
        start_time = current_time(flatten=True)
        file_path_root = os.path.join(image_dir,
                                      'focus',
                                      self._camera.uid,
                                      start_time)

        dark_thumb = None
        if take_dark:
            dark_path = os.path.join(file_path_root,
                                     '{}.{}'.format('dark', self._camera.file_extension))
            self.logger.debug('Taking dark frame {} on camera {}'.format(dark_path, self._camera))
            try:
                dark_thumb = self._camera.get_thumbnail(seconds,
                                                        dark_path,
                                                        thumbnail_size,
                                                        keep_file=True,
                                                        dark=True)
                # Mask 'saturated' with a low threshold to remove hot pixels
                dark_thumb = focus_utils.mask_saturated(dark_thumb, threshold=0.3)
            except TypeError:
                self.logger.warning("Camera {} does not support dark frames!".format(self._camera))

        # Take an image before focusing, grab a thumbnail from the centre and add it to the plot
        initial_fn = "{}_{}_{}.{}".format(initial_focus,
                                          focus_type,
                                          "initial",
                                          self._camera.file_extension)
        initial_path = os.path.join(file_path_root, initial_fn)

        initial_thumbnail = self._camera.get_thumbnail(
            seconds, initial_path, thumbnail_size, keep_file=True)

        # Set up encoder positions for autofocus sweep, truncating at focus travel
        # limits if required.
        if coarse:
            focus_range = focus_range[1]
            focus_step = focus_step[1]
        else:
            focus_range = focus_range[0]
            focus_step = focus_step[0]

        focus_positions = np.arange(max(initial_focus - focus_range / 2, self.min_position),
                                    min(initial_focus + focus_range / 2, self.max_position) + 1,
                                    focus_step, dtype=np.int)
        n_positions = len(focus_positions)

        thumbnails = np.zeros((n_positions, thumbnail_size, thumbnail_size),
                              dtype=initial_thumbnail.dtype)
        masks = np.empty((n_positions, thumbnail_size, thumbnail_size), dtype=np.bool)
        metric = np.empty(n_positions)

        # Take and store an exposure for each focus position.
        for i, position in enumerate(focus_positions):
            # Move focus, updating focus_positions with actual encoder position after move.
            focus_positions[i] = self.move_to(position)

            # Take exposure
            focus_fn = "{}_{:02d}.{}".format(focus_positions[i], i, self._camera.file_extension)
            file_path = os.path.join(file_path_root, focus_fn)

            thumbnail = self._camera.get_thumbnail(
                seconds, file_path, thumbnail_size, keep_file=keep_files)
            masks[i] = focus_utils.mask_saturated(thumbnail).mask
            if dark_thumb is not None:
                thumbnail = thumbnail - dark_thumb
            thumbnails[i] = thumbnail

        master_mask = masks.any(axis=0)
        master_mask = binary_dilation(master_mask, iterations=mask_dilations)

        # Apply the master mask and then get metrics for each frame.
        for i, thumbnail in enumerate(thumbnails):
            thumbnail = np.ma.array(thumbnail, mask=master_mask)
            metric[i] = focus_utils.focus_metric(
                thumbnail, merit_function, **merit_function_kwargs)

        fitted = False

        # Find maximum values
        imax = metric.argmax()

        if imax == 0 or imax == (n_positions - 1):
            # TODO: have this automatically switch to coarse focus mode if this happens
            self.logger.warning(
                "Best focus outside sweep range, aborting autofocus on {}!".format(self._camera))
            best_focus = focus_positions[imax]

        elif not coarse:
            # Fit data around the maximum value to determine best focus position.
            # Initialise models
            shift = models.Shift(offset=-focus_positions[imax])
            poly = models.Polynomial1D(degree=4, c0=1, c1=0, c2=-1e-2, c3=0, c4=-1e-4,
                                       fixed={'c0': True, 'c1': True, 'c3': True})
            scale = models.Scale(factor=metric[imax])
            reparameterised_polynomial = shift | poly | scale

            # Initialise fitter
            fitter = fitting.LevMarLSQFitter()

            # Select data range for fitting. Tries to use 2 points either side of max, if in range.
            fitting_indices = (max(imax - 2, 0), min(imax + 2, n_positions - 1))

            # Fit models to data
            fit = fitter(reparameterised_polynomial,
                         focus_positions[fitting_indices[0]:fitting_indices[1] + 1],
                         metric[fitting_indices[0]:fitting_indices[1] + 1])

            best_focus = -fit.offset_0
            fitted = True

            # Guard against fitting failures, force best focus to stay within sweep range
            min_focus = focus_positions[0]
            max_focus = focus_positions[-1]
            if best_focus < min_focus:
                self.logger.warning("Fitting failure: best focus {} below sweep limit {}",
                                    best_focus,
                                    min_focus)

                best_focus = focus_positions[1]

            if best_focus > max_focus:
                self.logger.warning("Fitting failure: best focus {} above sweep limit {}",
                                    best_focus,
                                    max_focus)

                best_focus = focus_positions[-2]

        else:
            # Coarse focus, just use max value.
            best_focus = focus_positions[imax]

        final_focus = self.move_to(best_focus)

        final_fn = "{}_{}_{}.{}".format(final_focus,
                                        focus_type,
                                        "final",
                                        self._camera.file_extension)
        file_path = os.path.join(file_path_root, final_fn)
        final_thumbnail = self._camera.get_thumbnail(
            seconds, file_path, thumbnail_size, keep_file=True)

        if make_plots:
            initial_thumbnail = focus_utils.mask_saturated(initial_thumbnail)
            final_thumbnail = focus_utils.mask_saturated(final_thumbnail)
            if dark_thumb is not None:
                initial_thumbnail = initial_thumbnail - dark_thumb
                final_thumbnail = final_thumbnail - dark_thumb

            fig = Figure()
            FigureCanvas(fig)
            fig.set_size_inches(9, 18)

            ax1 = fig.add_subplot(3, 1, 1)
            im1 = ax1.imshow(initial_thumbnail, interpolation='none',
                             cmap=get_palette(), norm=colours.LogNorm())
            fig.colorbar(im1)
            ax1.set_title('Initial focus position: {}'.format(initial_focus))

            ax2 = fig.add_subplot(3, 1, 2)
            ax2.plot(focus_positions, metric, 'bo', label='{}'.format(merit_function))
            if fitted:
                fs = np.arange(focus_positions[fitting_indices[0]],
                               focus_positions[fitting_indices[1]] + 1)
                ax2.plot(fs, fit(fs), 'b-', label='Polynomial fit')

            ax2.set_xlim(focus_positions[0] - focus_step / 2, focus_positions[-1] + focus_step / 2)
            u_limit = 1.10 * metric.max()
            l_limit = min(0.95 * metric.min(), 1.05 * metric.min())
            ax2.set_ylim(l_limit, u_limit)
            ax2.vlines(initial_focus, l_limit, u_limit, colors='k', linestyles=':',
                       label='Initial focus')
            ax2.vlines(best_focus, l_limit, u_limit, colors='k', linestyles='--',
                       label='Best focus')

            ax2.set_xlabel('Focus position')
            ax2.set_ylabel('Focus metric')

            ax2.set_title('{} {} focus at {}'.format(self._camera, focus_type, start_time))
            ax2.legend(loc='best')

            ax3 = fig.add_subplot(3, 1, 3)
            im3 = ax3.imshow(final_thumbnail, interpolation='none',
                             cmap=get_palette(), norm=colours.LogNorm())
            fig.colorbar(im3)
            ax3.set_title('Final focus position: {}'.format(final_focus))
            plot_path = os.path.join(file_path_root, '{}_focus.png'.format(focus_type))

            fig.tight_layout()
            fig.savefig(plot_path, transparent=False)

            # explicitly close and delete figure
            fig.clf()
            del fig

            self.logger.info('{} focus plot for camera {} written to {}'.format(
                focus_type.capitalize(), self._camera, plot_path))

        self.logger.debug(
            'Autofocus of {} complete - final focus position: {}', self._camera, final_focus)

        if focus_event:
            focus_event.set()

        return initial_focus, final_focus

    def _add_fits_keywords(self, header):
        header.set('FOC-NAME', self.name, 'Focuser name')
        header.set('FOC-MOD', self.model, 'Focuser model')
        header.set('FOC-ID', self.uid, 'Focuser serial number')
        header.set('FOC-POS', self.position, 'Focuser position')
        return header

    def __str__(self):
        return "{} ({}) on {}".format(self.name, self.uid, self.port)<|MERGE_RESOLUTION|>--- conflicted
+++ resolved
@@ -8,29 +8,24 @@
 from astropy.modeling import models, fitting
 
 import matplotlib.colors as colours
-<<<<<<< HEAD
+
+from threading import Event
+from threading import Thread
+
 from matplotlib import cm as colormap
 from matplotlib.backends.backend_agg import FigureCanvasAgg as FigureCanvas
 from matplotlib.figure import Figure
 
-=======
-
-from threading import Event
-from threading import Thread
-
-from matplotlib.backends.backend_agg import FigureCanvasAgg as FigureCanvas
-from matplotlib.figure import Figure
-
 import numpy as np
 from astropy.modeling import models, fitting
 from scipy.ndimage import binary_dilation
 
 
->>>>>>> 00645079
 from pocs.base import PanBase
 from pocs.utils import current_time
 from pocs.utils.images import focus as focus_utils
 from pocs.utils.images import get_palette
+
 
 
 class AbstractFocuser(PanBase, metaclass=ABCMeta):

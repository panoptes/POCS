import os
import matplotlib.colors as colours
<<<<<<< HEAD
=======

from threading import Event
from threading import Thread
>>>>>>> fd1f8b24

from matplotlib.backends.backend_agg import FigureCanvasAgg as FigureCanvas
from matplotlib.figure import Figure

import numpy as np
<<<<<<< HEAD
from scipy.ndimage import binary_dilation
from astropy.modeling import models, fitting

from threading import Event
from threading import Thread

from pocs.base import PanBase
from panoptes.utils import current_time
from panoptes.utils.images import focus as focus_utils
from panoptes.utils.images.plot import get_palette
=======
from astropy.modeling import models, fitting
from scipy.ndimage import binary_dilation


from pocs.base import PanBase
from pocs.utils import current_time
from pocs.utils.images import focus as focus_utils
from pocs.utils.images import get_palette
>>>>>>> fd1f8b24


class AbstractFocuser(PanBase):
    """
    Base class for all focusers

    Args:
        name (str, optional): name of the focuser
        model (str, optional): model of the focuser
        port (str, optional): port the focuser is connected to, e.g. a device node
        camera (pocs.camera.Camera, optional): camera that this focuser is associated with.
        initial_position (int, optional): if given the focuser will move to this position
            following initialisation.
        autofocus_range ((int, int) optional): Coarse & fine focus sweep range, in encoder units
        autofocus_step ((int, int), optional): Coarse & fine focus sweep steps, in encoder units
        autofocus_seconds (scalar, optional): Exposure time for focus exposures
        autofocus_size (int, optional): Size of square central region of image to use, default
            500 x 500 pixels.
        autofocus_keep_files (bool, optional): If True will keep all images taken during focusing.
            If False (default) will delete all except the first and last images from each focus run.
        autofocus_take_dark (bool, optional): If True will attempt to take a dark frame before the
            focus run, and use it for dark subtraction and hot pixel masking, default True.
        autofocus_merit_function (str/callable, optional): Merit function to use as a focus metric,
            default vollath_F4
        autofocus_merit_function_kwargs (dict, optional): Dictionary of additional keyword arguments
            for the merit function.
        autofocus_mask_dilations (int, optional): Number of iterations of dilation to perform on the
            saturated pixel mask (determine size of masked regions), default 10
    """

    def __init__(self,
                 name='Generic Focuser',
                 model='simulator',
                 port=None,
                 camera=None,
                 initial_position=None,
                 autofocus_range=None,
                 autofocus_step=None,
                 autofocus_seconds=None,
                 autofocus_size=None,
                 autofocus_keep_files=None,
                 autofocus_take_dark=None,
                 autofocus_merit_function=None,
                 autofocus_merit_function_kwargs=None,
                 autofocus_mask_dilations=None,
                 *args, **kwargs):

        PanBase.__init__(self, *args, **kwargs)

        self.model = model
        self.port = port
        self.name = name

        self._connected = False
        self._serial_number = 'XXXXXX'

        if initial_position is None:
            self._position = None
        else:
            self._position = int(initial_position)

        if autofocus_range:
            self.autofocus_range = (int(autofocus_range[0]), int(autofocus_range[1]))
        else:
            self.autofocus_range = None

        if autofocus_step:
            self.autofocus_step = (int(autofocus_step[0]), int(autofocus_step[1]))
        else:
            self.autofocus_step = None

        self.autofocus_seconds = autofocus_seconds
        self.autofocus_size = autofocus_size
        self.autofocus_keep_files = autofocus_keep_files
        self.autofocus_take_dark = autofocus_take_dark
        self.autofocus_merit_function = autofocus_merit_function
        self.autofocus_merit_function_kwargs = autofocus_merit_function_kwargs
        self.autofocus_mask_dilations = autofocus_mask_dilations

        self._camera = camera

        self.logger.debug('Focuser created: {} on {}'.format(self.name, self.port))

##################################################################################################
# Properties
##################################################################################################

    @property
    def uid(self):
        """ A serial number for the focuser """
        return self._serial_number

    @property
    def is_connected(self):
        """ Is the focuser available """
        return self._connected

    @property
    def position(self):
        """ Current encoder position of the focuser """
        return self._position

    @position.setter
    def position(self, position):
        """ Move focusser to new encoder position """
        self.move_to(position)

    @property
    def camera(self):
        """
        Reference to the Camera object that the Focuser is assigned to, if any. A Focuser
        should only ever be assigned to one or zero Cameras!
        """
        return self._camera

    @camera.setter
    def camera(self, camera):
        if self._camera:
            self.logger.warning("{} assigned to {}, skipping attempted assignment to {}!",
                                self, self.camera, camera)
        else:
            self._camera = camera

    @property
    def min_position(self):
        """ Get position of close limit of focus travel, in encoder units """
        raise NotImplementedError

    @property
    def max_position(self):
        """ Get position of far limit of focus travel, in encoder units """
        raise NotImplementedError

##################################################################################################
# Methods
##################################################################################################

    def move_to(self, position):
        """ Move focuser to new encoder position """
        raise NotImplementedError

    def move_by(self, increment):
        """ Move focuser by a given amount """
        return self.move_to(self.position + increment)

    def autofocus(self,
                  seconds=None,
                  focus_range=None,
                  focus_step=None,
                  thumbnail_size=None,
                  keep_files=None,
                  take_dark=None,
                  merit_function=None,
                  merit_function_kwargs=None,
                  mask_dilations=None,
                  coarse=False,
                  make_plots=False,
                  blocking=False):
        """
        Focuses the camera using the specified merit function. Optionally performs
        a coarse focus to find the approximate position of infinity focus, which
        should be followed by a fine focus before observing.

        Args:
            seconds (scalar, optional): Exposure time for focus exposures, if not
                specified will use value from config.
            focus_range (2-tuple, optional): Coarse & fine focus sweep range, in
                encoder units. Specify to override values from config.
            focus_step (2-tuple, optional): Coarse & fine focus sweep steps, in
                encoder units. Specify to override values from config.
            thumbnail_size (int, optional): Size of square central region of image
                to use, default 500 x 500 pixels.
            keep_files (bool, optional): If True will keep all images taken
                during focusing. If False (default) will delete all except the
                first and last images from each focus run.
            take_dark (bool, optional): If True will attempt to take a dark frame
                before the focus run, and use it for dark subtraction and hot
                pixel masking, default True.
            merit_function (str/callable, optional): Merit function to use as a
                focus metric, default vollath_F4.
            merit_function_kwargs (dict, optional): Dictionary of additional
                keyword arguments for the merit function.
            mask_dilations (int, optional): Number of iterations of dilation to perform on the
                saturated pixel mask (determine size of masked regions), default 10
            coarse (bool, optional): Whether to perform a coarse focus, otherwise will perform
                a fine focus. Default False.
            make_plots (bool, optional: Whether to write focus plots to images folder, default
                False.
            blocking (bool, optional): Whether to block until autofocus complete, default False.

        Returns:
            threading.Event: Event that will be set when autofocusing is complete

        Raises:
            ValueError: If invalid values are passed for any of the focus parameters.
        """
        self.logger.debug('Starting autofocus')
        assert self._camera.is_connected, self.logger.error(
            "Camera must be connected for autofocus!")

        assert self.is_connected, self.logger.error("Focuser must be connected for autofocus!")

        if not focus_range:
            if self.autofocus_range:
                focus_range = self.autofocus_range
            else:
                raise ValueError(
                    "No focus_range specified, aborting autofocus of {}!".format(self._camera))

        if not focus_step:
            if self.autofocus_step:
                focus_step = self.autofocus_step
            else:
                raise ValueError(
                    "No focus_step specified, aborting autofocus of {}!".format(self._camera))

        if not seconds:
            if self.autofocus_seconds:
                seconds = self.autofocus_seconds
            else:
                raise ValueError(
                    "No focus exposure time specified, aborting autofocus of {}!", self._camera)

        if not thumbnail_size:
            if self.autofocus_size:
                thumbnail_size = self.autofocus_size
            else:
                raise ValueError(
                    "No focus thumbnail size specified, aborting autofocus of {}!", self._camera)

        if keep_files is None:
            if self.autofocus_keep_files:
                keep_files = True
            else:
                keep_files = False

        if take_dark is None:
            if self.autofocus_take_dark is not None:
                take_dark = self.autofocus_take_dark
            else:
                take_dark = True

        if not merit_function:
            if self.autofocus_merit_function:
                merit_function = self.autofocus_merit_function
            else:
                merit_function = 'vollath_F4'

        if not merit_function_kwargs:
            if self.autofocus_merit_function_kwargs:
                merit_function_kwargs = self.autofocus_merit_function_kwargs
            else:
                merit_function_kwargs = {}

        if mask_dilations is None:
            if self.autofocus_mask_dilations is not None:
                mask_dilations = self.autofocus_mask_dilations
            else:
                mask_dilations = 10

        # Set up the focus parameters
        focus_event = Event()
        focus_params = {
            'seconds': seconds,
            'focus_range': focus_range,
            'focus_step': focus_step,
            'thumbnail_size': thumbnail_size,
            'keep_files': keep_files,
            'take_dark': take_dark,
            'merit_function': merit_function,
            'merit_function_kwargs': merit_function_kwargs,
            'mask_dilations': mask_dilations,
            'coarse': coarse,
            'make_plots': make_plots,
            'focus_event': focus_event,
        }
        focus_thread = Thread(target=self._autofocus, kwargs=focus_params)
        focus_thread.start()
        if blocking:
            focus_event.wait()

        return focus_event

    def _autofocus(self,
                   seconds,
                   focus_range,
                   focus_step,
                   thumbnail_size,
                   keep_files,
                   take_dark,
                   merit_function,
                   merit_function_kwargs,
                   mask_dilations,
                   make_plots,
                   coarse,
                   focus_event,
                   *args,
                   **kwargs):
        """Private helper method for calling autofocus in a Thread.

        See public `autofocus` for information about the parameters.
        """
        focus_type = 'fine'
        if coarse:
            focus_type = 'coarse'

        initial_focus = self.position
        self.logger.debug("Beginning {} autofocus of {} - initial position: {}",
                          focus_type, self._camera, initial_focus)

        # Set up paths for temporary focus files, and plots if requested.
        image_dir = self.get_config('directories.images')
        start_time = current_time(flatten=True)
        file_path_root = os.path.join(image_dir,
                                      'focus',
                                      self._camera.uid,
                                      start_time)

        dark_thumb = None
        if take_dark:
            dark_path = os.path.join(file_path_root,
                                     '{}.{}'.format('dark', self._camera.file_extension))
            self.logger.debug('Taking dark frame {} on camera {}'.format(dark_path, self._camera))
            try:
                dark_thumb = self._camera.get_thumbnail(seconds,
                                                        dark_path,
                                                        thumbnail_size,
                                                        keep_file=True,
                                                        dark=True)
                # Mask 'saturated' with a low threshold to remove hot pixels
                dark_thumb = focus_utils.mask_saturated(dark_thumb, threshold=0.3)
            except TypeError:
                self.logger.warning("Camera {} does not support dark frames!".format(self._camera))

        # Take an image before focusing, grab a thumbnail from the centre and add it to the plot
        initial_fn = "{}_{}_{}.{}".format(initial_focus,
                                          focus_type,
                                          "initial",
                                          self._camera.file_extension)
        initial_path = os.path.join(file_path_root, initial_fn)

        initial_thumbnail = self._camera.get_thumbnail(
            seconds, initial_path, thumbnail_size, keep_file=True)

        # Set up encoder positions for autofocus sweep, truncating at focus travel
        # limits if required.
        if coarse:
            focus_range = focus_range[1]
            focus_step = focus_step[1]
        else:
            focus_range = focus_range[0]
            focus_step = focus_step[0]

        focus_positions = np.arange(max(initial_focus - focus_range / 2, self.min_position),
                                    min(initial_focus + focus_range / 2, self.max_position) + 1,
                                    focus_step, dtype=np.int)
        n_positions = len(focus_positions)

        thumbnails = np.zeros((n_positions, thumbnail_size, thumbnail_size),
                              dtype=initial_thumbnail.dtype)
        masks = np.empty((n_positions, thumbnail_size, thumbnail_size), dtype=np.bool)
        metric = np.empty(n_positions)

        # Take and store an exposure for each focus position.
        for i, position in enumerate(focus_positions):
            # Move focus, updating focus_positions with actual encoder position after move.
            focus_positions[i] = self.move_to(position)

            # Take exposure
            focus_fn = "{}_{:02d}.{}".format(focus_positions[i], i, self._camera.file_extension)
            file_path = os.path.join(file_path_root, focus_fn)

            thumbnail = self._camera.get_thumbnail(
                seconds, file_path, thumbnail_size, keep_file=keep_files)
            masks[i] = focus_utils.mask_saturated(thumbnail).mask
            if dark_thumb is not None:
                thumbnail = thumbnail - dark_thumb
            thumbnails[i] = thumbnail

        master_mask = masks.any(axis=0)
        master_mask = binary_dilation(master_mask, iterations=mask_dilations)

        # Apply the master mask and then get metrics for each frame.
        for i, thumbnail in enumerate(thumbnails):
            thumbnail = np.ma.array(thumbnail, mask=master_mask)
            metric[i] = focus_utils.focus_metric(
                thumbnail, merit_function, **merit_function_kwargs)

        fitted = False

        # Find maximum values
        imax = metric.argmax()

        if imax == 0 or imax == (n_positions - 1):
            # TODO: have this automatically switch to coarse focus mode if this happens
            self.logger.warning(
                "Best focus outside sweep range, aborting autofocus on {}!".format(self._camera))
            best_focus = focus_positions[imax]

        elif not coarse:
            # Fit data around the maximum value to determine best focus position.
            # Initialise models
            shift = models.Shift(offset=-focus_positions[imax])
            poly = models.Polynomial1D(degree=4, c0=1, c1=0, c2=-1e-2, c3=0, c4=-1e-4,
                                       fixed={'c0': True, 'c1': True, 'c3': True})
            scale = models.Scale(factor=metric[imax])
            reparameterised_polynomial = shift | poly | scale

            # Initialise fitter
            fitter = fitting.LevMarLSQFitter()

            # Select data range for fitting. Tries to use 2 points either side of max, if in range.
            fitting_indices = (max(imax - 2, 0), min(imax + 2, n_positions - 1))

            # Fit models to data
            fit = fitter(reparameterised_polynomial,
                         focus_positions[fitting_indices[0]:fitting_indices[1] + 1],
                         metric[fitting_indices[0]:fitting_indices[1] + 1])

            best_focus = -fit.offset_0
            fitted = True

            # Guard against fitting failures, force best focus to stay within sweep range
            min_focus = focus_positions[0]
            max_focus = focus_positions[-1]
            if best_focus < min_focus:
                self.logger.warning("Fitting failure: best focus {} below sweep limit {}",
                                    best_focus,
                                    min_focus)

                best_focus = focus_positions[1]

            if best_focus > max_focus:
                self.logger.warning("Fitting failure: best focus {} above sweep limit {}",
                                    best_focus,
                                    max_focus)

                best_focus = focus_positions[-2]

        else:
            # Coarse focus, just use max value.
            best_focus = focus_positions[imax]

        final_focus = self.move_to(best_focus)

        final_fn = "{}_{}_{}.{}".format(final_focus,
                                        focus_type,
                                        "final",
                                        self._camera.file_extension)
        file_path = os.path.join(file_path_root, final_fn)
        final_thumbnail = self._camera.get_thumbnail(
            seconds, file_path, thumbnail_size, keep_file=True)

        if make_plots:
            initial_thumbnail = focus_utils.mask_saturated(initial_thumbnail)
            final_thumbnail = focus_utils.mask_saturated(final_thumbnail)
            if dark_thumb is not None:
                initial_thumbnail = initial_thumbnail - dark_thumb
                final_thumbnail = final_thumbnail - dark_thumb

            fig = Figure()
            FigureCanvas(fig)
            fig.set_size_inches(9, 18)

            ax1 = fig.add_subplot(3, 1, 1)
            im1 = ax1.imshow(initial_thumbnail, interpolation='none',
                             cmap=get_palette(), norm=colours.LogNorm())
            fig.colorbar(im1)
            ax1.set_title('Initial focus position: {}'.format(initial_focus))

            ax2 = fig.add_subplot(3, 1, 2)
            ax2.plot(focus_positions, metric, 'bo', label='{}'.format(merit_function))
            if fitted:
                fs = np.arange(focus_positions[fitting_indices[0]],
                               focus_positions[fitting_indices[1]] + 1)
                ax2.plot(fs, fit(fs), 'b-', label='Polynomial fit')

            ax2.set_xlim(focus_positions[0] - focus_step / 2, focus_positions[-1] + focus_step / 2)
            u_limit = 1.10 * metric.max()
            l_limit = min(0.95 * metric.min(), 1.05 * metric.min())
            ax2.set_ylim(l_limit, u_limit)
            ax2.vlines(initial_focus, l_limit, u_limit, colors='k', linestyles=':',
                       label='Initial focus')
            ax2.vlines(best_focus, l_limit, u_limit, colors='k', linestyles='--',
                       label='Best focus')

            ax2.set_xlabel('Focus position')
            ax2.set_ylabel('Focus metric')

            ax2.set_title('{} {} focus at {}'.format(self._camera, focus_type, start_time))
            ax2.legend(loc='best')

            ax3 = fig.add_subplot(3, 1, 3)
            im3 = ax3.imshow(final_thumbnail, interpolation='none',
                             cmap=get_palette(), norm=colours.LogNorm())
            fig.colorbar(im3)
            ax3.set_title('Final focus position: {}'.format(final_focus))
            plot_path = os.path.join(file_path_root, '{}_focus.png'.format(focus_type))

            fig.tight_layout()
            fig.savefig(plot_path, transparent=False)

            # explicitly close and delete figure
            fig.clf()
            del fig

            self.logger.info('{} focus plot for camera {} written to {}'.format(
                focus_type.capitalize(), self._camera, plot_path))

        self.logger.debug(
            'Autofocus of {} complete - final focus position: {}', self._camera, final_focus)

        if focus_event:
            focus_event.set()

        return initial_focus, final_focus

    def _add_fits_keywords(self, header):
        header.set('FOC-NAME', self.name, 'Focuser name')
        header.set('FOC-MOD', self.model, 'Focuser model')
        header.set('FOC-ID', self.uid, 'Focuser serial number')
        header.set('FOC-POS', self.position, 'Focuser position')
        return header

    def __str__(self):
        return "{} ({}) on {}".format(self.name, self.uid, self.port)<|MERGE_RESOLUTION|>--- conflicted
+++ resolved
@@ -1,37 +1,20 @@
 import os
 import matplotlib.colors as colours
-<<<<<<< HEAD
-=======
 
 from threading import Event
 from threading import Thread
->>>>>>> fd1f8b24
 
 from matplotlib.backends.backend_agg import FigureCanvasAgg as FigureCanvas
 from matplotlib.figure import Figure
 
 import numpy as np
-<<<<<<< HEAD
 from scipy.ndimage import binary_dilation
 from astropy.modeling import models, fitting
-
-from threading import Event
-from threading import Thread
 
 from pocs.base import PanBase
 from panoptes.utils import current_time
 from panoptes.utils.images import focus as focus_utils
 from panoptes.utils.images.plot import get_palette
-=======
-from astropy.modeling import models, fitting
-from scipy.ndimage import binary_dilation
-
-
-from pocs.base import PanBase
-from pocs.utils import current_time
-from pocs.utils.images import focus as focus_utils
-from pocs.utils.images import get_palette
->>>>>>> fd1f8b24
 
 
 class AbstractFocuser(PanBase):

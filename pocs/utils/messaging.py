import datetime
import logging
import zmq

from astropy import units as u
from astropy.time import Time
from bson import ObjectId
from json import dumps
from json import loads
from warnings import warn

from pocs.utils import current_time


class PanMessaging(object):

    """Messaging class for PANOPTES project. Creates a new ZMQ
    context that can be shared across parent application.

    """
    logger = logging

    def __init__(self, **kwargs):
        # Create a new context
        self.context = zmq.Context()
        self.socket = None

    @classmethod
    def create_forwarder(cls, sub_port, pub_port):
        subscriber = PanMessaging.create_subscriber(sub_port, bind=True, connect=False)
        publisher = PanMessaging.create_publisher(pub_port, bind=True, connect=False)

        try:
            zmq.device(zmq.FORWARDER, subscriber.socket, publisher.socket)
        except KeyboardInterrupt:
            pass
        except Exception as e:
            publisher.logger.warning(e)
            publisher.logger.warning("bringing down zmq device")
        finally:
            publisher.close()
            subscriber.close()

    @classmethod
    def create_publisher(cls, port, bind=False, connect=True):
        """ Create a publisher

        Args:
            port (int): The port (on localhost) to bind to.

        Returns:
            A ZMQ PUB socket
        """
        obj = cls()

        obj.logger.debug("Creating publisher. Binding to port {} ".format(port))

        socket = obj.context.socket(zmq.PUB)

        if bind:
            socket.bind('tcp://*:{}'.format(port))
        elif connect:
            socket.connect('tcp://localhost:{}'.format(port))

        obj.socket = socket

        return obj

    @classmethod
    def create_subscriber(cls, port, channel='', bind=False, connect=True):
        """ Create a listener

        Args:
            port (int):         The port (on localhost) to bind to.
            channel (str):      Which topic channel to subscribe to.

        """
        obj = cls()
        obj.logger.debug("Creating subscriber. Port: {} \tChannel: {}".format(port, channel))

        socket = obj.context.socket(zmq.SUB)

        if bind:
            try:
                socket.bind('tcp://*:{}'.format(port))
            except zmq.error.ZMQError:
                obj.logger.debug('Problem binding port {}'.format(port))
        elif connect:
            socket.connect('tcp://localhost:{}'.format(port))

        socket.setsockopt_string(zmq.SUBSCRIBE, channel)

        obj.socket = socket

        return obj

    def send_message(self, channel, message):
        """ Responsible for actually sending message across a channel

        Args:
            channel(str):   Name of channel to send on.
            message(str):   Message to be sent.

        """
        assert channel > '', self.logger.warning("Cannot send blank channel")

        if isinstance(message, str):
            message = {'message': message, 'timestamp': current_time().isot.replace('T', ' ').split('.')[0]}
        else:
            message = self.scrub_message(message)

        msg_object = dumps(message, skipkeys=True)

        full_message = '{} {}'.format(channel, msg_object)

        if channel == 'PANCHAT':
            self.logger.info("{} {}".format(channel, message['message']))

        # Send the message
        self.socket.send_string(full_message, flags=zmq.NOBLOCK)

    def receive_message(self, flags=0):
        """Receive a message

        Receives a message for the current subscriber. Blocks by default, pass
        `flags=zmq.NOBLOCK` for non-blocking.

        Args:
            flag (int, optional): Any valid recv flag, e.g. zmq.NOBLOCK

        Returns:
            tuple(str, dict): Tuple containing the channel and a dict
        """
        msg_type = None
        msg_obj = None
        try:
<<<<<<< HEAD
            message = self.socket.recv_string(flags=flags)
        except:
=======
            message = self.subscriber.recv_string(flags=flags)
        except Exception:
>>>>>>> 96385aa9
            pass
        else:
            msg_type, msg = message.split(' ', maxsplit=1)
            msg_obj = loads(msg)

        return msg_type, msg_obj

    def close(self):
        """Close the socket """
        self.socket.close()
        self.context.term()

    def scrub_message(self, message):

        for k, v in message.items():
            if isinstance(v, dict):
                v = self.scrub_message(v)

            if isinstance(v, u.Quantity):
                v = v.value

            if isinstance(v, datetime.datetime):
                v = v.isoformat()

            if isinstance(v, ObjectId):
                v = str(v)

            if isinstance(v, Time):
                v = str(v.isot).split('.')[0].replace('T', ' ')

            # Hmmmm
            if k.endswith('_time'):
                v = str(v).split(' ')[-1]

            if isinstance(v, float):
                v = round(v, 3)

            message[k] = v

        return message<|MERGE_RESOLUTION|>--- conflicted
+++ resolved
@@ -134,13 +134,8 @@
         msg_type = None
         msg_obj = None
         try:
-<<<<<<< HEAD
             message = self.socket.recv_string(flags=flags)
-        except:
-=======
-            message = self.subscriber.recv_string(flags=flags)
         except Exception:
->>>>>>> 96385aa9
             pass
         else:
             msg_type, msg = message.split(' ', maxsplit=1)

--- conflicted
+++ resolved
@@ -1,17 +1,8 @@
-<<<<<<< HEAD
-from astropy import units as u
-from astropy.coordinates import SkyCoord
-
-from . import random_dither
-from . import signal_to_noise as snr
-from .config import load_config
-=======
 from pocs.utils import dither
 from pocs.utils import signal_to_noise as snr
 
 from astropy import units as u
 from astropy.coordinates import SkyCoord
->>>>>>> 51192d7b
 
 
 def get_target_list(target_name,
@@ -59,48 +50,6 @@
 
     explist = imager.exp_time_sequence(**exposure_parameters)
 
-<<<<<<< HEAD
-        psf_name = imager_info['psf']
-        try:
-            # Try to get from cache
-            psf = psfs[psf_name]
-        except KeyError:
-            # Create optic from this imager
-            psf_info = config['psfs'][psf_name]
-            psf = snr.Moffat_PSF(**psf_info)
-
-            # Put in cache
-            psfs[psf_name] = psf
-
-        imagers[name] = snr.Imager(optic, camera, filter, imager_info.get('num_imagers', 1), imager_info.get
-                                   ('num_per_computer', 1), psf)
-    imager_array = snr.ImagerArray(imagers)
-    return imager_array
-
-
-def get_hdr_target_list(imager_array=None, coords=None, name=None, minimum_magnitude=10 * u.ABmag,
-                        imager_name=None, long_exposures=1, dither_function=random_dither.dither_dice9,
-                        dither_parameters={'pattern_offset': 0.5 * u.degree, 'random_offset': 0.1 * u.degree},
-                        factor=2, maximum_exptime=300 * u.second, priority=100, maximum_magnitude=None):
-    if not isinstance(coords, SkyCoord):
-        coords = SkyCoord(coords)
-
-    explist = imager_array.exposure_time_array(minimum_magnitude=minimum_magnitude,
-                                               name=imager_name, long_exposures=long_exposures,
-                                               factor=factor, maximum_exptime=maximum_exptime,
-                                               maximum_magnitude=maximum_magnitude)
-    target_list = []
-    position_list = dither_function(coords, **dither_parameters, loop=len(explist))
-    for i in range(0, len(explist)):
-        target = {}
-        if coords.obstime is not None:
-            target['epoch'] = coords.obstime
-        if coords.equinox is not None:
-            target['equinox'] = coords.equinox
-
-        target['frame'] = coords.frame.name
-        target['name'] = name
-=======
     target_list = []
 
     position_list = dither.get_dither_positions(base_position=base_position,
@@ -114,7 +63,6 @@
             target['equinox'] = base_position.equinox
         target['frame'] = base_position.frame.name
         target['name'] = target_name
->>>>>>> 51192d7b
         target['position'] = position_list[i].to_string('hmsdms')
         target['priority'] = priority
         target['exp_time'] = explist[i].value,

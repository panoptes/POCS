import serial as serial
import time

from io import BufferedRWPair
from io import TextIOWrapper

from collections import deque
from threading import Thread

from .. import PanBase
from .error import BadSerialConnection


class SerialData(PanBase):
    """
    Main serial class
    """

    def __init__(self,
                 port=None,
                 baudrate=115200,
                 threaded=None,
                 name="serial_data"):
        """Init a SerialData instance.

        Args:
            port: The port (e.g. /dev/tty123 or socket://host:port) to which to
                open a connection.
            baudrate: For true serial lines (e.g. RS-232), sets the baud rate of
                the device.
            threaded: Obsolete, ignored.
            name: Name of this object.
        """
        PanBase.__init__(self)

        try:
            self.ser = serial.Serial()
            self.ser.port = port
            self.ser.baudrate = baudrate

            self.ser.bytesize = serial.EIGHTBITS
            self.ser.parity = serial.PARITY_NONE
            self.ser.stopbits = serial.STOPBITS_ONE
            self.ser.timeout = 1.0
            self.ser.xonxoff = False
            self.ser.rtscts = False
            self.ser.dsrdtr = False
            self.ser.write_timeout = False
            self.ser.open()

            self.name = name

            self.logger.debug(
<<<<<<< HEAD
                'Serial connection set up to {}, sleeping for two seconds'.
                format(self.name))
=======
                'Serial connection set up to {}, sleeping for two seconds'.format(
                    self.name))
>>>>>>> 5d13d604
            time.sleep(2)
            self.logger.debug('SerialData created')
        except Exception as err:
            self.ser = None
            self.logger.critical('Could not set up serial port {} {}'.format(
                port, err))

    @property
    def is_connected(self):
        """
        Checks the serial connection on the mount to determine if connection is open
        """
        connected = False
        if self.ser:
            connected = self.ser.isOpen()

        return connected

    def connect(self):
        """ Actually set up the Thread and connect to serial """

        self.logger.debug('Serial connect called')
        if not self.ser.isOpen():
            try:
                self.ser.open()
            except serial.serialutil.SerialException as err:
                raise BadSerialConnection(msg=err)

        if not self.ser.isOpen():
            raise BadSerialConnection(msg="Serial connection is not open")

        self.logger.debug('Serial connection established to {}'.format(
            self.name))
        return self.ser.isOpen()

    def disconnect(self):
        """Closes the serial connection

        Returns:
            bool: Indicates if closed or not
        """
        self.ser.close()
        return not self.is_connected

    def write(self, value):
        """
            For now just pass the value along to serial object
        """
        assert self.ser
        assert self.ser.isOpen()

        # self.logger.debug('Serial write: {}'.format(value))
        response = self.ser.write(value.encode())

        return response

    def read(self):
        """
        Reads value using readline
        If no response is given, delay and then try to read again. Fail after 10 attempts
        """
        assert self.ser
        assert self.ser.isOpen()

        retry_limit = 5
        delay = 0.5

        while True and retry_limit:
            response_string = self.ser.readline(self.ser.inWaiting()).decode()
            if response_string > '':
                break
            time.sleep(delay)
            retry_limit -= 1

        # self.logger.debug('Serial read: {}'.format(response_string))

        return response_string

    def get_reading(self):
        """ Get reading from the queue

        Returns:
            str: Item in queue
        """

        try:
            ts = time.strftime('%Y-%m-%dT%H:%M:%S %Z', time.gmtime())
            info = (ts, self.read())
        except IndexError:
            raise IndexError
        else:
            return info

    def clear_buffer(self):
        """ Clear Response Buffer """
        count = 0
        while self.ser.inWaiting() > 0:
            count += 1
            self.ser.read(1)

        # self.logger.debug('Cleared {} bytes from buffer'.format(count))

    def __del__(self):
        if self.ser:
            self.ser.close()<|MERGE_RESOLUTION|>--- conflicted
+++ resolved
@@ -51,13 +51,8 @@
             self.name = name
 
             self.logger.debug(
-<<<<<<< HEAD
-                'Serial connection set up to {}, sleeping for two seconds'.
-                format(self.name))
-=======
                 'Serial connection set up to {}, sleeping for two seconds'.format(
                     self.name))
->>>>>>> 5d13d604
             time.sleep(2)
             self.logger.debug('SerialData created')
         except Exception as err:

--- conflicted
+++ resolved
@@ -6,14 +6,8 @@
 from warnings import warn
 
 
-<<<<<<< HEAD
-def load_config(ignore_local = False, simulator=[]):
-    """ Returns the config information """
-    _config = dict()
-=======
 def load_config(config_files=None, simulator=None, parse=True, ignore_local=False):
     """ Load configuation information """
->>>>>>> cd3ca7bb
 
     # Default to the pocs.yaml file
     if config_files is None:
@@ -24,15 +18,9 @@
 
     config_dir = '{}/conf_files'.format(os.getenv('POCS'))
 
-<<<<<<< HEAD
-    _local_config_file = '{}/config_local.yaml'.format(os.getenv('POCS'))
-    if os.path.exists(_local_config_file) and not ignore_local:
-        _add_to_conf(_config, _local_config_file)
-=======
     for f in config_files:
         if not f.endswith('.yaml'):
             f = '{}.yaml'.format(f)
->>>>>>> cd3ca7bb
 
         if not f.startswith('/'):
             path = os.path.join(config_dir, f)

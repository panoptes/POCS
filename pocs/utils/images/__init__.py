--- conflicted
+++ resolved
@@ -98,27 +98,20 @@
         return _make_pretty_from_fits(fname, **kwargs)
 
 
-<<<<<<< HEAD
+
 def _make_pretty_from_fits(fname=None, figsize=(10, 8), dpi=150, alpha=0.2, pad=3.0, **kwargs):
-=======
-def _make_pretty_from_fits(fname=None, figsize=(10, 8), dpi=150, **kwargs):
->>>>>>> 230775aa
     header = getheader(fname)
     data = getdata(fname)
     data = focus_utils.mask_saturated(data)
 
     title = kwargs.get('title', header.get('FIELD', 'Unknown'))
     exp_time = header.get('EXPTIME', 'Unknown')
-<<<<<<< HEAD
+
     filter_type = header.get('FILTER', 'Unknown filter')
-=======
-    filter = header.get('FILTER', 'Unknown filter')
->>>>>>> 230775aa
     date_time = header.get('DATE-OBS', current_time(pretty=True)).replace('T', ' ', 1)
 
     percent_value = kwargs.get('normalize_clip_percent', 99.9)
 
-<<<<<<< HEAD
     title = '{} (Exposure time: {} s, Filter: {}) {}'.format(title, exp_time, filter_type, date_time)
     norm = ImageNormalize(interval=PercentileInterval(percent_value), stretch=LogStretch())
 
@@ -126,21 +119,10 @@
     wcs = WCS(hdu.header)
 
     plt.figure(figsize=figsize, dpi=dpi)
-=======
-    title = '{} (Exposure time: {} s, Filter: {}) {}'.format(title, exp_time, filter, date_time)
-    norm = ImageNormalize(interval=PercentileInterval(percent_value), stretch=LogStretch())
-    wcs = WCS(fname)
->>>>>>> 230775aa
-
-    plt.figure(figsize=figsize, dpi=dpi)
 
     if wcs.is_celestial:
         ax = plt.subplot(projection=wcs)
-<<<<<<< HEAD
         ax.coords.grid(True, color='white', ls='-', alpha=alpha)
-=======
-        ax.coords.grid(True, color='white', ls='-', alpha=0.1)
->>>>>>> 230775aa
 
         ra_axis = ax.coords['ra']
         dec_axis = ax.coords['dec']
@@ -160,21 +142,14 @@
         dec_axis.set_minor_frequency(10)
     else:
         ax = plt.subplot()
-<<<<<<< HEAD
         ax.grid(True, color='white', ls='-', alpha=alpha)
-=======
-        ax.grid(True, color='white', ls='-', alpha=0.1)
->>>>>>> 230775aa
-
+  
         ax.set_xlabel('X / pixels')
         ax.set_ylabel('Y / pixels')
 
     ax.imshow(data, norm=norm, cmap=palette, origin='lower')
-<<<<<<< HEAD
+
     plt.tight_layout(pad=pad)
-=======
-    plt.tight_layout()
->>>>>>> 230775aa
     plt.title(title)
 
     new_filename = fname.replace('.fits', '.jpg')

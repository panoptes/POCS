--- conflicted
+++ resolved
@@ -325,13 +325,8 @@
                     self.logger.debug("Uploading directory to google cloud storage")
                     try:
                         img_utils.upload_observation_dir(pan_id, seq_dir)
-<<<<<<< HEAD
-                    except Exception as e:
-                        self.logger.error(e)
-=======
                     except error.GoogleCloudError:
                         self.logger.info("Failed to upload directory {}".format(seq_dir))
->>>>>>> c31266ac
 
             self.logger.debug('Cleanup finished')
 

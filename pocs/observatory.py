import os
import subprocess
from collections import OrderedDict
from datetime import datetime

from astroplan import Observer
from astropy import units as u
from astropy.coordinates import EarthLocation
from astropy.coordinates import get_moon
from astropy.coordinates import get_sun

from pocs.base import PanBase
from pocs.camera import AbstractCamera
from pocs.dome import AbstractDome
<<<<<<< HEAD
from pocs.mount import AbstractMount
from pocs.mount import create_mount_from_config
=======
>>>>>>> 35b27ef2
from pocs.images import Image
from pocs.mount import AbstractMount
from pocs.scheduler import BaseScheduler
<<<<<<< HEAD

from panoptes.utils import current_time
from panoptes.utils import error
=======
from pocs.utils import current_time
from pocs.utils import error
>>>>>>> 35b27ef2


class Observatory(PanBase):

    def __init__(self, cameras=None, scheduler=None, dome=None, mount=None, *args, **kwargs):
        """Main Observatory class

        Starts up the observatory. Reads config file, sets up location,
        dates and weather station. Adds cameras, scheduler, dome and mount.
        """
        PanBase.__init__(self, *args, **kwargs)
        self.logger.info('Initializing observatory')

        # Setup information about site location
        self.logger.info('\tSetting up location')
        self.location = None
        self.earth_location = None
        self.observer = None
        self._setup_location()

<<<<<<< HEAD
        self.logger.info('\tSetting up mount')
        self.mount = create_mount_from_config(**kwargs)

=======
        self.set_mount(mount)
>>>>>>> 35b27ef2
        self.cameras = OrderedDict()

        if cameras:
            self.logger.info('Adding the cameras to the observatory: {}', cameras)
            self._primary_camera = None
            for cam_name, camera in cameras.items():
                self.add_camera(cam_name, camera)

<<<<<<< HEAD
        self.logger.info('\tSetting up dome.')
        self.dome = dome

        self.logger.info('\tSetting up scheduler')
        self.scheduler = scheduler

=======
        # TODO(jamessynge): Discuss with Wilfred the serial port validation behavior
        # here compared to that for the mount.
        self.set_dome(dome)
        self.set_scheduler(scheduler)
>>>>>>> 35b27ef2
        self.current_offset_info = None

        self._image_dir = self.get_config('directories.images')
        self.logger.info('\t Observatory initialized')

    ##########################################################################
    # Helper methods
    ##########################################################################

    def is_dark(self, horizon='observe', default_dark=-18 * u.degree, at_time=None):
        """If sun is below horizon.

        Args:
            horizon (str, optional): Which horizon to use, 'flat', 'focus', or
                'observe' (default).
            default_dark (`astropy.unit.Quantity`, optional): The default horizon
                for when it is considered "dark". Default is astronomical twilight,
                -18 degrees.
            at_time (None or `astropy.time.Time`, optional): Time at which to
                check if dark, defaults to now.

        Returns:
            bool: If it is dark or not.
        """
        if at_time is None:
            at_time = current_time()

        horizon_deg = self.get_config(f'location.{horizon}_horizon', default=default_dark)
        is_dark = self.observer.is_night(at_time, horizon=horizon_deg)

        if not is_dark:
            sun_pos = self.observer.altaz(at_time, target=get_sun(at_time)).alt
            self.logger.debug(f"Sun {sun_pos:.02f} > {horizon_deg} [{horizon}]")

        return is_dark

    ##########################################################################
    # Properties
    ##########################################################################

    @property
    def sidereal_time(self):
        return self.observer.local_sidereal_time(current_time())

    @property
    def has_cameras(self):
        return len(self.cameras) > 0

    @property
    def primary_camera(self):
        """Return primary camera.

        Note:
            If no camera has been marked as primary this will set and return
            the first camera in the OrderedDict as primary.

        Returns:
            `pocs.camera.Camera`: The primary camera.
        """
        if not self._primary_camera and self.has_cameras:
            self._primary_camera = self.cameras[list(self.cameras.keys())[0]]

        return self._primary_camera

    @primary_camera.setter
    def primary_camera(self, cam):
        cam.is_primary = True
        self._primary_camera = cam

    @property
    def current_observation(self):
        if self.scheduler is None:
            self.logger.info(f'Scheduler not present, cannot get current observation.')
            return None
        return self.scheduler.current_observation

    @current_observation.setter
    def current_observation(self, new_observation):
        if self.scheduler is None:
            self.logger.info(f'Scheduler not present, cannot set current observation.')
        else:
            self.scheduler.current_observation = new_observation

    @property
    def has_dome(self):
        return self.dome is not None

    @property
    def can_observe(self):
        """A dynamic property indicating whether or not observations are possible.

        This property will check to make sure that the following are present:
          * Scheduler
          * Cameras
          * Mount

        If any of the above are not present then a log message is generated and
        the property returns False.

        Returns:
            bool: True if observations are possible, False otherwise.
        """
        can_observe = True
        if can_observe and self.scheduler is None:
            self.logger.info(f'Scheduler not present, cannot observe.')
            can_observe = False
        if can_observe and not self.has_cameras:
            self.logger.info(f'Cameras not present, cannot observe.')
            can_observe = False
        if can_observe and self.mount is None:
            self.logger.info(f'Mount not present, cannot observe.')
            can_observe = False

        return can_observe

    ##########################################################################
    # Device Getters/Setters
    ##########################################################################

    def add_camera(self, cam_name, camera):
        """Add camera to list of cameras as cam_name.

        Args:
            cam_name (str): The name to use for the camera, e.g. `Cam00`.
            camera (`pocs.camera.camera.Camera`): An instance of the `~Camera` class.
        """
        assert isinstance(camera, AbstractCamera)
        self.logger.debug('Adding {}: {}'.format(cam_name, camera))
        if cam_name in self.cameras:
            self.logger.debug(
                '{} already exists, replacing existing camera under that name.',
                cam_name)

        self.cameras[cam_name] = camera
        if camera.is_primary:
            self.primary_camera = camera

    def remove_camera(self, cam_name):
        """Remove cam_name from list of attached cameras.

        Note:
            If you remove and then add a camera you will change the index order
            of the camera. If you prefer to keep the same order then use `add_camera`
            with the same name as an existing camera to to update the list and preserve
            the order.

        Args:
            cam_name (str): Name of camera to remove.
        """
        self.logger.debug('Removing {}'.format(cam_name))
        del self.cameras[cam_name]

    def set_scheduler(self, scheduler):
        """Sets the scheduler for the `Observatory`.
        Args:
            scheduler (`pocs.scheduler.BaseScheduler`): An instance of the `~BaseScheduler` class.
        """
        if isinstance(scheduler, BaseScheduler):
            self.logger.info('Adding scheduler.')
            self.scheduler = scheduler
        elif scheduler is None:
            self.logger.info('Removing scheduler.')
            self.scheduler = None
        else:
            raise TypeError("Scheduler is not instance of BaseScheduler class, cannot add.")

    def set_dome(self, dome):
        """Set's dome or remove the dome for the `Observatory`.
        Args:
            dome (`pocs.dome.AbstractDome`): An instance of the `~AbstractDome` class.
        """
        if isinstance(dome, AbstractDome):
            self.logger.info('Adding dome.')
            self.dome = dome
        elif dome is None:
            self.logger.info('Removing dome.')
            self.dome = None
        else:
            raise TypeError('Dome is not instance of AbstractDome class, cannot add.')

    def set_mount(self, mount):
        """Sets the mount for the `Observatory`.
        Args:
            mount (`pocs.mount.AbstractMount`): An instance of the `~AbstractMount` class.
        """
        if isinstance(mount, AbstractMount):
            self.logger.info('Adding mount')
            self.mount = mount
        elif mount is None:
            self.logger.info('Removing mount')
            self.mount = None
        else:
            raise TypeError("Mount is not instance of AbstractMount class, cannot add.")

    ##########################################################################
    # Methods
    ##########################################################################

    def initialize(self):
        """Initialize the observatory and connected hardware """
        self.logger.debug("Initializing mount")
        self.mount.initialize()
        if self.dome:
            self.dome.connect()

    def power_down(self):
        """Power down the observatory. Currently does nothing
        """
        self.logger.debug("Shutting down observatory")
        self.mount.disconnect()
        if self.dome:
            self.dome.disconnect()

    def status(self):
        """Get status information for various parts of the observatory
        """
        status = {}
        try:

            status['can_observe'] = self.can_observe

            t = current_time()
            local_time = str(datetime.now()).split('.')[0]

            if self.mount.is_initialized:
                status['mount'] = self.mount.status()
                status['mount']['current_ha'] = self.observer.target_hour_angle(
                    t, self.mount.get_current_coordinates())
                if self.mount.has_target:
                    status['mount']['mount_target_ha'] = self.observer.target_hour_angle(
                        t, self.mount.get_target_coordinates())

            if self.dome:
                status['dome'] = self.dome.status

            if self.current_observation:
                status['observation'] = self.current_observation.status()
                status['observation']['field_ha'] = self.observer.target_hour_angle(
                    t, self.current_observation.field)

            evening_astro_time = self.observer.twilight_evening_astronomical(t, which='next')
            morning_astro_time = self.observer.twilight_morning_astronomical(t, which='next')

            status['observer'] = {
                'siderealtime': str(self.sidereal_time),
                'utctime': t,
                'localtime': local_time,
                'local_evening_astro_time': evening_astro_time,
                'local_morning_astro_time': morning_astro_time,
                'local_sun_set_time': self.observer.sun_set_time(t),
                'local_sun_rise_time': self.observer.sun_rise_time(t),
                'local_moon_alt': self.observer.moon_altaz(t).alt,
                'local_moon_illumination': self.observer.moon_illumination(t),
                'local_moon_phase': self.observer.moon_phase(t),
            }

        except Exception as e:  # pragma: no cover
            self.logger.warning("Can't get observatory status: {}".format(e))

        return status

    def get_observation(self, *args, **kwargs):
        """Gets the next observation from the scheduler

        Returns:
            observation (pocs.scheduler.observation.Observation or None): An
                an object that represents the obervation to be made

        Raises:
            error.NoObservation: If no valid observation is found
        """

        self.logger.debug("Getting observation for observatory")

        if not self.scheduler:
            self.logger.info(f'Scheduler not present, cannot get the next observation.')
            return None

        # If observation list is empty or a reread is requested
        reread_fields_file = (
            self.scheduler.has_valid_observations is False or
            kwargs.get('reread_fields_file', False) or
            self.get_config('scheduler.check_file', default=False)
        )

        # This will set the `current_observation`
        self.scheduler.get_observation(reread_fields_file=reread_fields_file, *args, **kwargs)

        if self.current_observation is None:
            self.scheduler.clear_available_observations()
            raise error.NoObservation("No valid observations found")

        return self.current_observation

    def cleanup_observations(self, upload_images=None, make_timelapse=None, keep_jpgs=None):
        """Cleanup observation list

        Loops through the `observed_list` performing cleanup tasks. Resets
        `observed_list` when done.

        Args:
            upload_images (None or bool, optional): If images should be uploaded to a Google
                Storage bucket, default to config item `panoptes_network.image_storage` then False.
            make_timelapse (None or bool, optional): If a timelapse should be created
                (requires ffmpeg), default to config item `observations.make_timelapse` then True.
            keep_jpgs (None or bool, optional): If JPG copies of observation images should be kept
                on local hard drive, default to config item `observations.keep_jpgs` then True.
        """
        if upload_images is None:
            upload_images = self.get_config('panoptes_network.image_storage', default=False)

        if make_timelapse is None:
            make_timelapse = self.get_config('observations.make_timelapse', default=True)

        if keep_jpgs is None:
            keep_jpgs = self.get_config('observations.keep_jpgs', default=True)

        process_script = 'upload-image-dir.py'
        process_script_path = os.path.join(os.environ['POCS'], 'scripts', process_script)

        if self.scheduler is None:
            self.logger.info(f'Scheduler not present, cannot finish cleanup.')
            return

        for seq_time, observation in self.scheduler.observed_list.items():
            self.logger.debug("Housekeeping for {}".format(observation))

            observation_dir = os.path.join(
                self._image_dir,
                'fields',
                observation.field.field_name
            )
            self.logger.debug('Searching directory: {}', observation_dir)

            for cam_name, camera in self.cameras.items():
                self.logger.debug('Cleanup for camera {} [{}]'.format(
                    cam_name, camera.uid))

                seq_dir = os.path.join(
                    observation_dir,
                    camera.uid,
                    seq_time
                )
                self.logger.info('Cleaning directory {}'.format(seq_dir))

                process_cmd = [
                    process_script_path,
                    '--directory', seq_dir,
                ]

                if upload_images:
                    process_cmd.append('--upload')

                if make_timelapse:
                    process_cmd.append('--make_timelapse')

                if keep_jpgs is False:
                    process_cmd.append('--remove_jpgs')

                # Start the subprocess in background and collect proc object.
                clean_proc = subprocess.Popen(process_cmd,
                                              universal_newlines=True,
                                              stdout=subprocess.PIPE,
                                              stderr=subprocess.PIPE
                                              )
                self.logger.info('Cleaning directory pid={}'.format(clean_proc.pid))

                # Block and wait for directory to finish
                try:
                    outs, errs = clean_proc.communicate(timeout=3600)  # one hour
                except Exception as e:  # pragma: no cover
                    self.logger.error(f'Error during cleanup_observations: {e!r}')
                    clean_proc.kill()
                    outs, errs = clean_proc.communicate(timeout=10)
                    if errs is not None and errs > '':
                        self.logger.warning("upload_image_dir errs: {}".format(errs))

            self.logger.debug('Cleanup finished')

        self.scheduler.reset_observed_list()

    def observe(self):
        """Take individual images for the current observation

        This method gets the current observation and takes the next
        corresponding exposure.

        """
        # Get observatory metadata
        headers = self.get_standard_headers()

        # All cameras share a similar start time
        headers['start_time'] = current_time(flatten=True)

        # List of camera events to wait for to signal exposure is done
        # processing
        camera_events = dict()

        # Take exposure with each camera
        for cam_name, camera in self.cameras.items():
            self.logger.debug("Exposing for camera: {}".format(cam_name))

            try:
                # Start the exposures
                cam_event = camera.take_observation(self.current_observation, headers)

                camera_events[cam_name] = cam_event

            except Exception as e:
                self.logger.error("Problem waiting for images: {}".format(e))

        return camera_events

    def analyze_recent(self):
        """Analyze the most recent exposure

        Compares the most recent exposure to the reference exposure and determines
        the offset between the two.

        Returns:
            dict: Offset information
        """
        # Clear the offset info
        self.current_offset_info = None

        pointing_image_id, pointing_image = self.current_observation.pointing_image
        self.logger.debug(
            "Analyzing recent image using pointing image: '{}'".format(pointing_image))

        try:
            # Get the image to compare
            image_id, image_path = self.current_observation.last_exposure

            current_image = Image(image_path, location=self.earth_location,
                                  config_port=self._config_port)

            solve_info = current_image.solve_field(skip_solved=False)

            self.logger.debug("Solve Info: {}".format(solve_info))

            # Get the offset between the two
            self.current_offset_info = current_image.compute_offset(pointing_image)
            self.logger.debug('Offset Info: {}'.format(self.current_offset_info))

            # Store the offset information
            self.db.insert('offset_info', {
                'image_id': image_id,
                'd_ra': self.current_offset_info.delta_ra.value,
                'd_dec': self.current_offset_info.delta_dec.value,
                'magnitude': self.current_offset_info.magnitude.value,
                'unit': 'arcsec',
            })

        except error.SolveError:
            self.logger.warning("Can't solve field, skipping")
        except Exception as e:
            self.logger.warning("Problem in analyzing: {}".format(e))

        return self.current_offset_info

    def update_tracking(self):
        """Update tracking with rate adjustment.

        The `current_offset_info` contains information about how far off
        the center of the current image is from the pointing image taken
        at the start of an observation. This offset info is given in arcseconds
        for the RA and Dec.

        A mount will accept guiding adjustments in number of milliseconds
        to move in a specified direction, where the direction is either `east/west`
        for the RA axis and `north/south` for the Dec.

        Here we take the number of arcseconds that the mount is offset and,
        via the `mount.get_ms_offset`, find the number of milliseconds we
        should adjust in a given direction, one for each axis.
        """
        if self.current_offset_info is not None:
            self.logger.debug("Updating the tracking")

            # Get the pier side of pointing image
            _, pointing_image = self.current_observation.pointing_image
            pointing_ha = pointing_image.header_ha

            try:
                pointing_ha = pointing_ha.value
            except AttributeError:
                pass

            self.logger.debug("Pointing HA: {:.02f}".format(pointing_ha))
            correction_info = self.mount.get_tracking_correction(
                self.current_offset_info,
                pointing_ha
            )

            try:
                self.mount.correct_tracking(correction_info)
            except error.Timeout:
                self.logger.warning("Timeout while correcting tracking")

    def get_standard_headers(self, observation=None):
        """Get a set of standard headers

        Args:
            observation (`~pocs.scheduler.observation.Observation`, optional): The
                observation to use for header values. If None is given, use
                the `current_observation`.

        Returns:
            dict: The standard headers
        """

        if observation is None:
            observation = self.current_observation

        assert observation is not None, self.logger.warning(
            "No observation, can't get headers")

        field = observation.field

        self.logger.debug("Getting headers for : {}".format(observation))

        t0 = current_time()
        moon = get_moon(t0, self.observer.location)

        headers = {
            'airmass': self.observer.altaz(t0, field).secz.value,
            'creator': "POCSv{}".format(self.__version__),
            'elevation': self.location.get('elevation').value,
            'ha_mnt': self.observer.target_hour_angle(t0, field).value,
            'latitude': self.location.get('latitude').value,
            'longitude': self.location.get('longitude').value,
            'moon_fraction': self.observer.moon_illumination(t0),
            'moon_separation': field.coord.separation(moon).value,
            'observer': self.get_config('name', default=''),
            'origin': 'Project PANOPTES',
            'tracking_rate_ra': self.mount.tracking_rate,
        }

        # Add observation metadata
        headers.update(observation.status())

        # Explicitly convert EQUINOX to float
        try:
            equinox = float(headers['equinox'].replace('J', ''))
        except BaseException:
            equinox = 2000.  # We assume J2000

        headers['equinox'] = equinox

        return headers

    def autofocus_cameras(self, camera_list=None, **kwargs):
        """
        Perform autofocus on all cameras with focus capability, or a named subset
        of these. Optionally will perform a coarse autofocus first, otherwise will
        just fine tune focus.

        Args:
            camera_list (list, optional): list containing names of cameras to autofocus.
            **kwargs: Options passed to the underlying `Focuser.autofocus` method.

        Returns:
            dict of str:threading_Event key:value pairs, containing camera names and
                corresponding Events which will be set when the camera completes autofocus.
        """
        if camera_list:
            # Have been passed a list of camera names, extract dictionary
            # containing only cameras named in the list
            cameras = {cam_name: self.cameras[
                cam_name] for cam_name in camera_list if cam_name in self.cameras.keys()}
            if cameras == {}:
                self.logger.warning(
                    "Passed a list of camera names ({}) but no matches found".format(camera_list))
        else:
            # No cameras specified, will try to autofocus all cameras from
            # self.cameras
            cameras = self.cameras

        autofocus_events = dict()

        # Start autofocus with each camera
        for cam_name, camera in cameras.items():
            self.logger.debug("Autofocusing camera: {}".format(cam_name))

            try:
                assert camera.focuser.is_connected
            except AttributeError:
                self.logger.debug(
                    'Camera {} has no focuser, skipping autofocus'.format(cam_name))
            except AssertionError:
                self.logger.debug(
                    'Camera {} focuser not connected, skipping autofocus'.format(cam_name))
            else:
                try:
                    # Start the autofocus
                    autofocus_event = camera.autofocus(**kwargs)
                except Exception as e:
                    self.logger.error(
                        "Problem running autofocus: {}".format(e))
                else:
                    autofocus_events[cam_name] = autofocus_event

        return autofocus_events

    def open_dome(self):
        """Open the dome, if there is one.

        Returns: False if there is a problem opening the dome,
                 else True if open (or if not exists).
        """
        if not self.dome:
            return True
        if not self.dome.connect():
            return False
        if not self.dome.is_open:
            self.logger.info('Opening dome')
        return self.dome.open()

    def close_dome(self):
        """Close the dome, if there is one.

        Returns: False if there is a problem closing the dome,
                 else True if closed (or if not exists).
        """
        if not self.dome:
            return True
        if not self.dome.connect():
            return False
        if not self.dome.is_closed:
            self.logger.info('Closed dome')
        return self.dome.close()

    ##########################################################################
    # Private Methods
    ##########################################################################

    def _setup_location(self):
        """
        Sets up the site and location details for the observatory

        Note:
            These items are read from the 'site' config directive and include:
                * name
                * latitude
                * longitude
                * timezone
                * presseure
                * elevation
                * horizon

        """
        self.logger.debug('Setting up site details of observatory')

        try:
            config_site = self.get_config('location')

            name = config_site.get('name', 'Nameless Location')

            latitude = config_site.get('latitude')
            longitude = config_site.get('longitude')

            timezone = config_site.get('timezone')

            pressure = config_site.get('pressure', 0.680) * u.bar
            elevation = config_site.get('elevation', 0 * u.meter)
            horizon = config_site.get('horizon', 30 * u.degree)
            flat_horizon = config_site.get('flat_horizon', -6 * u.degree)
            focus_horizon = config_site.get('focus_horizon', -12 * u.degree)
            observe_horizon = config_site.get('observe_horizon', -18 * u.degree)

            self.location = {
                'name': name,
                'latitude': latitude,
                'longitude': longitude,
                'elevation': elevation,
                'timezone': timezone,
                'pressure': pressure,
                'horizon': horizon,
                'flat_horizon': flat_horizon,
                'focus_horizon': focus_horizon,
                'observe_horizon': observe_horizon,
            }
            self.logger.debug("Location: {}".format(self.location))

            # Create an EarthLocation for the mount
            self.earth_location = EarthLocation(
                lat=latitude, lon=longitude, height=elevation)
            self.observer = Observer(
                location=self.earth_location, name=name, timezone=timezone)
<<<<<<< HEAD
        except Exception as e:
            raise error.PanError(msg=f'Bad site information: {e!r}')
=======
        except Exception:
            raise error.PanError(msg='Bad site information')
>>>>>>> 35b27ef2
<|MERGE_RESOLUTION|>--- conflicted
+++ resolved
@@ -12,22 +12,12 @@
 from pocs.base import PanBase
 from pocs.camera import AbstractCamera
 from pocs.dome import AbstractDome
-<<<<<<< HEAD
-from pocs.mount import AbstractMount
-from pocs.mount import create_mount_from_config
-=======
->>>>>>> 35b27ef2
 from pocs.images import Image
 from pocs.mount import AbstractMount
 from pocs.scheduler import BaseScheduler
-<<<<<<< HEAD
 
 from panoptes.utils import current_time
 from panoptes.utils import error
-=======
-from pocs.utils import current_time
-from pocs.utils import error
->>>>>>> 35b27ef2
 
 
 class Observatory(PanBase):
@@ -48,13 +38,7 @@
         self.observer = None
         self._setup_location()
 
-<<<<<<< HEAD
-        self.logger.info('\tSetting up mount')
-        self.mount = create_mount_from_config(**kwargs)
-
-=======
         self.set_mount(mount)
->>>>>>> 35b27ef2
         self.cameras = OrderedDict()
 
         if cameras:
@@ -63,19 +47,10 @@
             for cam_name, camera in cameras.items():
                 self.add_camera(cam_name, camera)
 
-<<<<<<< HEAD
-        self.logger.info('\tSetting up dome.')
-        self.dome = dome
-
-        self.logger.info('\tSetting up scheduler')
-        self.scheduler = scheduler
-
-=======
         # TODO(jamessynge): Discuss with Wilfred the serial port validation behavior
         # here compared to that for the mount.
         self.set_dome(dome)
         self.set_scheduler(scheduler)
->>>>>>> 35b27ef2
         self.current_offset_info = None
 
         self._image_dir = self.get_config('directories.images')
@@ -765,10 +740,5 @@
                 lat=latitude, lon=longitude, height=elevation)
             self.observer = Observer(
                 location=self.earth_location, name=name, timezone=timezone)
-<<<<<<< HEAD
         except Exception as e:
-            raise error.PanError(msg=f'Bad site information: {e!r}')
-=======
-        except Exception:
-            raise error.PanError(msg='Bad site information')
->>>>>>> 35b27ef2
+            raise error.PanError(msg=f'Bad site information: {e!r}')
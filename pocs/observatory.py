import os
import time

from collections import OrderedDict
from datetime import datetime
import subprocess
from contextlib import suppress
from glob import glob

from astroplan import Observer
from astropy import units as u
from astropy.io import fits
from astropy.coordinates import EarthLocation
from astropy.coordinates import get_moon
from astropy.coordinates import get_sun

from pocs.base import PanBase
import pocs.dome
from pocs.images import Image
from pocs.scheduler.constraint import Duration
from pocs.scheduler.constraint import MoonAvoidance
from pocs.scheduler.constraint import Altitude
from pocs.scheduler.observation import Observation
from pocs.scheduler.field import Field
from pocs import utils
from pocs.utils import current_time
from pocs.utils import error
from pocs.utils import horizon as horizon_utils
from pocs.utils import load_module
from pocs.utils import CountdownTimer
from pocs.camera import AbstractCamera


class Observatory(PanBase):

    def __init__(self, cameras=None, *args, **kwargs):
        """Main Observatory class

        Starts up the observatory. Reads config file, sets up location,
        dates, mount, cameras, and weather station
        """
        super().__init__(*args, **kwargs)
        self.logger.info('Initializing observatory')

        # Setup information about site location
        self.logger.info('\tSetting up location')
        self.location = None
        self.earth_location = None
        self.observer = None
        self._setup_location()

        self.logger.info('\tSetting up mount')
        self.mount = None
        self._create_mount()

        self.cameras = OrderedDict()

        if cameras:
            self.logger.info('Adding the cameras to the observatory: {}', cameras)
            self._primary_camera = None
            for cam_name, camera in cameras.items():
                self.add_camera(cam_name, camera)

        # TODO(jamessynge): Discuss with Wilfred the serial port validation behavior
        # here compared to that for the mount.
        self.dome = pocs.dome.create_dome_from_config(self.config, logger=self.logger)

        self.logger.info('\tSetting up scheduler')
        self.scheduler = None
        self._create_scheduler()

        self.current_offset_info = None

        self._image_dir = self.config['directories']['images']
        self.logger.info('\t Observatory initialized')

##########################################################################
<<<<<<< HEAD
# Helper Methods
##########################################################################

    def is_dark(self, horizon='observe', at_time=None):
        if at_time is None:
            at_time = current_time()

=======
# Helper methods
##########################################################################

    def is_dark(self, horizon='observe', at_time=None):
        """If sun is below horizon.

        Args:
            horizon (str, optional): Which horizon to use, 'flat', 'focus', or
                'observe' (default).
            at_time (None or `astropy.time.Time`, optional): Time at which to
                check if dark, defaults to now.
        """
        if at_time is None:
            at_time = current_time()
>>>>>>> a7942df1
        try:
            horizon_deg = self.config['location']['{}_horizon'.format(horizon)]
        except KeyError:
            self.logger.info(f"Can't find {horizon}_horizon, using -18°")
            horizon_deg = -18 * u.degree
<<<<<<< HEAD

=======
>>>>>>> a7942df1
        is_dark = self.observer.is_night(at_time, horizon=horizon_deg)

        if not is_dark:
            sun_pos = self.observer.altaz(at_time, target=get_sun(at_time)).alt
<<<<<<< HEAD
            self.logger.debug("Sun {:.02f} > {} [{}]".format(
                sun_pos, horizon_deg, horizon))
=======
            self.logger.debug(f"Sun {sun_pos:.02f} > {horizon_deg} [{horizon}]")
>>>>>>> a7942df1

        return is_dark

##########################################################################
# Properties
##########################################################################

    @property
    def sidereal_time(self):
        return self.observer.local_sidereal_time(current_time())

    @property
    def has_cameras(self):
        return len(self.cameras) > 0

    @property
    def primary_camera(self):
        """Return primary camera.

        Note:
            If no camera has been marked as primary this will set and return
            the first camera in the OrderedDict as primary.

        Returns:
            `pocs.camera.Camera`: The primary camera.
        """
        if not self._primary_camera and self.has_cameras:
            self._primary_camera = self.cameras[list(self.cameras.keys())[0]]

        return self._primary_camera

    @primary_camera.setter
    def primary_camera(self, cam):
        cam.is_primary = True
        self._primary_camera = cam

    @property
    def current_observation(self):
        return self.scheduler.current_observation

    @current_observation.setter
    def current_observation(self, new_observation):
        self.scheduler.current_observation = new_observation

    @property
    def has_dome(self):
        return self.dome is not None

##########################################################################
# Device Getters/Setters
##########################################################################

    def add_camera(self, cam_name, camera):
        """Add camera to list of cameras as cam_name.

        Args:
            cam_name (str): The name to use for the camera, e.g. `Cam00`.
            camera (`pocs.camera.camera.Camera`): An instance of the `~Camera` class.
        """
        assert isinstance(camera, AbstractCamera)
        self.logger.debug('Adding {}: {}'.format(cam_name, camera))
        if cam_name in self.cameras:
            self.logger.debug(
                '{} already exists, replacing existing camera under that name.',
                cam_name)

        self.cameras[cam_name] = camera
        if camera.is_primary:
            self.primary_camera = camera

    def remove_camera(self, cam_name):
        """Remove cam_name from list of attached cameras.

        Note:
            If you remove and then add a camera you will change the index order
            of the camera. If you prefer to keep the same order then use `add_camera`
            with the same name as an existing camera to to update the list and preserve
            the order.

        Args:
            cam_name (str): Name of camera to remove.
        """
        self.logger.debug('Removing {}'.format(cam_name))
        del self.cameras[cam_name]

##########################################################################
# Methods
##########################################################################

    def initialize(self):
        """Initialize the observatory and connected hardware """
        self.logger.debug("Initializing mount")
        self.mount.initialize()
        if self.dome:
            self.dome.connect()

    def power_down(self):
        """Power down the observatory. Currently does nothing
        """
        self.logger.debug("Shutting down observatory")
        self.mount.disconnect()
        if self.dome:
            self.dome.disconnect()

    def status(self):
        """Get status information for various parts of the observatory
        """
        status = {}
        try:
            t = current_time()
            local_time = str(datetime.now()).split('.')[0]

            if self.mount.is_initialized:
                status['mount'] = self.mount.status()
                status['mount']['current_ha'] = self.observer.target_hour_angle(
                    t, self.mount.get_current_coordinates())
                if self.mount.has_target:
                    status['mount']['mount_target_ha'] = self.observer.target_hour_angle(
                        t, self.mount.get_target_coordinates())

            if self.dome:
                status['dome'] = self.dome.status

            if self.current_observation:
                status['observation'] = self.current_observation.status()
                status['observation']['field_ha'] = self.observer.target_hour_angle(
                    t, self.current_observation.field)

            evening_astro_time = self.observer.twilight_evening_astronomical(t, which='next')
            morning_astro_time = self.observer.twilight_morning_astronomical(t, which='next')

            status['observer'] = {
                'siderealtime': str(self.sidereal_time),
                'utctime': t,
                'localtime': local_time,
                'local_evening_astro_time': evening_astro_time,
                'local_morning_astro_time': morning_astro_time,
                'local_sun_set_time': self.observer.sun_set_time(t),
                'local_sun_rise_time': self.observer.sun_rise_time(t),
                'local_moon_alt': self.observer.moon_altaz(t).alt,
                'local_moon_illumination': self.observer.moon_illumination(t),
                'local_moon_phase': self.observer.moon_phase(t),
            }

        except Exception as e:  # pragma: no cover
            self.logger.warning("Can't get observatory status: {}".format(e))

        return status

    def get_observation(self, *args, **kwargs):
        """Gets the next observation from the scheduler

        Returns:
            observation(pocs.scheduler.observation.Observation or None): An
                an object that represents the obervation to be made

        Raises:
            error.NoObservation: If no valid observation is found
        """

        self.logger.debug("Getting observation for observatory")

        # If observation list is empty or a reread is requested
        reread_fields_file = (
            self.scheduler.has_valid_observations is False or
            kwargs.get('reread_fields_file', False) or
            self.config['scheduler'].get('check_file', False)
        )

        # This will set the `current_observation`
        self.scheduler.get_observation(reread_fields_file=reread_fields_file, *args, **kwargs)

        if self.current_observation is None:
            self.scheduler.clear_available_observations()
            raise error.NoObservation("No valid observations found")

        return self.current_observation

    def cleanup_observations(self, upload_images=None, make_timelapse=None, keep_jpgs=None):
        """Cleanup observation list

        Loops through the `observed_list` performing cleanup tasks. Resets
        `observed_list` when done.

        Args:
            upload_images (None or bool, optional): If images should be uploaded to a Google
                Storage bucket, default to config item `panoptes_network.image_storage` then False.
            make_timelapse (None or bool, optional): If a timelapse should be created
                (requires ffmpeg), default to config item `observations.make_timelapse` then True.
            keep_jpgs (None or bool, optional): If JPG copies of observation images should be kept
                on local hard drive, default to config item `observations.keep_jpgs` then True.
        """
        if upload_images is None:
            try:
                upload_images = self.config.get('panoptes_network', {})['image_storage']
            except KeyError:
                upload_images = False

        if make_timelapse is None:
            try:
                make_timelapse = self.config['observations']['make_timelapse']
            except KeyError:
                make_timelapse = True

        if keep_jpgs is None:
            try:
                keep_jpgs = self.config['observations']['keep_jpgs']
            except KeyError:
                keep_jpgs = True

        process_script = 'upload_image_dir.py'
        process_script_path = os.path.join(os.environ['POCS'], 'scripts', process_script)

        for seq_time, observation in self.scheduler.observed_list.items():
            self.logger.debug("Housekeeping for {}".format(observation))

            observation_dir = os.path.join(
                self.config['directories']['images'],
                'fields',
                observation.field.field_name
            )
            self.logger.debug('Searching directory: {}', observation_dir)

            for cam_name, camera in self.cameras.items():
                self.logger.debug('Cleanup for camera {} [{}]'.format(
                    cam_name, camera.uid))

                seq_dir = os.path.join(
                    observation_dir,
                    camera.uid,
                    seq_time
                )
                self.logger.info('Cleaning directory {}'.format(seq_dir))

                process_cmd = [
                    process_script_path,
                    '--directory', seq_dir,
                ]

                if upload_images:
                    process_cmd.append('--upload')

                if make_timelapse:
                    process_cmd.append('--make_timelapse')

                if keep_jpgs is False:
                    process_cmd.append('--remove_jpgs')

                # Start the subprocess in background and collect proc object.
                clean_proc = subprocess.Popen(process_cmd,
                                              universal_newlines=True,
                                              stdout=subprocess.PIPE,
                                              stderr=subprocess.PIPE
                                              )
                self.logger.info('Cleaning directory pid={}'.format(clean_proc.pid))

                # Block and wait for directory to finish
                try:
                    outs, errs = clean_proc.communicate(timeout=3600)  # one hour
                except subprocess.TimeoutExpired:  # pragma: no cover
                    clean_proc.kill()
                    outs, errs = clean_proc.communicate(timeout=10)
                    if errs is not None:
                        self.logger.warning("Problem cleaning: {}".format(errs))

            self.logger.debug('Cleanup finished')

        self.scheduler.reset_observed_list()

    def observe(self):
        """Take individual images for the current observation

        This method gets the current observation and takes the next
        corresponding exposure.

        """
        # Get observatory metadata
        headers = self.get_standard_headers()

        # All cameras share a similar start time
        headers['start_time'] = current_time(flatten=True)

        # List of camera events to wait for to signal exposure is done
        # processing
        camera_events = dict()

        # Take exposure with each camera
        for cam_name, camera in self.cameras.items():
            self.logger.debug("Exposing for camera: {}".format(cam_name))

            try:
                # Start the exposures
                cam_event = camera.take_observation(self.current_observation, headers)

                camera_events[cam_name] = cam_event

            except Exception as e:
                self.logger.error("Problem waiting for images: {}".format(e))

        return camera_events

    def analyze_recent(self):
        """Analyze the most recent exposure

        Compares the most recent exposure to the reference exposure and determines
        the offset between the two.

        Returns:
            dict: Offset information
        """
        # Clear the offset info
        self.current_offset_info = None

        pointing_image_id, pointing_image = self.current_observation.pointing_image
        self.logger.debug(
            "Analyzing recent image using pointing image: '{}'".format(pointing_image))

        try:
            # Get the image to compare
            image_id, image_path = self.current_observation.last_exposure

            current_image = Image(image_path, location=self.earth_location)

            solve_info = current_image.solve_field(skip_solved=False)

            self.logger.debug("Solve Info: {}".format(solve_info))

            # Get the offset between the two
            self.current_offset_info = current_image.compute_offset(pointing_image)
            self.logger.debug('Offset Info: {}'.format(self.current_offset_info))

            # Store the offset information
            self.db.insert('offset_info', {
                'image_id': image_id,
                'd_ra': self.current_offset_info.delta_ra.value,
                'd_dec': self.current_offset_info.delta_dec.value,
                'magnitude': self.current_offset_info.magnitude.value,
                'unit': 'arcsec',
            })

        except error.SolveError:
            self.logger.warning("Can't solve field, skipping")
        except Exception as e:
            self.logger.warning("Problem in analyzing: {}".format(e))

        return self.current_offset_info

    def update_tracking(self):
        """Update tracking with rate adjustment.

        The `current_offset_info` contains information about how far off
        the center of the current image is from the pointing image taken
        at the start of an observation. This offset info is given in arcseconds
        for the RA and Dec.

        A mount will accept guiding adjustments in number of milliseconds
        to move in a specified direction, where the direction is either `east/west`
        for the RA axis and `north/south` for the Dec.

        Here we take the number of arcseconds that the mount is offset and,
        via the `mount.get_ms_offset`, find the number of milliseconds we
        should adjust in a given direction, one for each axis.
        """
        if self.current_offset_info is not None:
            self.logger.debug("Updating the tracking")

            # Get the pier side of pointing image
            _, pointing_image = self.current_observation.pointing_image
            pointing_ha = pointing_image.header_ha

            try:
                pointing_ha = pointing_ha.value
            except AttributeError:
                pass

            self.logger.debug("Pointing HA: {:.02f}".format(pointing_ha))
            correction_info = self.mount.get_tracking_correction(
                self.current_offset_info,
                pointing_ha
            )

            try:
                self.mount.correct_tracking(correction_info)
            except error.Timeout:
                self.logger.warning("Timeout while correcting tracking")

    def get_standard_headers(self, observation=None):
        """Get a set of standard headers

        Args:
            observation(`~pocs.scheduler.observation.Observation`, optional): The
                observation to use for header values. If None is given, use
                the `current_observation`.

        Returns:
            dict: The standard headers
        """
        if observation is None:
            observation = self.current_observation

        assert observation is not None, self.logger.warning(
            "No observation, can't get headers")

        field = observation.field

        self.logger.debug("Getting headers for : {}".format(observation))

        t0 = current_time()
        moon = get_moon(t0, self.observer.location)

        headers = {
            'airmass': self.observer.altaz(t0, field).secz.value,
            'creator': "POCSv{}".format(self.__version__),
            'elevation': self.location.get('elevation').value,
            'ha_mnt': self.observer.target_hour_angle(t0, field).value,
            'latitude': self.location.get('latitude').value,
            'longitude': self.location.get('longitude').value,
            'moon_fraction': self.observer.moon_illumination(t0),
            'moon_separation': field.coord.separation(moon).value,
            'observer': self.config.get('name', ''),
            'origin': 'Project PANOPTES',
            'tracking_rate_ra': self.mount.tracking_rate,
        }

        # Add observation metadata
        headers.update(observation.status())

        # Explicitly convert EQUINOX to float
        try:
            equinox = float(headers['equinox'].replace('J', ''))
        except BaseException:
            equinox = 2000.  # We assume J2000

        headers['equinox'] = equinox

        return headers

    def autofocus_cameras(self, camera_list=None, **kwargs):
        """
        Perform autofocus on all cameras with focus capability, or a named subset
        of these. Optionally will perform a coarse autofocus first, otherwise will
        just fine tune focus.

        Args:
            camera_list (list, optional): list containing names of cameras to autofocus.
            **kwargs: Options passed to the underlying `Focuser.autofocus` method.

        Returns:
            dict of str: threading_Event key: value pairs, containing camera names and
                corresponding Events which will be set when the camera completes autofocus.
        """
        if camera_list:
            # Have been passed a list of camera names, extract dictionary
            # containing only cameras named in the list
            cameras = {cam_name: self.cameras[
                cam_name] for cam_name in camera_list if cam_name in self.cameras.keys()}
            if cameras == {}:
                self.logger.warning(
                    "Passed a list of camera names ({}) but no matches found".format(camera_list))
        else:
            # No cameras specified, will try to autofocus all cameras from
            # self.cameras
            cameras = self.cameras

        autofocus_events = dict()

        # Start autofocus with each camera
        for cam_name, camera in cameras.items():
            self.logger.debug("Autofocusing camera: {}".format(cam_name))

            try:
                assert camera.focuser.is_connected
            except AttributeError:
                self.logger.debug(
                    'Camera {} has no focuser, skipping autofocus'.format(cam_name))
            except AssertionError:
                self.logger.debug(
                    'Camera {} focuser not connected, skipping autofocus'.format(cam_name))
            else:
                try:
                    # Start the autofocus
                    autofocus_event = camera.autofocus(**kwargs)
                except Exception as e:
                    self.logger.error(
                        "Problem running autofocus: {}".format(e))
                else:
                    autofocus_events[cam_name] = autofocus_event

        return autofocus_events

    def open_dome(self):
        """Open the dome, if there is one.

        Returns: False if there is a problem opening the dome,
                 else True if open(or if not exists).
        """
        if not self.dome:
            return True
        if not self.dome.connect():
            return False
        if not self.dome.is_open:
            self.logger.info('Opening dome')
        return self.dome.open()

    def close_dome(self):
        """Close the dome, if there is one.

        Returns: False if there is a problem closing the dome,
                 else True if closed(or if not exists).
        """
        if not self.dome:
            return True
        if not self.dome.connect():
            return False
        if not self.dome.is_closed:
            self.logger.info('Closed dome')
        return self.dome.close()

    def should_take_flats(self, which='evening'):
        """Check the config file to determine if flats should be taken for given time.

        Args:
            which(str, optional): Only check for 'evening' or 'morning',
                default 'evening'.

        Returns:
            bool: If flats should be taken.
        """
        take_flats = False  # Assume not

        self.logger.debug(f"Checking if we should take {which} flats")
        with suppress(KeyError):
            take_flats = self.config['flat_field'][f'take_{which}_flats']

        self.logger.debug(f"Ok to take {which} flats: {take_flats}")

        return take_flats

    def take_flat_fields(self,
                         which='evening',
                         alt=None,
                         az=None,
                         min_counts=1000,
                         max_counts=12000,
                         target_adu_percentage=0.5,
                         initial_exptime=3.,
                         max_exptime=120.,
                         camera_list=None,
                         bias=2048,
                         max_num_exposures=10,
                         ):
        """Take flat fields.

        This method will slew the mount to the given AltAz coordinates(which
        should be roughly opposite of the setting sun) and then begin the flat-field
        procedure. The first image starts with a simple 1 second exposure and
        after each image is taken the average counts are analyzed and the exposure
        time is adjusted to try to keep the counts close to `target_adu_percentage`
        of the `(max_counts + min_counts) - bias`.

        The next exposure time is calculated as:
            ```
                exp_time = int(previous_exp_time * (target_adu / counts) *
                           (2.0 ** (elapsed_time / 180.0)) + 0.5)
            ```

            Under - and over-exposed images are rejected. If image is saturated with
            a short exposure the method will wait 60 seconds before beginning next
            exposure.

            Optionally, the method can also take dark exposures of equal exposure
            time to each flat-field image.

        Args:
            which (str, optional): Specify either 'evening' or 'morning' to lookup coordinates
                in config, default 'evening'.
            alt (float, optional): Altitude for flats, default None.
            az (float, optional): Azimuth for flats, default None.
            min_counts (int, optional): Minimum ADU count.
            max_counts (int, optional): Maximum ADU count.
            target_adu_percentage (float, optional): Exposure time will be adjust so
                that counts are close to: target * (`min_counts` + `max_counts`). Defaults
                to 0.5.
            initial_exptime (float, optional): Start the flat fields with this exposure
                time, default 1 second.
            max_exptime (float, optional): Maximum exposure time before stopping.
            camera_list (list, optional): List of cameras to use for flat-fielding.
            bias (int, optional): Default bias for the cameras.
            max_num_exposures (int, optional): Maximum number of flats to take.
        """
        target_adu = target_adu_percentage * (min_counts + max_counts)

        flat_obs = self._create_flat_field_observation(
            which=which, alt=alt, az=az,
            initial_exptime=initial_exptime
        )

        if camera_list is None:
            camera_list = list(self.cameras.keys())

        # Setup initial exposure times
        exp_times = {cam_name: [initial_exptime * u.second] for cam_name in camera_list}

        # Loop until conditions are met for flat-fielding
        take_flats = True
        slew_timer = CountdownTimer(5 * u.minute)
        while take_flats:
            self.logger.debug("Slewing to flat-field coords: {}".format(flat_obs.field))
            self.mount.set_target_coordinates(flat_obs.field)
            self.mount.slew_to_target()

            # Slew to the flat-field (with 5 minute timeout)
            slew_timer.restart()
            while not self.mount.is_tracking and not slew_timer.expired():
                self.logger.debug("Slewing to target")
                time.sleep(5)
                self.status()

            # Make sure we safely arrive and not timed out
            if slew_timer.expired() and not self.mount.is_tracking:
                raise error.Timeout(f'Problem slewing to flat field.')  # pragma: no cover

            fits_headers = self.get_standard_headers(observation=flat_obs)

            start_time = current_time()
            fits_headers['start_time'] = utils.flatten_time(start_time)

            camera_events = dict()

            # Take the observations
            for cam_name in camera_list:

                camera = self.cameras[cam_name]
                exp_time = exp_times[cam_name][-1].value

                filename = os.path.normpath(os.path.join(
                    flat_obs.directory,
                    camera.uid,
                    flat_obs.seq_time,
                    f'flat_{flat_obs.current_exp_num:02d}.{camera.file_extension}'
                ))

                # Take picture and get event
                camera_event = camera.take_observation(
                    flat_obs,
                    fits_headers,
                    filename=filename,
                    exp_time=exp_time
                )

                camera_events[cam_name] = {
                    'event': camera_event,
                    'filename': filename,
                }

            # Block until done exposing on all cameras
            while not all([info['event'].is_set() for info in camera_events.values()]):
                self.logger.debug('Waiting for flat-field image')
                time.sleep(1)

            # Check the counts for each image
            is_saturated = False
            for cam_name, info in camera_events.items():

                img_file = info['filename'].replace('.cr2', '.fits')
                if not os.path.exists(img_file):
                    img_file = img_file.replace('.fits', '.fits.fz')
                    if not os.path.exists(img_file):  # pragma: no cover
                        self.logger.warning(f"No flat file {img_file} found, skipping")
                        continue

                self.logger.debug("Checking counts for {}".format(img_file))

                # Get the bias subtracted data
                data = fits.getdata(img_file) - bias

                # Simple mean works just as well as sigma_clipping and is quicker for RGB
                counts = data.mean()
                self.logger.debug("Counts: {:.02f}".format(counts))

                if counts < min_counts:
                    self.logger.debug("Counts are too low, flat should be discarded")
                    # TODO(wtgee) Mark in headers? Skip rest of loop?

                # If we are saturating then wait a bit and redo
                if counts >= max_counts:
                    self.logger.debug("Image is saturated")
                    is_saturated = True
                    # TODO(wtgee) Mark in headers? Skip rest of loop?

                elapsed_time = (current_time() - start_time).sec
                self.logger.debug("Elapsed time: {:.02f}".format(elapsed_time))

                # Get suggested exposure time
                previous_exp_time = exp_times[cam_name][-1].value

                # TODO(wtgee) Document this better
                exptime = int(previous_exp_time * (target_adu / counts) *
                              (2.0 ** (elapsed_time / 180.0)) + 0.5)
                self.logger.debug(f"Suggested exp_time for {cam_name}: {exptime:.02f}")
                exp_times[cam_name].append(exptime * u.second)

            self.logger.debug("Checking for too many exposures")
            # Stop flats if we are going on too long
            if any([len(t) - 1 >= max_num_exposures for t in exp_times.values()]):
                self.logger.debug(f"Have max exposures ({max_num_exposures}), stopping.")
                take_flats = False

            self.logger.debug("Checking for saturation on short exposure")
            if is_saturated and exp_times[cam_name][-1].value <= 2:
                self.logger.debug("Saturated short exposure, waiting 60 seconds")
                max_num_exposures += 1
                time.sleep(60)
                take_flats = False

            self.logger.debug("Checking for long exposures")
            # Stop flats if any time is greater than max
            if any([t[-1].value >= max_exptime for t in exp_times.values()]):
                self.logger.debug("Exposure times greater than max, stopping flat fields")
                take_flats = False


##########################################################################
# Private Methods
##########################################################################

    def _setup_location(self):
        """
        Sets up the site and location details for the observatory

        Note:
            These items are read from the 'site' config directive and include:
                * name
                * latitude
                * longitude
                * timezone
                * presseure
                * elevation
                * horizon

        """
        self.logger.debug('Setting up site details of observatory')

        try:
            config_site = self.config.get('location')

            name = config_site.get('name', 'Nameless Location')

            latitude = config_site.get('latitude')
            longitude = config_site.get('longitude')

            timezone = config_site.get('timezone')
            utc_offset = config_site.get('utc_offset')

            pressure = config_site.get('pressure', 0.680) * u.bar
            elevation = config_site.get('elevation', 0 * u.meter)
            horizon = config_site.get('horizon', 30 * u.degree)
<<<<<<< HEAD
            flat_horizon = config_site.get('flat_horizon', 0 * u.degree)
=======
            flat_horizon = config_site.get('flat_horizon', -6 * u.degree)
            focus_horizon = config_site.get('focus_horizon', -12 * u.degree)
>>>>>>> a7942df1
            observe_horizon = config_site.get('observe_horizon', -18 * u.degree)

            self.location = {
                'name': name,
                'latitude': latitude,
                'longitude': longitude,
                'elevation': elevation,
                'timezone': timezone,
                'utc_offset': utc_offset,
                'pressure': pressure,
                'horizon': horizon,
                'flat_horizon': flat_horizon,
<<<<<<< HEAD
=======
                'focus_horizon': focus_horizon,
>>>>>>> a7942df1
                'observe_horizon': observe_horizon,
            }
            self.logger.debug("Location: {}".format(self.location))

            # Create an EarthLocation for the mount
            self.earth_location = EarthLocation(
                lat=latitude, lon=longitude, height=elevation)
            self.observer = Observer(
                location=self.earth_location, name=name, timezone=timezone)
        except Exception:
            raise error.PanError(msg='Bad site information')

    def _create_mount(self, mount_info=None):
        """Creates a mount object.

        Details for the creation of the mount object are held in the
        configuration file or can be passed to the method.

        This method ensures that the proper mount type is loaded.

        Args:
            mount_info(dict):  Configuration items for the mount.

        Returns:
            pocs.mount:     Returns a sub-class of the mount type
        """
        if mount_info is None:
            mount_info = self.config.get('mount')

        model = mount_info.get('model')

        if 'mount' in self.config.get('simulator', []):
            model = 'simulator'
            driver = 'simulator'
            mount_info['simulator'] = True
        else:
            model = mount_info.get('brand')
            driver = mount_info.get('driver')

            # See if we have a serial connection
            try:
                port = mount_info['serial']['port']
                if port is None or len(glob(port)) == 0:
                    msg = "Mount port({}) not available. ".format(port) \
                        + "Use simulator = mount for simulator. Exiting."
                    raise error.MountNotFound(msg=msg)
            except KeyError:
                # TODO(jamessynge): We should move the driver specific validation into the driver
                # module (e.g. module.create_mount_from_config). This means we have to adjust the
                # definition of this method to return a validated but not fully initialized mount
                # driver.
                if model != 'bisque':
                    msg = "No port specified for mount in config file. " \
                        + "Use simulator = mount for simulator. Exiting."
                    raise error.MountNotFound(msg=msg)

        self.logger.debug('Creating mount: {}'.format(model))

        module = load_module('pocs.mount.{}'.format(driver))

        # Make the mount include site information
        self.mount = module.Mount(location=self.earth_location)

        self.logger.debug('Mount created')

    def _create_scheduler(self):
        """ Sets up the scheduler that will be used by the observatory """

        scheduler_config = self.config.get('scheduler', {})
        scheduler_type = scheduler_config.get('type', 'dispatch')

        # Read the targets from the file
        fields_file = scheduler_config.get('fields_file', 'simple.yaml')
        fields_path = os.path.join(self.config['directories'][
                                   'targets'], fields_file)
        self.logger.debug('Creating scheduler: {}'.format(fields_path))

        if os.path.exists(fields_path):

            try:
                # Load the required module
                module = load_module(
                    'pocs.scheduler.{}'.format(scheduler_type))

                obstruction_list = self.config['location'].get('obstructions', list())
                default_horizon = self.config['location'].get('horizon', 30 * u.degree)

                horizon_line = horizon_utils.Horizon(
                    obstructions=obstruction_list,
                    default_horizon=default_horizon.value
                )

                # Simple constraint for now
                constraints = [
                    Altitude(horizon=horizon_line),
                    MoonAvoidance(),
                    Duration(default_horizon)
                ]

                # Create the Scheduler instance
                self.scheduler = module.Scheduler(
                    self.observer, fields_file=fields_path, constraints=constraints)
                self.logger.debug("Scheduler created")
            except ImportError as e:
                raise error.NotFound(msg=e)
        else:
            raise error.NotFound(
                msg="Fields file does not exist: {}".format(fields_file))

    def _create_flat_field_observation(self,
                                       which='evening',
                                       alt=None,
                                       az=None,
                                       field_name='Evening Flat',
                                       flat_time=None,
                                       initial_exptime=5):
        """Small convenince wrapper.

        Args:
            which (str, optional): Which flat field to take, 'evening' or
                'morning'. Will look up flat-field information from config file.
                If `alt` and `az` are specified than the config entry is ignored.
            alt (float, optional): Altitude desired, in degrees.
            az (float, optional): Azimuth desired, in degrees.
            field_name (str, optional): Name of the field, which will also be directory
                name. Note that it is probably best to pass the camera.uid as name.
            flat_time (`astropy.time.Time`, optional): The time at which the flats
                will be taken, default `now`.
            initial_exptime (int, optional): Initial exptime in seconds, default 5.

        Returns:
            `pocs.scheduler.Observation`: Information about the flat-field.
        """
        self.logger.debug("Creating flat-field observation")

        # Get an Alt and Az from the config
        if alt is None or az is None:
            flat_config = self.config['flat_field'][which]
            alt = alt or flat_config['alt']
            az = az or flat_config['az']

        if flat_time is None:
            flat_time = current_time()

        # Construct RA/Dec coords from the Alt Az
        flat_coords = utils.altaz_to_radec(
            alt=alt,
            az=az,
            location=self.earth_location,
            obstime=flat_time)

        field = Field(field_name, flat_coords)
        flat_obs = Observation(field, exp_time=initial_exptime * u.second)

        # Note different 'flat' concepts
        flat_obs.seq_time = utils.flatten_time(flat_time)

        # Setup the directory to store images
        flat_obs._directory = os.path.join(
            self.config['directories']['images'],
            'flats',
        )

        self.logger.debug("Flat-field observation: {}".format(flat_obs))

        return flat_obs<|MERGE_RESOLUTION|>--- conflicted
+++ resolved
@@ -75,15 +75,6 @@
         self.logger.info('\t Observatory initialized')
 
 ##########################################################################
-<<<<<<< HEAD
-# Helper Methods
-##########################################################################
-
-    def is_dark(self, horizon='observe', at_time=None):
-        if at_time is None:
-            at_time = current_time()
-
-=======
 # Helper methods
 ##########################################################################
 
@@ -98,26 +89,16 @@
         """
         if at_time is None:
             at_time = current_time()
->>>>>>> a7942df1
         try:
             horizon_deg = self.config['location']['{}_horizon'.format(horizon)]
         except KeyError:
             self.logger.info(f"Can't find {horizon}_horizon, using -18°")
             horizon_deg = -18 * u.degree
-<<<<<<< HEAD
-
-=======
->>>>>>> a7942df1
         is_dark = self.observer.is_night(at_time, horizon=horizon_deg)
 
         if not is_dark:
             sun_pos = self.observer.altaz(at_time, target=get_sun(at_time)).alt
-<<<<<<< HEAD
-            self.logger.debug("Sun {:.02f} > {} [{}]".format(
-                sun_pos, horizon_deg, horizon))
-=======
             self.logger.debug(f"Sun {sun_pos:.02f} > {horizon_deg} [{horizon}]")
->>>>>>> a7942df1
 
         return is_dark
 
@@ -875,12 +856,8 @@
             pressure = config_site.get('pressure', 0.680) * u.bar
             elevation = config_site.get('elevation', 0 * u.meter)
             horizon = config_site.get('horizon', 30 * u.degree)
-<<<<<<< HEAD
-            flat_horizon = config_site.get('flat_horizon', 0 * u.degree)
-=======
             flat_horizon = config_site.get('flat_horizon', -6 * u.degree)
             focus_horizon = config_site.get('focus_horizon', -12 * u.degree)
->>>>>>> a7942df1
             observe_horizon = config_site.get('observe_horizon', -18 * u.degree)
 
             self.location = {
@@ -893,10 +870,7 @@
                 'pressure': pressure,
                 'horizon': horizon,
                 'flat_horizon': flat_horizon,
-<<<<<<< HEAD
-=======
                 'focus_horizon': focus_horizon,
->>>>>>> a7942df1
                 'observe_horizon': observe_horizon,
             }
             self.logger.debug("Location: {}".format(self.location))

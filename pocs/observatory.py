import os
<<<<<<< HEAD
import time
=======

>>>>>>> 709d7f7e
from collections import OrderedDict
from datetime import datetime
from glob import glob

from astroplan import Observer
from astropy import units as u
from astropy.coordinates import EarthLocation
from astropy.coordinates import get_moon
from astropy.coordinates import get_sun
import Pyro4

from pocs.base import PanBase
import pocs.dome
from pocs.images import Image
from pocs.scheduler.constraint import Duration
from pocs.scheduler.constraint import MoonAvoidance
from pocs.scheduler.constraint import Altitude
from pocs.utils import current_time
from pocs.utils import error
from pocs.utils import images as img_utils
from pocs.utils import horizon as horizon_utils
from pocs.utils import list_connected_cameras
from pocs.utils import load_module
from pocs.camera import pyro


# Enable local display of remote tracebacks
sys.excepthook = Pyro4.util.excepthook


class Observatory(PanBase):

    def __init__(self, *args, **kwargs):
        """Main Observatory class

        Starts up the observatory. Reads config file, sets up location,
        dates, mount, cameras, and weather station
        """
        super().__init__(*args, **kwargs)
        self.logger.info('Initializing observatory')

        # Setup information about site location
        self.logger.info('\tSetting up location')
        self.location = None
        self.earth_location = None
        self.observer = None
        self._setup_location()

        self.logger.info('\tSetting up mount')
        self.mount = None
        self._create_mount()

        self.logger.info('\tSetting up cameras')
        self.cameras = OrderedDict()
        self._primary_camera = None
        self._create_cameras(**kwargs)

        # TODO(jamessynge): Discuss with Wilfred the serial port validation behavior
        # here compared to that for the mount.
        self.dome = pocs.dome.create_dome_from_config(self.config, logger=self.logger)

        self.logger.info('\tSetting up scheduler')
        self.scheduler = None
        self._create_scheduler()

        self.current_offset_info = None

        self._image_dir = self.config['directories']['images']
        self.logger.info('\t Observatory initialized')

##########################################################################
# Properties
##########################################################################

    @property
    def is_dark(self):
        horizon = self.location.get('twilight_horizon', -18 * u.degree)

        t0 = current_time()
        is_dark = self.observer.is_night(t0, horizon=horizon)

        if not is_dark:
            sun_pos = self.observer.altaz(t0, target=get_sun(t0)).alt
            self.logger.debug("Sun {:.02f} > {}".format(sun_pos, horizon))

        return is_dark

    @property
    def sidereal_time(self):
        return self.observer.local_sidereal_time(current_time())

    @property
    def primary_camera(self):
        return self._primary_camera

    @primary_camera.setter
    def primary_camera(self, cam):
        cam.is_primary = True
        self._primary_camera = cam

    @property
    def current_observation(self):
        return self.scheduler.current_observation

    @current_observation.setter
    def current_observation(self, new_observation):
        self.scheduler.current_observation = new_observation

    @property
    def has_dome(self):
        return self.dome is not None

##########################################################################
# Methods
##########################################################################

    def initialize(self):
        """Initialize the observatory and connected hardware """
        self.logger.debug("Initializing mount")
        self.mount.initialize()
        if self.dome:
            self.dome.connect()

    def power_down(self):
        """Power down the observatory. Currently does nothing
        """
        self.logger.debug("Shutting down observatory")
        self.mount.disconnect()
        if self.dome:
            self.dome.disconnect()

    def status(self):
        """Get status information for various parts of the observatory
        """
        status = {}
        try:
            t = current_time()
            local_time = str(datetime.now()).split('.')[0]

            if self.mount.is_initialized:
                status['mount'] = self.mount.status()
                status['mount']['current_ha'] = self.observer.target_hour_angle(
                    t, self.mount.get_current_coordinates())
                if self.mount.has_target:
                    status['mount']['mount_target_ha'] = self.observer.target_hour_angle(
                        t, self.mount.get_target_coordinates())

            if self.dome:
                status['dome'] = self.dome.status

            if self.current_observation:
                status['observation'] = self.current_observation.status()
                status['observation']['field_ha'] = self.observer.target_hour_angle(
                    t, self.current_observation.field)

            evening_astro_time = self.observer.twilight_evening_astronomical(t, which='next')
            morning_astro_time = self.observer.twilight_morning_astronomical(t, which='next')

            status['observer'] = {
                'siderealtime': str(self.sidereal_time),
                'utctime': t,
                'localtime': local_time,
                'local_evening_astro_time': evening_astro_time,
                'local_morning_astro_time': morning_astro_time,
                'local_sun_set_time': self.observer.sun_set_time(t),
                'local_sun_rise_time': self.observer.sun_rise_time(t),
                'local_moon_alt': self.observer.moon_altaz(t).alt,
                'local_moon_illumination': self.observer.moon_illumination(t),
                'local_moon_phase': self.observer.moon_phase(t),
            }

        except Exception as e:  # pragma: no cover
            self.logger.warning("Can't get observatory status: {}".format(e))

        return status

    def get_observation(self, *args, **kwargs):
        """Gets the next observation from the scheduler

        Returns:
            observation (pocs.scheduler.observation.Observation or None): An
                an object that represents the obervation to be made

        Raises:
            error.NoObservation: If no valid observation is found
        """

        self.logger.debug("Getting observation for observatory")

        # If observation list is empty or a reread is requested
        if (self.scheduler.has_valid_observations is False or
                kwargs.get('reread_fields_file', False) or
                self.config['scheduler'].get('check_file', False)):
            self.scheduler.read_field_list()

        # This will set the `current_observation`
        self.scheduler.get_observation(*args, **kwargs)

        if self.current_observation is None:
            self.scheduler.clear_available_observations()
            raise error.NoObservation("No valid observations found")

        return self.current_observation

    def cleanup_observations(self):
        """Cleanup observation list

        Loops through the `observed_list` performing cleanup tasks. Resets
        `observed_list` when done

        """
        try:
            upload_images = self.config.get('panoptes_network', {})['image_storage']
        except KeyError:
            upload_images = False

        try:
            pan_id = self.config['pan_id']
        except KeyError:
            self.logger.warning("pan_id not set in config, can't upload images.")
            upload_images = False

        for seq_time, observation in self.scheduler.observed_list.items():
            self.logger.debug("Housekeeping for {}".format(observation))

            for cam_name, camera in self.cameras.items():
                self.logger.debug('Cleanup for camera {} [{}]'.format(
                    cam_name, camera.uid))

                dir_name = "{}/fields/{}/{}/{}/".format(
                    self.config['directories']['images'],
                    observation.field.field_name,
                    camera.uid,
                    seq_time,
                )

                img_utils.clean_observation_dir(dir_name)

                if upload_images is True:
                    self.logger.debug("Uploading directory to google cloud storage")
                    img_utils.upload_observation_dir(pan_id, dir_name)

            self.logger.debug('Cleanup finished')

        self.scheduler.reset_observed_list()

    def observe(self):
        """Take individual images for the current observation

        This method gets the current observation and takes the next
        corresponding exposure.

        """
        # Get observatory metadata
        headers = self.get_standard_headers()

        # All cameras share a similar start time
        headers['start_time'] = current_time(flatten=True)

        # List of camera events to wait for to signal exposure is done
        # processing
        camera_events = dict()

        # Take exposure with each camera
        for cam_name, camera in self.cameras.items():
            self.logger.debug("Exposing for camera: {}".format(cam_name))

            try:
                # Start the exposures
                cam_event = camera.take_observation(
                    self.current_observation, headers)

                camera_events[cam_name] = cam_event

            except Exception as e:
                self.logger.error("Problem waiting for images: {}".format(e))

        return camera_events

    def analyze_recent(self):
        """Analyze the most recent exposure

        Compares the most recent exposure to the reference exposure and determines
        the offset between the two.

        Returns:
            dict: Offset information
        """
        # Clear the offset info
        self.current_offset_info = None

        pointing_image = self.current_observation.pointing_image

        try:
            # Get the image to compare
            image_id, image_path = self.current_observation.last_exposure

            current_image = Image(image_path, location=self.earth_location)

            solve_info = current_image.solve_field()

            self.logger.debug("Solve Info: {}".format(solve_info))

            # Get the offset between the two
            self.current_offset_info = current_image.compute_offset(
                pointing_image)
            self.logger.debug('Offset Info: {}'.format(
                self.current_offset_info))

            # Store the offset information
            self.db.insert('offset_info', {
                'image_id': image_id,
                'd_ra': self.current_offset_info.delta_ra.value,
                'd_dec': self.current_offset_info.delta_dec.value,
                'magnitude': self.current_offset_info.magnitude.value,
                'unit': 'arcsec',
            })

        except error.SolveError:
            self.logger.warning("Can't solve field, skipping")
        except Exception as e:
            self.logger.warning("Problem in analyzing: {}".format(e))

        return self.current_offset_info

    def update_tracking(self):
        """Update tracking with rate adjustment.

        The `current_offset_info` contains information about how far off
        the center of the current image is from the pointing image taken
        at the start of an observation. This offset info is given in arcseconds
        for the RA and Dec.

        A mount will accept guiding adjustments in number of milliseconds
        to move in a specified direction, where the direction is either `east/west`
        for the RA axis and `north/south` for the Dec.

        Here we take the number of arcseconds that the mount is offset and,
        via the `mount.get_ms_offset`, find the number of milliseconds we
        should adjust in a given direction, one for each axis.

        Uses the `rate_adjustment` key from the `self.current_offset_info`
        """
        if self.current_offset_info is not None:
            self.logger.debug("Updating the tracking")

            # Get the pier side of pointing image
            pointing_ha = self.current_observation.pointing_image.header_ha

            try:
                pointing_ha = pointing_ha.value
            except AttributeError:
                pass

            self.logger.debug("Pointing HA: {}".format(pointing_ha))
            correction_info = self.mount.get_tracking_correction(
                self.current_offset_info,
                pointing_ha
            )

            try:
                self.mount.correct_tracking(correction_info)
            except error.Timeout:
                self.logger.warning("Timeout while correcting tracking")

    def get_standard_headers(self, observation=None):
        """Get a set of standard headers

        Args:
            observation (`~pocs.scheduler.observation.Observation`, optional): The
                observation to use for header values. If None is given, use
                the `current_observation`.

        Returns:
            dict: The standard headers
        """
        if observation is None:
            observation = self.current_observation

        assert observation is not None, self.logger.warning(
            "No observation, can't get headers")

        field = observation.field

        self.logger.debug("Getting headers for : {}".format(observation))

        t0 = current_time()
        moon = get_moon(t0, self.observer.location)

        headers = {
            'airmass': self.observer.altaz(t0, field).secz.value,
            'creator': "POCSv{}".format(self.__version__),
            'elevation': self.location.get('elevation').value,
            'ha_mnt': self.observer.target_hour_angle(t0, field).value,
            'latitude': self.location.get('latitude').value,
            'longitude': self.location.get('longitude').value,
            'moon_fraction': self.observer.moon_illumination(t0),
            'moon_separation': field.coord.separation(moon).value,
            'observer': self.config.get('name', ''),
            'origin': 'Project PANOPTES',
            'tracking_rate_ra': self.mount.tracking_rate,
        }

        # Add observation metadata
        headers.update(observation.status())

        # Explicitly convert EQUINOX to float
        try:
            equinox = float(headers['equinox'].replace('J', ''))
        except BaseException:
            equinox = 2000.  # We assume J2000

        headers['equinox'] = equinox

        return headers

    def autofocus_cameras(self, camera_list=None, coarse=None):
        """
        Perform autofocus on all cameras with focus capability, or a named subset
        of these. Optionally will perform a coarse autofocus first, otherwise will
        just fine tune focus.

        Args:
            camera_list (list, optional): list containing names of cameras to autofocus.
            coarse (bool, optional): Whether to performan a coarse autofocus before
            fine tuning, default False.

        Returns:
            dict of str:threading_Event key:value pairs, containing camera names and
                corresponding Events which will be set when the camera completes autofocus.
        """
        if camera_list:
            # Have been passed a list of camera names, extract dictionary
            # containing only cameras named in the list
            cameras = {cam_name: self.cameras[
                cam_name] for cam_name in camera_list if cam_name in self.cameras.keys()}
            if cameras == {}:
                self.logger.warning(
                    "Passed a list of camera names ({}) but no matches found".format(camera_list))
        else:
            # No cameras specified, will try to autofocus all cameras from
            # self.cameras
            cameras = self.cameras

        autofocus_events = dict()

        # Start autofocus with each camera
        for cam_name, camera in cameras.items():
            self.logger.debug("Autofocusing camera: {}".format(cam_name))

            try:
                assert camera.focuser.is_connected
            except AttributeError:
                self.logger.debug(
                    'Camera {} has no focuser, skipping autofocus'.format(cam_name))
            except AssertionError:
                self.logger.debug(
                    'Camera {} focuser not connected, skipping autofocus'.format(cam_name))
            else:
                try:
                    # Start the autofocus
                    autofocus_event = camera.autofocus(coarse=coarse)
                except Exception as e:
                    self.logger.error(
                        "Problem running autofocus: {}".format(e))
                else:
                    autofocus_events[cam_name] = autofocus_event

        return autofocus_events

    def open_dome(self):
        """Open the dome, if there is one.

        Returns: False if there is a problem opening the dome,
                 else True if open (or if not exists).
        """
        if not self.dome:
            return True
        if not self.dome.connect():
            return False
        if not self.dome.is_open:
            self.logger.info('Opening dome')
        return self.dome.open()

    def close_dome(self):
        """Close the dome, if there is one.

        Returns: False if there is a problem closing the dome,
                 else True if closed (or if not exists).
        """
        if not self.dome:
            return True
        if not self.dome.connect():
            return False
        if not self.dome.is_closed:
            self.logger.info('Closed dome')
        return self.dome.close()

##########################################################################
# Private Methods
##########################################################################

    def _setup_location(self):
        """
        Sets up the site and location details for the observatory

        Note:
            These items are read from the 'site' config directive and include:
                * name
                * latitude
                * longitude
                * timezone
                * presseure
                * elevation
                * horizon

        """
        self.logger.debug('Setting up site details of observatory')

        try:
            config_site = self.config.get('location')

            name = config_site.get('name', 'Nameless Location')

            latitude = config_site.get('latitude')
            longitude = config_site.get('longitude')

            timezone = config_site.get('timezone')
            utc_offset = config_site.get('utc_offset')

            pressure = config_site.get('pressure', 0.680) * u.bar
            elevation = config_site.get('elevation', 0 * u.meter)
            horizon = config_site.get('horizon', 30 * u.degree)
            twilight_horizon = config_site.get(
                'twilight_horizon', -18 * u.degree)

            self.location = {
                'name': name,
                'latitude': latitude,
                'longitude': longitude,
                'elevation': elevation,
                'timezone': timezone,
                'utc_offset': utc_offset,
                'pressure': pressure,
                'horizon': horizon,
                'twilight_horizon': twilight_horizon,
            }
            self.logger.debug("Location: {}".format(self.location))

            # Create an EarthLocation for the mount
            self.earth_location = EarthLocation(
                lat=latitude, lon=longitude, height=elevation)
            self.observer = Observer(
                location=self.earth_location, name=name, timezone=timezone)
        except Exception:
            raise error.PanError(msg='Bad site information')

    def _create_mount(self, mount_info=None):
        """Creates a mount object.

        Details for the creation of the mount object are held in the
        configuration file or can be passed to the method.

        This method ensures that the proper mount type is loaded.

        Args:
            mount_info (dict):  Configuration items for the mount.

        Returns:
            pocs.mount:     Returns a sub-class of the mount type
        """
        if mount_info is None:
            mount_info = self.config.get('mount')

        model = mount_info.get('model')

        if 'mount' in self.config.get('simulator', []):
            model = 'simulator'
            driver = 'simulator'
            mount_info['simulator'] = True
        else:
            model = mount_info.get('brand')
            driver = mount_info.get('driver')

            # See if we have a serial connection
            try:
                port = mount_info['serial']['port']
                if port is None or len(glob(port)) == 0:
                    msg = "Mount port({}) not available. ".format(port) \
                        + "Use simulator = mount for simulator. Exiting."
                    raise error.MountNotFound(msg=msg)
            except KeyError:
                # TODO(jamessynge): We should move the driver specific validation into the driver
                # module (e.g. module.create_mount_from_config). This means we have to adjust the
                # definition of this method to return a validated but not fully initialized mount
                # driver.
                if model != 'bisque':
                    msg = "No port specified for mount in config file. " \
                        + "Use simulator = mount for simulator. Exiting."
                    raise error.MountNotFound(msg=msg)

        self.logger.debug('Creating mount: {}'.format(model))

        module = load_module('pocs.mount.{}'.format(driver))

        # Make the mount include site information
        self.mount = module.Mount(location=self.earth_location)

        self.logger.debug('Mount created')

    def _create_cameras(self, **kwargs):
        """Creates a camera object(s)

        Loads the cameras via the configuration.

        Creates a camera for each camera item listed in the config. Ensures the
        appropriate camera module is loaded.

        Note: We are currently only operating with one camera and the `take_pic.sh`
            script automatically discovers the ports.

        Note:
            This does not actually make a usb connection to the camera. To do so,
            call the 'camear.connect()' explicitly.

        Args:
            **kwargs (dict): Can pass a camera_config object that overrides the info in
                the configuration file. Can also pass `auto_detect`(bool) to try and
                automatically discover the ports.

        Returns:
            list: A list of created camera objects.

        Raises:
            error.CameraNotFound: Description
            error.PanError: Description
        """
        if kwargs.get('camera_info') is None:
            camera_info = self.config.get('cameras')

        self.logger.debug("Camera config: \n {}".format(camera_info))

        a_simulator = 'camera' in self.config.get('simulator', [])
        if a_simulator:
            self.logger.debug("Using simulator for camera")

        ports = list()

        # Lookup the connected ports if not using a simulator
        auto_detect = kwargs.get(
            'auto_detect', camera_info.get('auto_detect', False))
        if not a_simulator and auto_detect:
            self.logger.debug("Auto-detecting ports for cameras")
            try:
                ports = list_connected_cameras()
            except Exception as e:
                self.logger.warning(e)

            if len(ports) == 0:
                raise error.PanError(
                    msg="No cameras detected. Use --simulator=camera for simulator.")
            else:
                self.logger.debug("Detected Ports: {}".format(ports))

        for cam_num, camera_config in enumerate(camera_info.get('devices', [])):
            cam_name = 'Cam{:02d}'.format(cam_num)

            if not a_simulator:
                camera_model = camera_config.get('model')

                # Assign an auto-detected port. If none are left, skip
                if auto_detect:
                    try:
                        camera_port = ports.pop()
                    except IndexError:
                        self.logger.warning(
                            "No ports left for {}, skipping.".format(cam_name))
                        continue
                else:
                    try:
                        camera_port = camera_config['port']
                    except KeyError:
                        raise error.CameraNotFound(
                            msg="No port specified and auto_detect=False")

                camera_focuser = camera_config.get('focuser', None)
                camera_readout = camera_config.get('readout_time', 6.0)

            else:
                # Set up a simulated camera with fully configured simulated
                # focuser
                camera_model = 'simulator'
                camera_port = '/dev/camera/simulator'
                camera_focuser = {'model': 'simulator',
                                  'focus_port': '/dev/ttyFAKE',
                                  'initial_position': 20000,
                                  'autofocus_range': (40, 80),
                                  'autofocus_step': (10, 20),
                                  'autofocus_seconds': 0.1,
                                  'autofocus_size': 500}
                camera_readout = 0.5

            camera_set_point = camera_config.get('set_point', None)
            camera_filter = camera_config.get('filter_type', None)

            self.logger.debug('Creating camera: {}'.format(camera_model))

            try:
                module = load_module('pocs.camera.{}'.format(camera_model))
                self.logger.debug('Camera module: {}'.format(module))
            except ImportError:
                raise error.CameraNotFound(msg=camera_model)
            else:
                # Create the camera object
                cam = module.Camera(name=cam_name,
                                    model=camera_model,
                                    port=camera_port,
                                    set_point=camera_set_point,
                                    filter_type=camera_filter,
                                    focuser=camera_focuser,
                                    readout_time=camera_readout)

                is_primary = ''
                if camera_info.get('primary', '') == cam.uid:
                    self.primary_camera = cam
                    is_primary = ' [Primary]'

                self.logger.debug("Camera created: {} {} {}".format(
                    cam.name, cam.uid, is_primary))

                self.cameras[cam_name] = cam

        distributed_cameras = kwargs.get('distributed_cameras',
                                         camera_info.get('distributed_cameras', False))
        if not a_simulator and distributed_cameras:
            # Get a proxy for the name server (will raise NamingError if not found)
            try:
                self._name_server = Pyro4.locateNS()
            except Pyro4.errors.NamingError() as err:
                msg = "Couldn't connect to Pyro name server: {}".format(err)
                self.logger.error(msg)
            else:
                # Find all the registered cameras
                camera_uris = self._name_server.list(metadata_all={'POCS', 'Cameras'})
                msg = "Found {} distributed cameras on name server".format(len(camera_uris))
                self.logger.debug(msg)

                # Create the camera objects.
                # TODO: do this in parallel because initialising cameras can take a while.
                for cam_name, cam_uri in camera_uris.items():
                    cam = pyro.Camera(name=cam_name, uri=cam_uri)
                    is_primary = ''
                    if camera_info.get('primary', '') == cam.uid:
                        self.primary_camera = cam
                        is_primary = ' [Primary]'

                    self.logger.debug("Camera created: {} {} {}".format(
                        cam.name, cam.uid, is_primary))

                    self.cameras[cam_name] = cam

        # If no camera was specified as primary use the first
        if self.primary_camera is None:
            self.primary_camera = self.cameras['Cam00']

        if len(self.cameras) == 0:
            raise error.CameraNotFound(
                msg="No cameras available. Exiting.", exit=True)

        self.logger.debug("Cameras created")

    def _create_scheduler(self):
        """ Sets up the scheduler that will be used by the observatory """

        scheduler_config = self.config.get('scheduler', {})
        scheduler_type = scheduler_config.get('type', 'dispatch')

        # Read the targets from the file
        fields_file = scheduler_config.get('fields_file', 'simple.yaml')
        fields_path = os.path.join(self.config['directories'][
                                   'targets'], fields_file)
        self.logger.debug('Creating scheduler: {}'.format(fields_path))

        if os.path.exists(fields_path):

            try:
                # Load the required module
                module = load_module(
                    'pocs.scheduler.{}'.format(scheduler_type))

                obstruction_list = self.config['location'].get('obstructions', list())
                default_horizon = self.config['location'].get('horizon', 30 * u.degree)

                horizon_line = horizon_utils.Horizon(
                    obstructions=obstruction_list,
                    default_horizon=default_horizon.value
                )

                # Simple constraint for now
                constraints = [
                    Altitude(horizon=horizon_line),
                    MoonAvoidance(),
                    Duration(default_horizon)
                ]

                # Create the Scheduler instance
                self.scheduler = module.Scheduler(
                    self.observer, fields_file=fields_path, constraints=constraints)
                self.logger.debug("Scheduler created")
            except ImportError as e:
                raise error.NotFound(msg=e)
        else:
            raise error.NotFound(
                msg="Fields file does not exist: {}".format(fields_file))<|MERGE_RESOLUTION|>--- conflicted
+++ resolved
@@ -1,9 +1,5 @@
 import os
-<<<<<<< HEAD
-import time
-=======
-
->>>>>>> 709d7f7e
+
 from collections import OrderedDict
 from datetime import datetime
 from glob import glob

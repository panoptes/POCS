import os
import time

from collections import OrderedDict
from datetime import datetime

from glob import glob

from astroplan import Observer
from astropy import units as u
from astropy.coordinates import EarthLocation
from astropy.coordinates import get_moon
from astropy.coordinates import get_sun
from astropy.io import fits
from astropy.stats import sigma_clipped_stats

from . import PanBase
from .guide.bisque import Guide
from .images import Image
from .scheduler.constraint import Duration
from .scheduler.constraint import MoonAvoidance
from .scheduler.observation import DitheredObservation
from .scheduler.observation import Field
from .utils import altaz_to_radec
from .utils import current_time
from .utils import error
from .utils import flatten_time
from .utils import hdr
from .utils import images as img_utils
from .utils import list_connected_cameras
from .utils import load_module
from .utils import dither


class Observatory(PanBase):

    def __init__(self, *args, **kwargs):
        """Main Observatory class
        Starts up the observatory. Reads config file, sets up location,
        dates, mount, cameras, and weather station
        """
        super().__init__(*args, **kwargs)
        self.logger.info('Initializing observatory')

        # Setup information about site location
        self.logger.info('\tSetting up location')
        self.location = None
        self.earth_location = None
        self.observer = None
        self._setup_location()

        self.logger.info('\tSetting up mount')
        self.mount = None
        self._create_mount()

        self.logger.info('\tSetting up cameras')
        self.cameras = OrderedDict()
        self._primary_camera = None
        self._create_cameras(**kwargs)

        self.logger.info('\tSetting up scheduler')
        self.scheduler = None
        self._create_scheduler()

<<<<<<< HEAD
        self._has_hdr_mode = kwargs.get('with_hdr_mode', self.config['cameras'].get('hdr_mode', False))
        self._has_autoguider = kwargs.get('with_autoguider', 'guider' in self.config)

        # Creating an imager array object
        if self.has_hdr_mode:
            self.logger.info('\tSetting up HDR imager array')
            self.imager_array = hdr.create_imager_array()

        if self.has_autoguider:
            self.logger.info("\tSetting up autoguider")
            try:
                self._create_autoguider()
            except Exception as e:
                self._has_autoguider = False
                self.logger.warning("Problem setting autoguider, continuing without: {}".format(e))

        self.offset_info = None
=======
        self.current_offset_info = None
>>>>>>> dfec2fb4

        self._image_dir = self.config['directories']['images']
        self.logger.info('\t Observatory initialized')

##########################################################################
# Properties
##########################################################################

    @property
    def is_dark(self):
        horizon = self.location.get('twilight_horizon', -18 * u.degree)

        t0 = current_time()
        is_dark = self.observer.is_night(t0, horizon=horizon)

        if not is_dark:
            sun_pos = self.observer.altaz(t0, target=get_sun(t0)).alt
            self.logger.debug("Sun {:.02f} > {}".format(sun_pos, horizon))

        return is_dark

    @property
    def sidereal_time(self):
        return self.observer.local_sidereal_time(current_time())

    @property
    def primary_camera(self):
        return self._primary_camera

    @primary_camera.setter
    def primary_camera(self, cam):
        cam.is_primary = True
        self._primary_camera = cam

    @property
    def current_observation(self):
        return self.scheduler.current_observation

    @current_observation.setter
    def current_observation(self, new_observation):
        self.scheduler.current_observation = new_observation

    @property
    def has_hdr_mode(self):
        """ Does camera support HDR mode

        Returns:
            bool: HDR enabled, default False
        """
        return self._has_hdr_mode

    @property
    def has_autoguider(self):
        """ Does camera have attached autoguider

        Returns:
            bool: True if has autoguider
        """
        return self._has_autoguider

##########################################################################
# Methods
##########################################################################

    def power_down(self):
        """Power down the observatory. Currently does nothing
        """
        self.logger.debug("Shutting down observatory")
        if self.mount.is_initialized:
            self.mount.disconnect()

    def status(self):
        """Get status information for various parts of the observatory
        """
        status = {}
        try:
            t = current_time()
            local_time = str(datetime.now()).split('.')[0]

            if self.mount.is_initialized:
                status['mount'] = self.mount.status()
                status['mount']['current_ha'] = self.observer.target_hour_angle(
                    t, self.mount.get_current_coordinates())
                if self.mount.has_target:
                    status['mount']['mount_target_ha'] = self.observer.target_hour_angle(
                        t, self.mount.get_target_coordinates())
        except Exception as e:  # pragma: no cover
            self.logger.warning("Can't get mount status from observatory: {}".format(e))

        try:
            if self.current_observation:
                status['observation'] = self.current_observation.status()
                status['observation']['field_ha'] = self.observer.target_hour_angle(
                    t, self.current_observation.field)
        except Exception as e:  # pragma: no cover
            self.logger.warning("Can't get observation status from observatory: {}".format(e))

        try:
            status['observer'] = {
                'siderealtime': str(self.sidereal_time),
                'utctime': t,
                'localtime': local_time,
                'local_evening_astro_time': self.observer.twilight_evening_astronomical(t, which='next'),
                'local_morning_astro_time': self.observer.twilight_morning_astronomical(t, which='next'),
                'local_sun_set_time': self.observer.sun_set_time(t),
                'local_sun_rise_time': self.observer.sun_rise_time(t),
                'local_moon_alt': self.observer.moon_altaz(t).alt,
                'local_moon_illumination': self.observer.moon_illumination(t),
                'local_moon_phase': self.observer.moon_phase(t),
            }

        except Exception as e:  # pragma: no cover
            self.logger.warning("Can't get observatory status: {}".format(e))

        return status

    def get_observation(self, *args, **kwargs):
        """Gets the next observation from the scheduler
        Returns:
            observation (pocs.scheduler.observation.Observation or None): An
                an object that represents the obervation to be made
        Raises:
            error.NoObservation: If no valid observation is found
        """

        self.logger.debug("Getting observation for observatory")
        self.scheduler.get_observation(*args, **kwargs)

        if self.scheduler.current_observation is None:
            raise error.NoObservation("No valid observations found")

        return self.current_observation

    def cleanup_observations(self):
        """Cleanup observation list
<<<<<<< HEAD
        Loops through the `observed_list` performing cleanup taskts. Resets
=======

        Loops through the `observed_list` performing cleanup tasks. Resets
>>>>>>> dfec2fb4
        `observed_list` when done
        """
        for seq_time, observation in self.scheduler.observed_list.items():
            self.logger.debug("Housekeeping for {}".format(observation))

            for cam_name, camera in self.cameras.items():
                self.logger.debug('Cleanup for camera {} [{}]'.format(
                    cam_name, camera.uid))

                dir_name = "{}/fields/{}/{}/{}/".format(
                    self.config['directories']['images'],
                    observation.field.field_name,
                    camera.uid,
                    seq_time,
                )

                img_utils.clean_observation_dir(dir_name)

            self.logger.debug('Cleanup finished')

        self.scheduler.reset_observed_list()

    def make_hdr_observation(self, observation=None):
        self.logger.debug("Getting exposure times from imager array")

        if observation is None:
            observation = self.current_observation

        if isinstance(observation, DitheredObservation):

            min_magnitude = observation.extra_config.get('min_magnitude', 10) * u.ABmag
            max_magnitude = observation.extra_config.get('max_magnitude', 20) * u.ABmag
            max_exptime = observation.extra_config.get('max_exptime', 300) * u.second

            # Generating a list of exposure times for the imager array
            hdr_targets = hdr.get_hdr_target_list(imager_array=self.imager_array,
                                                  imager_name='canon_sbig_g',
                                                  coords=observation.field.coord,
                                                  name=observation.field.name,
                                                  minimum_magnitude=min_magnitude,
                                                  maximum_exptime=max_exptime,
                                                  maximum_magnitude=max_magnitude,
                                                  long_exposures=1,
                                                  factor=2,
                                                  dither_parameters={
                                                      'pattern_offset': 5 * u.arcmin,
                                                      'random_offset': 0.5 * u.arcmin,
                                                  }
                                                  )
            self.logger.debug("HDR Targets: {}".format(hdr_targets))

            fields = [Field(target['name'], target['position']) for target in hdr_targets]
            exp_times = [target['exp_time'][0] for target in hdr_targets]  # Not sure why exp_time is in tuple

            observation.field = fields
            observation.exp_time = exp_times
            observation.min_nexp = len(fields)
            observation.exp_set_size = len(fields)

            self.logger.debug("New Dithered Observation: {}".format(observation))

    def observe(self):
        """Take individual images for the current observation

        This method gets the current observation and takes the next
        corresponding exposure.
        """
        # Get observatory metadata
        headers = self.get_standard_headers()

        # All cameras share a similar start time
        headers['start_time'] = current_time(flatten=True)

        # List of camera events to wait for to signal exposure is done
        # processing
        camera_events = dict()

        # Take exposure with each camera
        for cam_name, camera in self.cameras.items():
            self.logger.debug("Exposing for camera: {}".format(cam_name))

            try:
                # Start the exposures
                cam_event = camera.take_observation(
                    self.current_observation, headers)

                camera_events[cam_name] = cam_event

            except Exception as e:
                self.logger.error("Problem waiting for images: {}".format(e))

        return camera_events

<<<<<<< HEAD
    def finish_observing(self):
        """Performs various cleanup functions for observe
        Extracts the most recent observation metadata from the mongo `current` collection
        and increments the exposure count for the `current_observation`
        """

        # Lookup the current observation
        image_info = self.db.get_current('observations')
        image_id = image_info['data']['image_id']
        file_path = image_info['data']['file_path']

        # Add most recent exposure to list
        self.current_observation.exposure_list[image_id] = file_path

    def slew_to_target(self):
        """ Slew to target and turn on guiding

        This is convenience method to slew to the target and turn on the guiding
        given a large spearation

        """
        separation_limit = 0.5 * u.degree

        if self.has_autoguider and self.autoguider.is_guiding:
            try:
                self.autoguider.stop_guiding()
            except Exception as e:
                self.logger.warning("Problem stopping autoguide")

        # Slew to target
        self.mount.slew_to_target()

        self.status()  # Send status update and update `is_tracking`

        # WARNING: Some kind of timeout needed
        while not self.mount.is_tracking and self.mount.distance_from_target() >= separation_limit:
            self.logger.debug("Slewing to target")
            time.sleep(1)

        # Turn on autoguiding
        if self.has_autoguider:
            try:
                self.autoguider.autoguide()
            except error.PanError:
                self.logger.warning("Continuing without guiding")

=======
>>>>>>> dfec2fb4
    def analyze_recent(self):
        """Analyze the most recent exposure
        Compares the most recent exposure to the reference exposure and determines
        the offset between the two.
        Returns:
            dict: Offset information
        """
        # Clear the offset info
        self.current_offset_info = None

        pointing_image = self.current_observation.pointing_image

        try:
            # Get the image to compare
            image_id, image_path = self.current_observation.last_exposure

            current_image = Image(image_path, location=self.earth_location)

            solve_info = current_image.solve_field()

            self.logger.debug("Solve Info: {}".format(solve_info))

            # Get the offset between the two
            self.current_offset_info = current_image.compute_offset(
                pointing_image)
            self.logger.debug('Offset Info: {}'.format(
                self.current_offset_info))

            # Update the observation info with the offsets
            self.db.observations.update({'data.image_id': image_id}, {
                '$set': {
                    'offset_info': {
                        'd_ra': self.current_offset_info.delta_ra.value,
                        'd_dec': self.current_offset_info.delta_dec.value,
                        'magnitude': self.current_offset_info.magnitude.value,
                        'unit': 'arcsec'
                    }
                },
            })

        except error.SolveError:
            self.logger.warning("Can't solve field, skipping")
        except Exception as e:
            self.logger.warning("Problem in analyzing: {}".format(e))

<<<<<<< HEAD
        # Increment the exposure count
        self.current_observation.current_exp += 1

        return self.offset_info

    def update_tracking(self):
        """Update tracking with rate adjustment
        Uses the `rate_adjustment` key from the `self.offset_info`
=======
        return self.current_offset_info

    def update_tracking(self):
        """Update tracking with rate adjustment

        Uses the `rate_adjustment` key from the `self.current_offset_info`
>>>>>>> dfec2fb4
        """
        if self.current_offset_info is not None:

            dec_offset = self.current_offset_info.delta_dec
            dec_ms = self.mount.get_ms_offset(dec_offset)
            if dec_offset >= 0:
                dec_direction = 'north'
            else:
                dec_direction = 'south'

            ra_offset = self.current_offset_info.delta_ra
            ra_ms = self.mount.get_ms_offset(ra_offset)
            if ra_offset >= 0:
                ra_direction = 'west'
            else:
                ra_direction = 'east'

            dec_correction = abs(dec_ms.value) * 1.5
            ra_correction = abs(ra_ms.value) * 1.

            max_time = 99999
            if dec_correction > max_time:
                dec_correction = max_time

            if ra_correction > max_time:
                ra_correction = max_time

            self.logger.info("Adjusting Dec: {} {:0.2f} ms {:0.2f}".format(
                dec_direction, dec_correction, dec_offset))
            if dec_correction >= 1. and dec_correction <= max_time:
                self.mount.query('move_ms_{}'.format(
                    dec_direction), '{:05.0f}'.format(dec_correction))

            self.logger.info("Adjusting RA: {} {:0.2f} ms {:0.2f}".format(
                ra_direction, ra_correction, ra_offset))
            if ra_correction >= 1. and ra_correction <= max_time:
                self.mount.query('move_ms_{}'.format(
                    ra_direction), '{:05.0f}'.format(ra_correction))

            return ((ra_direction, ra_offset), (dec_direction, dec_offset))

    def get_standard_headers(self, observation=None):
        """Get a set of standard headers
        Args:
            observation (`~pocs.scheduler.observation.Observation`, optional): The
                observation to use for header values. If None is given, use the `current_observation`
        Returns:
            dict: The standard headers
        """
        if observation is None:
            observation = self.current_observation

        assert observation is not None, self.logger.warning(
            "No observation, can't get headers")

        field = observation.field

        self.logger.debug("Getting headers for : {}".format(observation))

        t0 = current_time()
        moon = get_moon(t0, self.observer.location)

        headers = {
            'airmass': self.observer.altaz(t0, field).secz.value,
            'creator': "POCSv{}".format(self.__version__),
            'elevation': self.location.get('elevation').value,
            'ha_mnt': self.observer.target_hour_angle(t0, field).value,
            'latitude': self.location.get('latitude').value,
            'longitude': self.location.get('longitude').value,
            'moon_fraction': self.observer.moon_illumination(t0),
            'moon_separation': field.coord.separation(moon).value,
            'observer': self.config.get('name', ''),
            'origin': 'Project PANOPTES',
            'tracking_rate_ra': self.mount.tracking_rate,
        }

        # Add observation metadata
        headers.update(observation.status())

        return headers

    def _create_flat_field_observation(self, alt=None, az=None,
                                       dither_pattern_offset=5 * u.arcmin,
                                       dither_random_offset=0.5 * u.arcmin,
                                       n_positions=9
                                       ):
        flat_config = self.config['flat_field']['twilight']

        if alt is None:
            alt = flat_config['alt']

        if az is None:
            az = flat_config['az']

        flat_coords = altaz_to_radec(alt=alt, az=az, location=self.earth_location, obstime=current_time())

        self.logger.debug("Creating dithered observation")
        field = Field('Evening Flats', flat_coords.to_string('hmsdms'))
        flat_obs = DitheredObservation(field, exp_time=1. * u.second)
        flat_obs.seq_time = current_time(flatten=True)

        if isinstance(flat_obs, DitheredObservation):

            dither_coords = dither.get_dither_positions(flat_obs.field.coord,
                                                        n_positions=n_positions,
                                                        pattern=dither.dice9,
                                                        pattern_offset=dither_pattern_offset,
                                                        random_offset=dither_random_offset)

            self.logger.debug("Dither Coords for Flat-field: {}".format(dither_coords))

            fields = [Field('Dither{:02d}'.format(i), coord) for i, coord in enumerate(dither_coords)]
            exp_times = [flat_obs.exp_time for coord in dither_coords]

            flat_obs.field = fields
            flat_obs.exp_time = exp_times
            flat_obs.min_nexp = len(fields)
            flat_obs.exp_set_size = len(fields)

        self.logger.debug("Flat-field observation: {}".format(flat_obs))

        return flat_obs

    def take_evening_flats(self,
                           alt=None,
                           az=None,
                           min_counts=5000,
                           max_counts=15000,
                           bias=1000,
                           max_exptime=60.,
                           camera_list=None,
                           target_adu_percentage=0.5,
                           max_num_exposures=10,
                           *args, **kwargs
                           ):
        """Take flat fields

        Args:
            alt (float, optional): Altitude for flats
            az (float, optional): Azimuth for flats
            min_counts (int, optional): Minimum ADU count
            max_counts (int, optional): Maximum ADU count
            bias (int, optional): Default bias for the cameras
            max_exptime (float, optional): Maximum exposure time before stopping
            camera_list (list, optional): List of cameras to use for flat-fielding
            target_adu_percentage (float, optional): Exposure time will be adjust so
                that counts are close to: target * (`min_counts` + `max_counts`). Default
                to 0.5
            max_num_exposures (int, optional): Maximum number of flats to take
            *args (TYPE): Description
            **kwargs (TYPE): Description

        """
        target_adu = target_adu_percentage * (min_counts + max_counts)

        image_dir = self.config['directories']['images']

        flat_obs = self._create_flat_field_observation(alt=alt, az=az)
        exp_times = {cam_name: [1. * u.second] for cam_name in camera_list}

        # Loop until conditions are met for flat-fielding
        while True:
            self.logger.debug("Slewing to flat-field coords: {}".format(flat_obs.field))
            self.mount.set_target_coordinates(flat_obs.field)
            self.mount.slew_to_target()
            self.status()  # Seems to help with reading coords

            fits_headers = self.get_standard_headers(observation=flat_obs)

            start_time = current_time()
            fits_headers['start_time'] = flatten_time(start_time)  # Common start time for cameras

            camera_events = dict()

            # Take the observations
            for cam_name in camera_list:

                camera = self.cameras[cam_name]

                filename = "{}/flats/{}/{}/{}.{}".format(
                    image_dir,
                    camera.uid,
                    flat_obs.seq_time,
                    'flat_{:02d}'.format(flat_obs.current_exp),
                    camera.file_extension)

                # Take picture and get event
                camera_event = camera.take_observation(
                    flat_obs, fits_headers, filename=filename, exp_time=exp_times[cam_name][-1])

                camera_events[cam_name] = {
                    'event': camera_event,
                    'filename': filename,
                }

            # Block until done exposing on all cameras
            while not all([info['event'].is_set() for info in camera_events.values()]):
                self.logger.debug('Waiting for flat-field image')
                time.sleep(1)

            # Check the counts for each image
            for cam_name, info in camera_events.items():
                img_file = info['filename']
                self.logger.debug("Checking counts for {}".format(img_file))

                # Unpack fits if compressed
                if not os.path.exists(img_file) and os.path.exists(img_file.replace('.fits', '.fits.fz')):
                    img_utils.fpack(img_file.replace('.fits', '.fits.fz'), unpack=True)

                data = fits.getdata(img_file)

                mean, median, stddev = sigma_clipped_stats(data)

                counts = mean - bias

                # This is in the original DragonFly code so copying
                if counts <= 0:
                    counts = 10

                self.logger.debug("Counts: {}".format(counts))

                if counts < min_counts or counts > max_counts:
                    self.logger.debug("Counts outside min/max range, should be discarded")

                elapsed_time = (current_time() - start_time).sec
                self.logger.debug("Elapsed time: {}".format(elapsed_time))

                # Get suggested exposure time
                exp_time = int(exp_times[cam_name][-1].value * (target_adu / counts) *
                               (2.0 ** (elapsed_time / 180.0)) + 0.5)
                self.logger.debug("Suggested exp_time for {}: {}".format(cam_name, exp_time))
                exp_times[cam_name].append(exp_time * u.second)

            self.logger.debug("Checking for long exposures")
            # Stop flats if any time is greater than max
            if any([t[-1].value >= max_exptime for t in exp_times.values()]):
                self.logger.debug("Exposure times greater than max, stopping flat fields")
                break

            self.logger.debug("Checking for too many exposures")
            # Stop flats if we are going on too long
            if any([len(t) >= max_num_exposures for t in exp_times.values()]):
                self.logger.debug("Too many flats, quitting")
                break

            self.logger.debug("Incrementing exposure count")
            flat_obs.current_exp += 1

        # Add a bias exposure
        for cam_name in camera_list:
            exp_times[cam_name].append(0 * u.second)

        # Record how many exposures we took
        num_exposures = flat_obs.current_exp

        # Reset to first exposure so we can loop through again taking darks
        flat_obs.current_exp = 0

        # Take darks
        for i in range(num_exposures):
            self.logger.debug("Slewing to dark-field coords: {}".format(flat_obs.field))
            self.mount.set_target_coordinates(flat_obs.field)
            self.mount.slew_to_target()
            self.status()

            for cam_name in camera_list:

                camera = self.cameras[cam_name]

                filename = "{}/flats/{}/{}/{}.{}".format(
                    image_dir,
                    camera.uid,
                    flat_obs.seq_time,
                    'dark_{:02d}'.format(flat_obs.current_exp),
                    camera.file_extension)

                # Take picture and wait for result
                camera_event = camera.take_observation(
                    flat_obs, fits_headers, filename=filename, exp_time=exp_times[cam_name][i], dark=True)

                camera_events[cam_name] = {
                    'event': camera_event,
                    'filename': filename,
                }

            # Will block here until done exposing on all cameras
            while not all([info['event'].is_set() for info in camera_events.values()]):
                self.logger.debug('Waiting for dark-field image')
                time.sleep(1)

            flat_obs.current_exp = i

    def autofocus_cameras(self, camera_list=None, coarse=False):
        """
        Perform autofocus on all cameras with focus capability, or a named subset of these. Optionally will
        perform a coarse autofocus first, otherwise will just fine tune focus.

        Args:
            camera_list (list, optional): list containing names of cameras to autofocus.
            coarse (bool, optional): Whether to performan a coarse autofocus before fine tuning, default False

        Returns:
            dict of str:threading_Event key:value pairs, containing camera names and corresponding Events which
                will be set when the camera completes autofocus
        """
        if camera_list:
            # Have been passed a list of camera names, extract dictionary
            # containing only cameras named in the list
            cameras = {cam_name: self.cameras[
                cam_name] for cam_name in camera_list if cam_name in self.cameras.keys()}
            if cameras == {}:
                self.logger.warning(
                    "Passed a list of camera names ({}) but no matches found".format(camera_list))
        else:
            # No cameras specified, will try to autofocus all cameras from
            # self.cameras
            cameras = self.cameras

        autofocus_events = dict()

        # Start autofocus with each camera
        for cam_name, camera in cameras.items():
            self.logger.debug("Autofocusing camera: {}".format(cam_name))

            try:
                assert camera.focuser.is_connected
            except AttributeError:
                self.logger.debug(
                    'Camera {} has no focuser, skipping autofocus'.format(cam_name))
            except AssertionError:
                self.logger.debug(
                    'Camera {} focuser not connected, skipping autofocus'.format(cam_name))
            else:
                try:
                    # Start the autofocus
                    autofocus_event = camera.autofocus(coarse=coarse)
                except Exception as e:
                    self.logger.error(
                        "Problem running autofocus: {}".format(e))
                else:
                    autofocus_events[cam_name] = autofocus_event

        return autofocus_events

##########################################################################
# Private Methods
##########################################################################

    def _setup_location(self):
        """
        Sets up the site and location details for the observatory
        Note:
            These items are read from the 'site' config directive and include:
                * name
                * latitude
                * longitude
                * timezone
                * presseure
                * elevation
                * horizon
        """
        self.logger.debug('Setting up site details of observatory')

        try:
            config_site = self.config.get('location')

            name = config_site.get('name', 'Nameless Location')

            latitude = config_site.get('latitude')
            longitude = config_site.get('longitude')

            timezone = config_site.get('timezone')
            utc_offset = config_site.get('utc_offset')

            pressure = config_site.get('pressure', 0.680) * u.bar
            elevation = config_site.get('elevation', 0 * u.meter)
            horizon = config_site.get('horizon', 30 * u.degree)
            twilight_horizon = config_site.get(
                'twilight_horizon', -18 * u.degree)

            self.location = {
                'name': name,
                'latitude': latitude,
                'longitude': longitude,
                'elevation': elevation,
                'timezone': timezone,
                'utc_offset': utc_offset,
                'pressure': pressure,
                'horizon': horizon,
                'twilight_horizon': twilight_horizon,
            }
            self.logger.debug("Location: {}".format(self.location))

            # Create an EarthLocation for the mount
            self.earth_location = EarthLocation(
                lat=latitude, lon=longitude, height=elevation)
            self.observer = Observer(
                location=self.earth_location, name=name, timezone=timezone)
        except Exception:
            raise error.PanError(msg='Bad site information')

    def _create_mount(self, mount_info=None):
        """Creates a mount object.
        Details for the creation of the mount object are held in the
        configuration file or can be passed to the method.
        This method ensures that the proper mount type is loaded.
        Note:
            This does not actually make a serial connection to the mount. To do so,
            call the 'mount.connect()' explicitly.
        Args:
            mount_info (dict):  Configuration items for the mount.
        Returns:
            pocs.mount:     Returns a sub-class of the mount type
        """
        if mount_info is None:
            mount_info = self.config.get('mount')

        model = mount_info.get('model')
        port = mount_info.get('port')

        if 'mount' in self.config.get('simulator', []):
            model = 'simulator'
            driver = 'simulator'
            mount_info['simulator'] = True
        else:
            model = mount_info.get('brand')
            driver = mount_info.get('driver')

            if model != 'bisque':
                port = mount_info.get('port')
                if port is None or len(glob(port)) == 0:
                    msg = "Mount port ({}) not available. Use --simulator=mount for simulator. Exiting.".format(port)
                    raise error.PanError(msg=msg, exit=True)

        self.logger.debug('Creating mount: {}'.format(model))

        module = load_module('pocs.mount.{}'.format(driver))

        # Make the mount include site information
        self.mount = module.Mount(location=self.earth_location)
        self.logger.debug('Mount created')

    def _create_cameras(self, **kwargs):
        """Creates a camera object(s)
        Loads the cameras via the configuration.
        Creates a camera for each camera item listed in the config. Ensures the
        appropriate camera module is loaded.
        Note: We are currently only operating with one camera and the `take_pic.sh`
            script automatically discovers the ports.
        Note:
            This does not actually make a usb connection to the camera. To do so,
            call the 'camear.connect()' explicitly.
        Args:
            **kwargs (dict): Can pass a camera_config object that overrides the info in
                the configuration file. Can also pass `auto_detect`(bool) to try and
                automatically discover the ports.
        Returns:
            list: A list of created camera objects.
        Raises:
            error.CameraNotFound: Description
            error.PanError: Description
        """
        if kwargs.get('camera_info') is None:
            camera_info = self.config.get('cameras')

        self.logger.debug("Camera config: \n {}".format(camera_info))

        a_simulator = 'camera' in self.config.get('simulator', [])
        if a_simulator:
            self.logger.debug("Using simulator for camera")

        ports = list()

        # Lookup the connected ports if not using a simulator
        auto_detect = kwargs.get(
            'auto_detect', camera_info.get('auto_detect', False))
        if not a_simulator and auto_detect:
            self.logger.debug("Auto-detecting ports for cameras")
            try:
                ports = list_connected_cameras()
            except Exception as e:
                self.logger.warning(e)

            if len(ports) == 0:
                raise error.PanError(
                    msg="No cameras detected. Use --simulator=camera for simulator.")
            else:
                self.logger.debug("Detected Ports: {}".format(ports))

        for cam_num, camera_config in enumerate(camera_info.get('devices', [])):
            cam_name = 'Cam{:02d}'.format(cam_num)

            if not a_simulator:
                camera_model = camera_config.get('model')

                # Assign an auto-detected port. If none are left, skip
                if auto_detect:
                    try:
                        camera_port = ports.pop()
                    except IndexError:
                        self.logger.warning(
                            "No ports left for {}, skipping.".format(cam_name))
                        continue
                else:
                    try:
                        camera_port = camera_config['port']
                    except KeyError:
                        raise error.CameraNotFound(
                            msg="No port specified and auto_detect=False")

                camera_focuser = camera_config.get('focuser', None)
                camera_readout = camera_config.get('readout_time', 6.0)

            else:
                # Set up a simulated camera with fully configured simulated
                # focuser
                camera_model = 'simulator'
                camera_port = '/dev/camera/simulator'
                camera_focuser = {'model': 'simulator',
                                  'focus_port': '/dev/ttyFAKE',
                                  'initial_position': 20000,
                                  'autofocus_range': (40, 80),
                                  'autofocus_step': (10, 20),
                                  'autofocus_seconds': 0.1,
<<<<<<< HEAD
                                  'autofocus_size': 500,
                                  'autofocus_keep_files': True}
=======
                                  'autofocus_size': 500}
                camera_readout = 0.5
>>>>>>> dfec2fb4

            camera_set_point = camera_config.get('set_point', None)
            camera_filter = camera_config.get('filter_type', None)

            self.logger.debug('Creating camera: {}'.format(camera_model))

            try:
                module = load_module('pocs.camera.{}'.format(camera_model))
                self.logger.debug('Camera module: {}'.format(module))
            except ImportError:
                raise error.CameraNotFound(msg=camera_model)
            else:
                # Create the camera object
                cam = module.Camera(name=cam_name,
                                    model=camera_model,
                                    port=camera_port,
                                    set_point=camera_set_point,
                                    filter_type=camera_filter,
                                    focuser=camera_focuser,
                                    readout_time=camera_readout)

                is_primary = ''
                if camera_info.get('primary', '') == cam.uid:
                    self.primary_camera = cam
                    is_primary = ' [Primary]'

                self.logger.debug("Camera created: {} {} {}".format(
                    cam.name, cam.uid, is_primary))

                self.cameras[cam_name] = cam

        # If no camera was specified as primary use the first
        if self.primary_camera is None:
            self.primary_camera = self.cameras['Cam00']

        if len(self.cameras) == 0:
            raise error.CameraNotFound(
                msg="No cameras available. Exiting.", exit=True)

        self.logger.debug("Cameras created")

    def _create_scheduler(self):
        """ Sets up the scheduler that will be used by the observatory """

        scheduler_config = self.config.get('scheduler', {})
        scheduler_type = scheduler_config.get('type', 'dispatch')

        # Read the targets from the file
        fields_file = scheduler_config.get('fields_file', 'simple.yaml')
        fields_path = os.path.join(self.config['directories'][
                                   'targets'], fields_file)
        self.logger.debug('Creating scheduler: {}'.format(fields_path))

        if os.path.exists(fields_path):

            try:
                # Load the required module
                module = load_module(
                    'pocs.scheduler.{}'.format(scheduler_type))

                # Simple constraint for now
                constraints = [MoonAvoidance(), Duration(30 * u.deg)]

                # Create the Scheduler instance
                self.scheduler = module.Scheduler(
                    self.observer, fields_file=fields_path, constraints=constraints)
                self.logger.debug("Scheduler created")
            except ImportError as e:
                raise error.NotFound(msg=e)
        else:
<<<<<<< HEAD
            raise error.NotFound(msg="Fields file does not exist: {}".format(fields_file))

    def _create_autoguider(self):
        guider_config = self.config['guider']
        guider = Guide(**guider_config)

        self.autoguider = guider
=======
            raise error.NotFound(
                msg="Fields file does not exist: {}".format(fields_file))
>>>>>>> dfec2fb4
<|MERGE_RESOLUTION|>--- conflicted
+++ resolved
@@ -62,7 +62,6 @@
         self.scheduler = None
         self._create_scheduler()
 
-<<<<<<< HEAD
         self._has_hdr_mode = kwargs.get('with_hdr_mode', self.config['cameras'].get('hdr_mode', False))
         self._has_autoguider = kwargs.get('with_autoguider', 'guider' in self.config)
 
@@ -79,10 +78,7 @@
                 self._has_autoguider = False
                 self.logger.warning("Problem setting autoguider, continuing without: {}".format(e))
 
-        self.offset_info = None
-=======
         self.current_offset_info = None
->>>>>>> dfec2fb4
 
         self._image_dir = self.config['directories']['images']
         self.logger.info('\t Observatory initialized')
@@ -218,12 +214,8 @@
 
     def cleanup_observations(self):
         """Cleanup observation list
-<<<<<<< HEAD
-        Loops through the `observed_list` performing cleanup taskts. Resets
-=======
 
         Loops through the `observed_list` performing cleanup tasks. Resets
->>>>>>> dfec2fb4
         `observed_list` when done
         """
         for seq_time, observation in self.scheduler.observed_list.items():
@@ -317,7 +309,6 @@
 
         return camera_events
 
-<<<<<<< HEAD
     def finish_observing(self):
         """Performs various cleanup functions for observe
         Extracts the most recent observation metadata from the mongo `current` collection
@@ -364,8 +355,6 @@
             except error.PanError:
                 self.logger.warning("Continuing without guiding")
 
-=======
->>>>>>> dfec2fb4
     def analyze_recent(self):
         """Analyze the most recent exposure
         Compares the most recent exposure to the reference exposure and determines
@@ -411,23 +400,15 @@
         except Exception as e:
             self.logger.warning("Problem in analyzing: {}".format(e))
 
-<<<<<<< HEAD
         # Increment the exposure count
         self.current_observation.current_exp += 1
 
-        return self.offset_info
+        return self.current_offset_info
 
     def update_tracking(self):
         """Update tracking with rate adjustment
-        Uses the `rate_adjustment` key from the `self.offset_info`
-=======
-        return self.current_offset_info
-
-    def update_tracking(self):
-        """Update tracking with rate adjustment
 
         Uses the `rate_adjustment` key from the `self.current_offset_info`
->>>>>>> dfec2fb4
         """
         if self.current_offset_info is not None:
 
@@ -952,13 +933,9 @@
                                   'autofocus_range': (40, 80),
                                   'autofocus_step': (10, 20),
                                   'autofocus_seconds': 0.1,
-<<<<<<< HEAD
                                   'autofocus_size': 500,
                                   'autofocus_keep_files': True}
-=======
-                                  'autofocus_size': 500}
                 camera_readout = 0.5
->>>>>>> dfec2fb4
 
             camera_set_point = camera_config.get('set_point', None)
             camera_filter = camera_config.get('filter_type', None)
@@ -1029,15 +1006,11 @@
             except ImportError as e:
                 raise error.NotFound(msg=e)
         else:
-<<<<<<< HEAD
-            raise error.NotFound(msg="Fields file does not exist: {}".format(fields_file))
+            raise error.NotFound(
+                msg="Fields file does not exist: {}".format(fields_file))
 
     def _create_autoguider(self):
         guider_config = self.config['guider']
         guider = Guide(**guider_config)
 
-        self.autoguider = guider
-=======
-            raise error.NotFound(
-                msg="Fields file does not exist: {}".format(fields_file))
->>>>>>> dfec2fb4
+        self.autoguider = guider
--- conflicted
+++ resolved
@@ -51,12 +51,7 @@
             for cam_name, camera in cameras.items():
                 self.add_camera(cam_name, camera)
 
-<<<<<<< HEAD
-=======
-        # TODO(jamessynge): Discuss with Wilfred the serial port validation behavior
-        # here compared to that for the mount.
         self.logger.info('\tSetting up dome.')
->>>>>>> daa32826
         self.dome = dome
 
         self.logger.info('\tSetting up scheduler')

--- conflicted
+++ resolved
@@ -8,12 +8,7 @@
 
 from pocs import PanBase
 from pocs import POCS
-<<<<<<< HEAD
-=======
-from pocs import _check_config
-from pocs import _check_environment
 from pocs.observatory import Observatory
->>>>>>> 3768304a
 from pocs.utils import error
 from pocs.utils.messaging import PanMessaging
 

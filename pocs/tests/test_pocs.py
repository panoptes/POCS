--- conflicted
+++ resolved
@@ -8,6 +8,7 @@
 from pocs import hardware
 
 from pocs.core import POCS
+from pocs.dome import create_dome_simulator
 from pocs.dome import create_dome_from_config
 from pocs.mount import create_mount_from_config
 from pocs.observatory import Observatory
@@ -53,12 +54,7 @@
     return create_location_from_config(config_port=config_port)
 
 
-def dome(dynamic_config_server, config_port, scope='function'):
-    return create_dome_from_config(config_port=config_port)
-
-
-@pytest.fixture(scope='function')
-<<<<<<< HEAD
+@pytest.fixture(scope='function')
 def scheduler(dynamic_config_server, config_port, site_details):
     return create_scheduler_from_config(config_port=config_port,
                                         observer=site_details['observer'])
@@ -81,9 +77,10 @@
         obs.add_camera(cam_name, cam)
 
     return obs
-=======
-def dome(config_with_simulated_dome):
-    return create_dome_from_config(config_with_simulated_dome)
+
+
+def dome():
+    return create_dome_simulator()
 
 
 @pytest.fixture(scope='function')
@@ -92,20 +89,6 @@
 
 
 @pytest.fixture(scope='function')
-def observatory(config, db_type, cameras, scheduler, mount):
-    observatory = Observatory(
-        config=config,
-        cameras=cameras,
-        mount=mount,
-        scheduler=scheduler,
-        ignore_local_config=True,
-        db_type=db_type
-    )
-    return observatory
->>>>>>> 35b27ef2
-
-
-@pytest.fixture(scope='function')
 def pocs(dynamic_config_server, config_port, observatory):
     os.environ['POCSTIME'] = '2016-08-13 13:00:00'
 
@@ -117,7 +100,6 @@
 
 
 @pytest.fixture(scope='function')
-<<<<<<< HEAD
 def pocs_with_dome(dynamic_config_server, config_port, db_type, scheduler):
     # Add dome to config
     set_config('dome', {
@@ -125,22 +107,6 @@
         'driver': 'simulator',
     }, port=config_port)
     set_config('simulator', hardware.get_all_names(without=['dome']), port=config_port)
-=======
-def pocs_with_dome(config_with_simulated_dome, db_type, dome, mount):
-    os.environ['POCSTIME'] = '2016-08-13 13:00:00'
-    observatory = Observatory(config=config_with_simulated_dome,
-                              dome=dome,
-                              mount=mount,
-                              ignore_local_config=True,
-                              db_type=db_type
-                              )
-
-    pocs = POCS(observatory,
-                run_once=True,
-                config=config_with_simulated_dome,
-                ignore_local_config=True)
->>>>>>> 35b27ef2
-
     os.environ['POCSTIME'] = '2016-08-13 13:00:00'
     dome = create_dome_from_config(config_port)
     observatory = Observatory(scheduler=scheduler, dome=dome, config_port=config_port)
@@ -207,12 +173,7 @@
     assert pocs.is_safe() is True
 
 
-<<<<<<< HEAD
 def test_is_weather_and_dark_simulator(dynamic_config_server, config_port, pocs):
-=======
-def test_is_weather_and_dark_simulator(pocs):
-    pocs = pocs
->>>>>>> 35b27ef2
     pocs.initialize()
     set_config('simulator', ['camera', 'mount', 'weather', 'night'], port=config_port)
     os.environ['POCSTIME'] = '2016-08-13 13:00:00'

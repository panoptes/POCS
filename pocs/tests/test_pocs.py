import os
import time
import subprocess
import threading
import pytest

from astropy import units as u

from pocs import hardware

from pocs.core import POCS
from pocs.dome import create_dome_from_config
from pocs.observatory import Observatory
from panoptes.utils import CountdownTimer
from panoptes.utils import current_time
from panoptes.utils import error
from panoptes.utils.messaging import PanMessaging
from panoptes.utils.logger import get_root_logger
from panoptes.utils.config.client import set_config

from pocs.camera import create_simulator_cameras
from pocs.scheduler import create_scheduler_from_config
from pocs.utils.location import create_location_from_config


@pytest.fixture(scope='function')
def config_port():
    return '4861'


# Override default config_server and use function scope so we can change some values cleanly.
@pytest.fixture(scope='function')
def config_server(config_path, config_host, config_port, images_dir, db_name):
    cmd = os.path.join(os.getenv('PANDIR'),
                       'panoptes-utils',
                       'scripts',
                       'run_config_server.py'
                       )
    args = [cmd, '--config-file', config_path,
            '--host', config_host,
            '--port', config_port,
            '--ignore-local',
            '--no-save']

    logger = get_root_logger()
    logger.debug(f'Starting config_server for testing function: {args!r}')

    proc = subprocess.Popen(args, stdout=subprocess.PIPE, stderr=subprocess.PIPE)
    logger.critical(f'config_server started with PID={proc.pid}')

    # Give server time to start
    time.sleep(1)

    # Adjust various config items for testing
    unit_name = 'Generic PANOPTES Unit'
    unit_id = 'PAN000'
    logger.debug(f'Setting testing name and unit_id to {unit_id}')
    set_config('name', unit_name, port=config_port)
    set_config('pan_id', unit_id, port=config_port)

    logger.debug(f'Setting testing database to {db_name}')
    set_config('db.name', db_name, port=config_port)

    fields_file = 'simulator.yaml'
    logger.debug(f'Setting testing scheduler fields_file to {fields_file}')
    set_config('scheduler.fields_file', fields_file, port=config_port)

    # TODO(wtgee): determine if we need separate directories for each module.
    logger.debug(f'Setting temporary image directory for testing')
    set_config('directories.images', images_dir, port=config_port)

    # Make everything a simulator
    set_config('simulator', hardware.get_simulator_names(simulator=['all']), port=config_port)

    yield
    logger.critical(f'Killing config_server started with PID={proc.pid}')
    proc.terminate()


def wait_for_running(sub, max_duration=90):
    """Given a message subscriber, wait for a RUNNING message."""
    timeout = CountdownTimer(max_duration)
    while not timeout.expired():
        topic, msg_obj = sub.receive_message()
        if msg_obj and 'RUNNING' == msg_obj.get('message'):
            return True
    return False


def wait_for_state(sub, state, max_duration=90):
    """Given a message subscriber, wait for the specified state."""
    timeout = CountdownTimer(max_duration)
    while not timeout.expired():
        topic, msg_obj = sub.receive_message()
        if topic == 'STATUS' and msg_obj and msg_obj.get('state') == state:
            return True
    return False


@pytest.fixture(scope='function')
def cameras(config_port):
    return create_simulator_cameras(config_port=config_port)


@pytest.fixture(scope='function')
def site_details(config_port):
    return create_location_from_config(config_port=config_port)


@pytest.fixture(scope='function')
<<<<<<< HEAD
def scheduler(config_port, site_details):
    return create_scheduler_from_config(config_port=config_port,
                                        observer=site_details['observer'])


@pytest.fixture
def observatory(config_port, cameras, scheduler, site_details):
    """Return a valid Observatory instance with a specific config."""
    obs = Observatory(scheduler=scheduler,
                      config_port=config_port,
                      )
    for cam_name, cam in cameras.items():
        obs.add_camera(cam_name, cam)

    return obs
=======
def dome(config):
    return create_dome_from_config(config)


@pytest.fixture(scope='function')
def observatory(config, db_type, cameras, scheduler, dome):
    observatory = Observatory(
        config=config,
        cameras=cameras,
        scheduler=scheduler,
        dome=dome,
        simulator=['all'],
        ignore_local_config=True,
        db_type=db_type
    )
    return observatory
>>>>>>> 83d46c84


@pytest.fixture(scope='function')
def pocs(config_port, observatory):
    os.environ['POCSTIME'] = '2016-08-13 13:00:00'

    pocs = POCS(observatory, run_once=True, config_port=config_port)

    yield pocs

    pocs.power_down()


@pytest.fixture(scope='function')
<<<<<<< HEAD
def pocs_with_dome(config_port, db_type, scheduler):
    # Add dome to config
    set_config('dome', {
        'brand': 'Simulacrum',
        'driver': 'simulator',
    }, port=config_port)
    set_config('simulator', hardware.get_all_names(without=['dome']), port=config_port)
=======
def pocs_with_dome(config_with_simulated_dome, db_type, dome):
    os.environ['POCSTIME'] = '2016-08-13 13:00:00'
    simulator = hardware.get_all_names(without=['dome'])
    observatory = Observatory(config=config_with_simulated_dome,
                              simulator=simulator,
                              dome=dome,
                              ignore_local_config=True,
                              db_type=db_type
                              )

    pocs = POCS(observatory,
                run_once=True,
                config=config_with_simulated_dome,
                ignore_local_config=True)
>>>>>>> 83d46c84

    os.environ['POCSTIME'] = '2016-08-13 13:00:00'
    observatory = Observatory(scheduler=scheduler, config_port=config_port)
    pocs = POCS(observatory, config_port=config_port)
    yield pocs
    pocs.power_down()


def test_bad_pandir_env(pocs):
    pandir = os.getenv('PANDIR')
    os.environ['PANDIR'] = '/foo/bar'
    with pytest.raises(SystemExit):
        POCS.check_environment()
    os.environ['PANDIR'] = pandir


def test_bad_pocs_env(pocs):
    pocs_dir = os.getenv('POCS')
    os.environ['POCS'] = '/foo/bar'
    with pytest.raises(SystemExit):
        POCS.check_environment()
    os.environ['POCS'] = pocs_dir


def test_make_log_dir(pocs):
    log_dir = "{}/logs".format(os.getcwd())
    assert os.path.exists(log_dir) is False

    old_pandir = os.environ['PANDIR']
    os.environ['PANDIR'] = os.getcwd()
    POCS.check_environment()

    assert os.path.exists(log_dir) is True
    os.removedirs(log_dir)

    os.environ['PANDIR'] = old_pandir


def test_simple_simulator(pocs):
    assert isinstance(pocs, POCS)

    assert pocs.is_initialized is not True

    with pytest.raises(AssertionError):
        pocs.run()

    pocs.initialize()
    assert pocs.is_initialized

    pocs.state = 'parking'
    pocs.next_state = 'parking'

    assert pocs._lookup_trigger() == 'set_park'

    pocs.state = 'foo'

    assert pocs._lookup_trigger() == 'parking'

    assert pocs.has_free_space() is True

    # Test something ridiculous
    assert pocs.has_free_space(required_space=1e9 * u.gigabyte) is False

    assert pocs.is_safe() is True


def test_is_weather_and_dark_simulator(pocs, config_port):
    pocs.initialize()
    set_config('simulator', ['camera', 'mount', 'weather', 'night'], port=config_port)
    os.environ['POCSTIME'] = '2016-08-13 13:00:00'
    assert pocs.is_dark() is True

    os.environ['POCSTIME'] = '2016-08-13 23:00:00'
    assert pocs.is_dark() is True

    set_config('simulator', ['camera', 'mount', 'weather'], port=config_port)
    os.environ['POCSTIME'] = '2016-08-13 13:00:00'
    assert pocs.is_dark() is True

    os.environ['POCSTIME'] = '2016-08-13 23:00:00'
    assert pocs.is_dark() is False

    set_config('simulator', ['camera', 'mount', 'weather', 'night'], port=config_port)
    assert pocs.is_weather_safe() is True


def test_wait_for_events_timeout(pocs):
    del os.environ['POCSTIME']
    test_event = threading.Event()

    # Test timeout
    with pytest.raises(error.Timeout):
        pocs.wait_for_events(test_event, 1)

    # Test timeout
    with pytest.raises(error.Timeout):
        pocs.wait_for_events(test_event, 5 * u.second, sleep_delay=1)

    test_event = threading.Event()

    def set_event():
        test_event.set()

    # Mark as set in 1 second
    t = threading.Timer(1.0, set_event)
    t.start()

    # Wait for 10 seconds (should trip in 1 second)
    pocs.wait_for_events(test_event, 10)
    assert test_event.is_set()

    test_event = threading.Event()

    def set_event():
        while test_event.is_set() is False:
            time.sleep(1)

    def interrupt():
        pocs._interrupted = True

    # Wait for 60 seconds (interrupts below)
    t = threading.Timer(60.0, set_event)
    t.start()

    # Interrupt - Time to test status and messaging
    t2 = threading.Timer(3.0, interrupt)

    # Wait for 60 seconds (should interrupt from above)
    start_time = current_time()
    t2.start()
    pocs.wait_for_events(test_event, 60, sleep_delay=1., status_interval=1, msg_interval=1)
    end_time = current_time()
    assert test_event.is_set() is False
    assert (end_time - start_time).sec < 10
    test_event.set()
    t.cancel()
    t2.cancel()


def test_is_weather_safe_no_simulator(pocs, config_port):
    pocs.initialize()
    set_config('simulator', ['camera', 'mount', 'night'], port=config_port)

    # Set a specific time
    os.environ['POCSTIME'] = '2016-08-13 23:00:00'

    # Insert a dummy weather record
    pocs.db.insert_current('weather', {'safe': True})
    assert pocs.is_weather_safe() is True

    # Set a time 181 seconds later
    os.environ['POCSTIME'] = '2016-08-13 23:05:01'
    assert pocs.is_weather_safe() is False


def wait_for_message(sub, type=None, attr=None, value=None):
    """Wait for a message of the specified type and contents."""
    assert (attr is None) == (value is None)
    while True:
        topic, msg_obj = sub.receive_message()
        if not msg_obj:
            continue
        if type and topic != type:
            continue
        if not attr or attr not in msg_obj:
            continue
        if value and msg_obj[attr] != value:
            continue
        return topic, msg_obj


def test_run_wait_until_safe(config_port,
                             observatory,
                             cmd_publisher,
                             msg_subscriber,
                             messaging_ports):
    os.environ['POCSTIME'] = '2016-09-09 08:00:00'

    set_config('messaging.cmd_port', messaging_ports['cmd_ports'][0], port=config_port)
    set_config('messaging.msg_port', messaging_ports['msg_ports'][0], port=config_port)

    # Make sure DB is clear for current weather
    observatory.db.clear_current('weather')

    def start_pocs():
        observatory.logger.info('start_pocs ENTER')
        # Remove weather simulator, else it would always be safe.
        set_config('simulator', hardware.get_all_names(without=['weather']), port=config_port)

        pocs = POCS(observatory, messaging=True, safe_delay=5, config_port=config_port)
        pocs.logger.critical(f'Created pocs')

        pocs.observatory.scheduler.clear_available_observations()
        pocs.observatory.scheduler.add_observation({'name': 'KIC 8462852',
                                                    'position': '20h06m15.4536s +44d27m24.75s',
                                                    'priority': '100',
                                                    'exptime': 2,
                                                    'min_nexp': 2,
                                                    'exp_set_size': 2,
                                                    })

        pocs.initialize()
        pocs.logger.info('Starting observatory run')
        assert pocs.is_weather_safe() is False
        pocs.send_message('RUNNING')
        pocs.run(run_once=True, exit_when_done=True)
        assert pocs.is_weather_safe() is True
        pocs.power_down()
        observatory.logger.info('start_pocs EXIT')

    pocs_thread = threading.Thread(target=start_pocs, daemon=True)
    pocs_thread.start()

    try:
        # Wait for the RUNNING message,
        assert wait_for_running(msg_subscriber)

        time.sleep(2)
        # Insert a dummy weather record to break wait
        observatory.db.insert_current('weather', {'safe': True})

        assert wait_for_state(msg_subscriber, 'scheduling')
    finally:
        cmd_publisher.send_message('POCS-CMD', 'shutdown')
        pocs_thread.join(timeout=30)

    assert pocs_thread.is_alive() is False


def test_unsafe_park(pocs, config_port):
    pocs.initialize()
    assert pocs.is_initialized is True
    os.environ['POCSTIME'] = '2016-08-13 13:00:00'
    assert pocs.state == 'sleeping'
    pocs.get_ready()
    assert pocs.state == 'ready'
    pocs.schedule()
    assert pocs.state == 'scheduling'

    # My time goes fast...
    os.environ['POCSTIME'] = '2016-08-13 23:00:00'
    set_config('simulator', hardware.get_all_names(without=['night']), port=config_port)

    assert pocs.is_safe() is False

    assert pocs.state == 'parking'
    pocs.set_park()
    pocs.clean_up()
    pocs.goto_sleep()
    assert pocs.state == 'sleeping'
    pocs.power_down()


def test_no_ac_power(pocs, config_port):
    # Simulator makes AC power safe
    assert pocs.has_ac_power() is True

    # Remove 'power' from simulator
    set_config('simulator', hardware.get_all_names(without=['power']), port=config_port)

    pocs.initialize()

    # With simulator removed the power should fail
    assert pocs.has_ac_power() is False

    for v in [True, 12.4, 0., False]:
        has_power = bool(v)

        # Add a fake power entry in data base
        pocs.db.insert_current('power', {'main': v})

        # Check for safe entry in database
        assert pocs.has_ac_power() == has_power
        assert pocs.is_safe() == has_power

        # Check for stale entry in database
        assert pocs.has_ac_power(stale=0.1) is False

        # But double check it still matches longer entry
        assert pocs.has_ac_power() == has_power

        # Remove entry and try again
        pocs.db.clear_current('power')
        assert pocs.has_ac_power() is False


def test_power_down_while_running(pocs):
    assert pocs.connected is True
    assert not pocs.observatory.has_dome
    pocs.initialize()
    pocs.get_ready()
    assert pocs.state == 'ready'
    pocs.power_down()

    assert pocs.state == 'parked'
    assert pocs.connected is False


def test_power_down_dome_while_running(pocs_with_dome):
    pocs = pocs_with_dome
    assert pocs.connected is True
    assert pocs.observatory.has_dome
    assert not pocs.observatory.dome.is_connected
    pocs.initialize()
    assert pocs.observatory.dome.is_connected
    pocs.get_ready()
    assert pocs.state == 'ready'
    pocs.power_down()

    assert pocs.state == 'parked'
    assert pocs.connected is False
    assert not pocs.observatory.dome.is_connected


def test_run_no_targets_and_exit(pocs, config_port):
    os.environ['POCSTIME'] = '2016-08-13 23:00:00'
    set_config('simulator', hardware.get_all_names(), port=config_port)

    pocs.state = 'sleeping'

    pocs.initialize()
    pocs.observatory.scheduler.clear_available_observations()
    assert pocs.is_initialized is True
    pocs.run(exit_when_done=True, run_once=True)
    assert pocs.state == 'sleeping'


def test_run_complete(pocs, config_port):
    os.environ['POCSTIME'] = '2016-09-09 08:00:00'
    set_config('simulator', hardware.get_all_names(), port=config_port)

    pocs.state = 'sleeping'
    pocs._do_states = True

    pocs.observatory.scheduler.clear_available_observations()
    pocs.observatory.scheduler.add_observation({'name': 'KIC 8462852',
                                                        'position': '20h06m15.4536s +44d27m24.75s',
                                                        'priority': '100',
                                                        'exptime': 2,
                                                        'min_nexp': 2,
                                                        'exp_set_size': 2,
                                                })

    pocs.initialize()
    assert pocs.is_initialized is True

    pocs.run(exit_when_done=True, run_once=True)
    assert pocs.state == 'sleeping'
    pocs.power_down()


def test_run_power_down_interrupt(config_port,
                                  observatory,
                                  cmd_publisher,
                                  msg_subscriber,
                                  messaging_ports):
    os.environ['POCSTIME'] = '2016-09-09 08:00:00'

    set_config('messaging.cmd_port', messaging_ports['cmd_ports'][0], port=config_port)
    set_config('messaging.msg_port', messaging_ports['msg_ports'][0], port=config_port)

    def start_pocs():
        observatory.logger.info('start_pocs ENTER')
        pocs = POCS(observatory, messaging=True, config_port=config_port)
        pocs.initialize()
        pocs.observatory.scheduler.clear_available_observations()
        pocs.observatory.scheduler.add_observation({'name': 'KIC 8462852',
                                                    'position': '20h06m15.4536s +44d27m24.75s',
                                                    'priority': '100',
                                                    'exptime': 2,
                                                    'min_nexp': 2,
                                                    'exp_set_size': 2,
                                                    })
        pocs.logger.info('Starting observatory run')
        pocs.run()
        pocs.power_down()
        observatory.logger.info('start_pocs EXIT')

    pocs_thread = threading.Thread(target=start_pocs, daemon=True)
    pocs_thread.start()

    try:
        assert wait_for_state(msg_subscriber, 'scheduling')
    finally:
        cmd_publisher.send_message('POCS-CMD', 'shutdown')
        pocs_thread.join(timeout=30)

    assert pocs_thread.is_alive() is False


def test_pocs_park_to_ready_with_observations(pocs):
    # We don't want to run_once here
    pocs._run_once = False

    assert pocs.is_safe() is True
    assert pocs.state == 'sleeping'
    pocs.next_state = 'ready'
    assert pocs.initialize()
    assert pocs.goto_next_state()
    assert pocs.state == 'ready'
    assert pocs.goto_next_state()
    assert pocs.observatory.current_observation is not None
    pocs.next_state = 'parking'
    assert pocs.goto_next_state()
    assert pocs.state == 'parking'
    assert pocs.observatory.current_observation is None
    assert pocs.observatory.mount.is_parked
    assert pocs.goto_next_state()
    assert pocs.state == 'parked'
    # Should be safe and still have valid observations so next state should
    # be ready
    assert pocs.goto_next_state()
    assert pocs.state == 'ready'
    pocs.power_down()
    assert pocs.connected is False


def test_pocs_park_to_ready_without_observations(pocs):

    os.environ['POCSTIME'] = '2016-08-13 13:00:00'

    assert pocs.is_safe() is True
    assert pocs.state == 'sleeping'
    pocs.next_state = 'ready'
    assert pocs.initialize()
    assert pocs.goto_next_state()
    assert pocs.state == 'ready'
    assert pocs.goto_next_state()
    assert pocs.observatory.current_observation is not None
    pocs.next_state = 'parking'
    assert pocs.goto_next_state()
    assert pocs.state == 'parking'
    assert pocs.observatory.current_observation is None
    assert pocs.observatory.mount.is_parked

    # No valid obs
    pocs.observatory.scheduler.clear_available_observations()

    # Since we don't have valid observations we will start sleeping for 30
    # minutes so send shutdown command first.
    pub = PanMessaging.create_publisher(6500)
    pub.send_message('POCS-CMD', 'shutdown')
    assert pocs.goto_next_state()
    assert pocs.state == 'parked'
    pocs.power_down()

    assert pocs.connected is False
    assert pocs.is_safe() is False<|MERGE_RESOLUTION|>--- conflicted
+++ resolved
@@ -107,8 +107,11 @@
     return create_location_from_config(config_port=config_port)
 
 
-@pytest.fixture(scope='function')
-<<<<<<< HEAD
+def dome(config_port, scope='function'):
+    return create_dome_from_config(config_port=config_port)
+
+
+@pytest.fixture(scope='function')
 def scheduler(config_port, site_details):
     return create_scheduler_from_config(config_port=config_port,
                                         observer=site_details['observer'])
@@ -124,24 +127,6 @@
         obs.add_camera(cam_name, cam)
 
     return obs
-=======
-def dome(config):
-    return create_dome_from_config(config)
-
-
-@pytest.fixture(scope='function')
-def observatory(config, db_type, cameras, scheduler, dome):
-    observatory = Observatory(
-        config=config,
-        cameras=cameras,
-        scheduler=scheduler,
-        dome=dome,
-        simulator=['all'],
-        ignore_local_config=True,
-        db_type=db_type
-    )
-    return observatory
->>>>>>> 83d46c84
 
 
 @pytest.fixture(scope='function')
@@ -156,7 +141,6 @@
 
 
 @pytest.fixture(scope='function')
-<<<<<<< HEAD
 def pocs_with_dome(config_port, db_type, scheduler):
     # Add dome to config
     set_config('dome', {
@@ -164,25 +148,10 @@
         'driver': 'simulator',
     }, port=config_port)
     set_config('simulator', hardware.get_all_names(without=['dome']), port=config_port)
-=======
-def pocs_with_dome(config_with_simulated_dome, db_type, dome):
+
     os.environ['POCSTIME'] = '2016-08-13 13:00:00'
-    simulator = hardware.get_all_names(without=['dome'])
-    observatory = Observatory(config=config_with_simulated_dome,
-                              simulator=simulator,
-                              dome=dome,
-                              ignore_local_config=True,
-                              db_type=db_type
-                              )
-
-    pocs = POCS(observatory,
-                run_once=True,
-                config=config_with_simulated_dome,
-                ignore_local_config=True)
->>>>>>> 83d46c84
-
-    os.environ['POCSTIME'] = '2016-08-13 13:00:00'
-    observatory = Observatory(scheduler=scheduler, config_port=config_port)
+    dome = create_dome_from_config(config_port)
+    observatory = Observatory(scheduler=scheduler, dome=dome, config_port=config_port)
     pocs = POCS(observatory, config_port=config_port)
     yield pocs
     pocs.power_down()

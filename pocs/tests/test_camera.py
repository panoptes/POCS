import pytest

import os
import time
import glob
from ctypes.util import find_library

import astropy.units as u
from astropy.io import fits

<<<<<<< HEAD
=======
from pocs.camera.simulator import Camera as SimCamera
from pocs.camera.simulator_sdk import Camera as SimSDKCamera
from pocs.camera.sbig import Camera as SBIGCamera
from pocs.camera.sbigudrv import SBIGDriver, INVALID_HANDLE_VALUE
from pocs.camera.fli import Camera as FLICamera
from pocs.camera.zwo import Camera as ZWOCamera
from pocs.camera import create_cameras_from_config
>>>>>>> 7fcb06ec
from pocs.focuser.simulator import Focuser
from pocs.scheduler.field import Field
from pocs.scheduler.observation import Observation
from panoptes.utils.error import NotFound
from panoptes.utils.images import fits as fits_utils
from panoptes.utils import error
from panoptes.utils.config.client import set_config

from pocs.camera import create_cameras_from_config

# Hardware specific imports
from pocs.camera.simulator.dslr import Camera as SimCamera
from pocs.camera.simulator.ccd import Camera as SimSDKCamera
from pocs.camera.sbig import Camera as SBIGCamera
from pocs.camera.sbigudrv import SBIGDriver, INVALID_HANDLE_VALUE
from pocs.camera.fli import Camera as FLICamera


params = [SimCamera, SimCamera, SimCamera, SimSDKCamera]
ids = ['simulator', 'simulator_filterwheel', 'simulator_focuser', 'simulator_sdk']


# Ugly hack to access id inside fixture
@pytest.fixture(scope='function', params=zip(params, ids), ids=ids)
def camera(request, images_dir, dynamic_config_server, config_port):
    if request.param[1] == 'simulator':
        camera = SimCamera(config_port=config_port)
    elif request.param[1] == 'simulator_focuser':
        camera = SimCamera(focuser={'model': 'simulator',
                                    'focus_port': '/dev/ttyFAKE',
                                    'initial_position': 20000,
                                    'autofocus_range': (40, 80),
                                    'autofocus_step': (10, 20),
                                    'autofocus_seconds': 0.1,
                                    'autofocus_size': 500,
                                    'autofocus_keep_files': False},
                           config_port=config_port)
    elif request.param[1] == 'simulator_filterwheel':
        camera = SimCamera(filterwheel={'model': 'simulator',
                                        'filter_names': ['one', 'deux', 'drei', 'quattro'],
                                        'move_time': 0.1,
                                        'timeout': 0.5}, config_port=config_port)
    elif request.param[1] == 'simulator_sdk':
<<<<<<< HEAD
        camera = SimSDKCamera(serial_number='SSC101', config_port=config_port)
=======
        camera = SimSDKCamera(serial_number='SSC101')
    else:
        # Load the local config file and look for camera configurations of the specified type
        configs = []
        local_config = load_config('pocs_local', ignore_local=True)
        camera_info = local_config.get('cameras')
        if camera_info:
            # Local config file has a cameras section
            camera_configs = camera_info.get('devices')
            if camera_configs:
                # Local config file camera section has a devices list
                for camera_config in camera_configs:
                    if camera_config and camera_config['model'] == request.param[1]:
                        # Camera config is the right type
                        configs.append(camera_config)

        if not configs:
            pytest.skip(
                "Found no {} configs in pocs_local.yaml, skipping tests".format(request.param[1]))

        # Create and return an camera based on the first config
        camera = request.param[0](**configs[0])

    camera.config['directories']['images'] = images_dir
    return camera


@pytest.fixture(scope='module')
def counter(camera):
    return {'value': 0}


@pytest.fixture(scope='module')
def patterns(camera, images_dir):
    patterns = {'final': os.path.join(images_dir, 'focus', camera.uid, '*',
                                      ('*_final.' + camera.file_extension)),
                'fine_plot': os.path.join(images_dir, 'focus', camera.uid, '*',
                                          'fine_focus.png'),
                'coarse_plot': os.path.join(images_dir, 'focus', camera.uid, '*',
                                            'coarse_focus.png')}
    return patterns


def test_create_cameras_from_config(config):
    cameras = create_cameras_from_config(config)
    assert len(cameras) == 2


def test_create_cameras_from_config_fail(config):
    orig_config = deepcopy(config)
    cameras = create_cameras_from_config(config)
    assert len(cameras) == 2
    simulator = hardware.get_all_names(without=['camera'])

    config['cameras']['auto_detect'] = False
    config['cameras']['devices'][0] = {
        'port': '/dev/foobar',
        'model': 'foobar'
    }

    cameras = create_cameras_from_config(config, simulator=simulator)
    assert len(cameras) != 2
>>>>>>> 7fcb06ec

    return camera


# Create cameras from config - should fail without cameras
def test_create_cameras_from_config():
    with pytest.raises(error.PanError):
        create_cameras_from_config()


def test_create_cameras_from_config_no_autodetect(dynamic_config_server, config_port):
    set_config('cameras.auto_detect', False, port=config_port)
    set_config('cameras.devices[0].port', '/dev/fake01', port=config_port)
    set_config('cameras.devices[1].port', '/dev/fake02', port=config_port)
    with pytest.raises(error.CameraNotFound):
        create_cameras_from_config(config_port=config_port)


# Hardware independent tests, mostly use simulator:

def test_sim_create_focuser(dynamic_config_server, config_port):
    sim_camera = SimCamera(focuser={'model': 'simulator', 'focus_port': '/dev/ttyFAKE'},
                           config_port=config_port)
    assert isinstance(sim_camera.focuser, Focuser)


def test_sim_passed_focuser(dynamic_config_server, config_port):
    sim_focuser = Focuser(port='/dev/ttyFAKE', config_port=config_port)
    sim_camera = SimCamera(focuser=sim_focuser, config_port=config_port)
    assert sim_camera.focuser is sim_focuser


<<<<<<< HEAD
def test_sim_bad_focuser(dynamic_config_server, config_port):
    with pytest.raises((AttributeError, ImportError, NotFound)):
        SimCamera(focuser={'model': 'NOTAFOCUSER'}, config_port=config_port)
=======
def test_sim_bad_focuser():
    with pytest.raises(NotFound):
        SimCamera(focuser={'model': 'NOTAFOCUSER'})
>>>>>>> 7fcb06ec


def test_sim_worse_focuser(dynamic_config_server, config_port):
    sim_camera = SimCamera(focuser='NOTAFOCUSER', config_port=config_port)
    # Will log an error but raise no exceptions
    assert sim_camera.focuser is None


def test_sim_string(dynamic_config_server, config_port):
    sim_camera = SimCamera(config_port=config_port)
    assert str(sim_camera) == 'Simulated Camera ({}) on None'.format(sim_camera.uid)
    sim_camera = SimCamera(name='Sim', port='/dev/ttyFAKE', config_port=config_port)
    assert str(sim_camera) == 'Sim ({}) on /dev/ttyFAKE'.format(sim_camera.uid)


def test_sim_file_extension(dynamic_config_server, config_port):
    sim_camera = SimCamera(config_port=config_port)
    assert sim_camera.file_extension == 'fits'
    sim_camera = SimCamera(file_extension='FIT', config_port=config_port)
    assert sim_camera.file_extension == 'FIT'


def test_sim_readout_time(dynamic_config_server, config_port):
    sim_camera = SimCamera(config_port=config_port)
    assert sim_camera.readout_time == 5.0
    sim_camera = SimCamera(readout_time=2.0, config_port=config_port)
    assert sim_camera.readout_time == 2.0


def test_sdk_no_serial_number(dynamic_config_server, config_port):
    with pytest.raises(ValueError):
        SimSDKCamera(config_port=config_port)


def test_sdk_camera_not_found(dynamic_config_server, config_port):
    with pytest.raises(error.PanError):
        SimSDKCamera(serial_number='SSC404', config_port=config_port)


def test_sdk_already_in_use(dynamic_config_server, config_port):
    sim_camera = SimSDKCamera(serial_number='SSC999', config_port=config_port)
    assert sim_camera
    with pytest.raises(error.PanError):
        SimSDKCamera(serial_number='SSC999', config_port=config_port)

# Hardware independent tests for SBIG camera


def test_sbig_driver_bad_path(dynamic_config_server, config_port):
    """
    Manually specify an incorrect path for the SBIG shared library. The
    CDLL loader should raise OSError when it fails. Can't test a successful
    driver init as it would cause subsequent tests to fail because of the
    CDLL unload problem.
    """
    with pytest.raises(OSError):
        SBIGDriver(library_path='no_library_here', config_port=config_port)


@pytest.mark.filterwarnings('ignore:Could not connect to SBIG Camera')
def test_sbig_bad_serial(dynamic_config_server, config_port):
    """
    Attempt to create an SBIG camera instance for a specific non-existent
    camera. No actual cameras are required to run this test but the SBIG
    driver does need to be installed.
    """
    if find_library('sbigudrv') is None:
        pytest.skip("Test requires SBIG camera driver to be installed")
    with pytest.raises(error.PanError):
        SBIGCamera(serial_number='NOTAREALSERIALNUMBER', config_port=config_port)

# *Potentially* hardware dependant tests:


def test_init(camera):
    """
    Test that camera got initialised as expected
    """
    assert camera.is_connected

    if isinstance(camera, SBIGCamera):
        # Successfully initialised SBIG cameras should also have a valid 'handle'
        assert camera._handle != INVALID_HANDLE_VALUE


def test_uid(camera):
    # Camera uid should be a string (or maybe an int?) of non-zero length. Assert True
    assert camera.uid


def test_get_temp(camera):
    try:
        temperature = camera.temperature
    except NotImplementedError:
        pytest.skip("Camera {} doesn't implement temperature info".format(camera.name))
    else:
        assert temperature is not None


def test_is_cooled(camera):
    cooled_camera = camera.is_cooled_camera
    assert cooled_camera is not None


def test_set_target_temperature(camera):
    if camera.is_cooled_camera:
        camera._target_temperature = 10 * u.Celsius
        assert abs(camera._target_temperature - 10 * u.Celsius) < 0.5 * u.Celsius
    else:
        pytest.skip("Camera {} doesn't implement temperature control".format(camera.name))


def test_cooling_enabled(camera):
    cooling_enabled = camera.cooling_enabled
    if not camera.is_cooled_camera:
        assert not cooling_enabled


def test_enable_cooling(camera):
    if camera.is_cooled_camera:
        camera.cooling_enabled = True
        assert camera.cooling_enabled
    else:
        pytest.skip("Camera {} doesn't implement control of cooling status".format(camera.name))


def test_get_cooling_power(camera):
    if camera.is_cooled_camera:
        power = camera.cooling_power
        assert power is not None
    else:
        pytest.skip("Camera {} doesn't implement cooling power readout".format(camera.name))


def test_disable_cooling(camera):
    if camera.is_cooled_camera:
        camera.cooling_enabled = False
        assert not camera.cooling_enabled
    else:
        pytest.skip("Camera {} doesn't implement control of cooling status".format(camera.name))


def test_temperature_tolerance(camera):
    temp_tol = camera.temperature_tolerance
    camera.temperature_tolerance = temp_tol.value + 1
    assert camera.temperature_tolerance == temp_tol + 1 * u.Celsius
    camera.temperature_tolerance = temp_tol
    assert camera.temperature_tolerance == temp_tol


def test_is_temperature_stable(camera):
    if camera.is_cooled_camera:
        camera.target_temperature = camera.temperature
        camera.cooling_enabled = True
        time.sleep(1)
        assert camera.is_temperature_stable
        camera.cooling_enabled = False
        assert not camera.is_temperature_stable
        camera.cooling_enabled = True
    else:
        assert not camera.is_temperature_stable


def test_exposure(camera, tmpdir):
    """
    Tests basic take_exposure functionality
    """
    fits_path = str(tmpdir.join('test_exposure.fits'))
    assert not camera.is_exposing
    # A one second normal exposure.
    exp_event = camera.take_exposure(filename=fits_path)
    assert camera.is_exposing
    assert not exp_event.is_set()
    assert not camera.is_ready
    # By default take_exposure is non-blocking, need to give it some time to complete.
    if isinstance(camera, FLICamera):
        time.sleep(10)
    else:
        time.sleep(5)
    # Output file should exist, Event should be set and camera should say it's not exposing.
    assert os.path.exists(fits_path)
    assert exp_event.is_set()
    assert not camera.is_exposing
    assert camera.is_ready
    # If can retrieve some header data there's a good chance it's a valid FITS file
    header = fits_utils.getheader(fits_path)
    assert header['EXPTIME'] == 1.0
    assert header['IMAGETYP'] == 'Light Frame'


def test_exposure_blocking(camera, tmpdir):
    """
    Tests blocking take_exposure functionality. At least for now only SBIG cameras do this.
    """
    fits_path = str(tmpdir.join('test_exposure_blocking.fits'))
    # A one second exposure, command should block until complete so FITS
    # should exist immediately afterwards
    camera.take_exposure(filename=fits_path, blocking=True)
    assert os.path.exists(fits_path)
    # If can retrieve some header data there's a good chance it's a valid FITS file
    header = fits_utils.getheader(fits_path)
    assert header['EXPTIME'] == 1.0
    assert header['IMAGETYP'] == 'Light Frame'


def test_exposure_dark(camera, tmpdir):
    """
    Tests taking a dark. At least for now only SBIG cameras do this.
    """
    fits_path = str(tmpdir.join('test_exposure_dark.fits'))
    # A 1 second dark exposure
    camera.take_exposure(filename=fits_path, dark=True, blocking=True)
    assert os.path.exists(fits_path)
    # If can retrieve some header data there's a good chance it's a valid FITS file
    header = fits_utils.getheader(fits_path)
    assert header['EXPTIME'] == 1.0
    assert header['IMAGETYP'] == 'Dark Frame'


@pytest.mark.filterwarnings('ignore:Attempt to start exposure')
def test_exposure_collision(camera, tmpdir):
    """
    Tests attempting to take an exposure while one is already in progress.
    With the SBIG cameras this will generate warning but still should work. Don't do this though!
    """
    fits_path_1 = str(tmpdir.join('test_exposure_collision1.fits'))
    fits_path_2 = str(tmpdir.join('test_exposure_collision2.fits'))
    camera.take_exposure(2 * u.second, filename=fits_path_1)
    with pytest.raises(error.PanError):
        camera.take_exposure(1 * u.second, filename=fits_path_2)
    if isinstance(camera, FLICamera):
        time.sleep(10)
    else:
        time.sleep(5)
    assert os.path.exists(fits_path_1)
    assert not os.path.exists(fits_path_2)
    assert fits_utils.getval(fits_path_1, 'EXPTIME') == 2.0


def test_exposure_scaling(camera, tmpdir):
    """Regression test for incorrect pixel value scaling.

    Checks for zero padding of LSBs instead of MSBs, as encountered
    with ZWO ASI cameras.
    """
    try:
        bit_depth = camera.bit_depth
    except NotImplementedError:
        pytest.skip("Camera does not have bit_depth attribute")
    else:
        fits_path = str(tmpdir.join('test_exposure_scaling.fits'))
        camera.take_exposure(filename=fits_path, dark=True, blocking=True)
        image_data, image_header = fits.getdata(fits_path, header=True)
        assert bit_depth == image_header['BITDEPTH'] * u.bit
        pad_bits = image_header['BITPIX'] - image_header['BITDEPTH']
        assert (image_data % 2**pad_bits).any()


def test_exposure_no_filename(camera):
    with pytest.raises(AssertionError):
        camera.take_exposure(1.0)


def test_exposure_not_connected(camera):
    camera._connected = False
    with pytest.raises(AssertionError):
        camera.take_exposure(1.0)
    camera._connected = True


def test_exposure_moving(camera, tmpdir):
    if not camera.filterwheel:
        pytest.skip("Camera does not have a filterwheel")
    fits_path_1 = str(tmpdir.join('test_not_moving.fits'))
    fits_path_2 = str(tmpdir.join('test_moving.fits'))
    camera.filterwheel.position = 1
    exp_event = camera.take_exposure(filename=fits_path_1)
    exp_event.wait()
    assert os.path.exists(fits_path_1)
    move_event = camera.filterwheel.move_to(2)
    with pytest.raises(error.PanError):
        camera.take_exposure(filename=fits_path_2)
    move_event.wait()
    assert not os.path.exists(fits_path_2)


def test_exposure_timeout(camera, tmpdir, caplog):
    """
    Tests response to an exposure timeout
    """
    fits_path = str(tmpdir.join('test_exposure_timeout.fits'))
    # Make timeout extremely short to force a timeout error
    original_timeout = camera._timeout
    camera._timeout = 0.01
    # This should result in a timeout error in the poll thread, but the exception won't
    # be seen in the main thread. Can check for logged error though.
    exposure_event = camera.take_exposure(seconds=0.1, filename=fits_path)
    # Wait for it all to be over.
    time.sleep(original_timeout)
    # Put the timeout back to the original setting.
    camera._timeout = original_timeout
    # Should be an ERROR message in the log from the exposure tiemout
    assert caplog.records[-1].levelname == "ERROR"
    # Should be no data file, camera should not be exposing, and exposure event should be set
    assert not os.path.exists(fits_path)
    assert not camera.is_exposing
    assert exposure_event is camera._exposure_event
    assert exposure_event.is_set()


def test_observation(dynamic_config_server, config_port, camera, images_dir):
    """
    Tests functionality of take_observation()
    """
    field = Field('Test Observation', '20h00m43.7135s +22d42m39.0645s', config_port=config_port)
    observation = Observation(field, exptime=1.5 * u.second, config_port=config_port)
    observation.seq_time = '19991231T235959'
    camera.take_observation(observation, headers={})
    time.sleep(7)
    observation_pattern = os.path.join(images_dir, 'fields', 'TestObservation',
                                       camera.uid, observation.seq_time, '*.fits*')
    assert len(glob.glob(observation_pattern)) == 1


def test_autofocus(camera, images_dir):
    if not camera.focuser:
        pytest.skip("Camera does not have a focuser")

    counter = dict(value=0)

    patterns = {'final': os.path.join(images_dir,
                                      'focus', camera.uid, '*',
                                      ('*_final.' + camera.file_extension)),
                'fine_plot': os.path.join(images_dir,
                                          'focus', camera.uid, '*',
                                          'fine_focus.png'),
                'coarse_plot': os.path.join(images_dir,
                                            'focus', camera.uid, '*',
                                            'coarse_focus.png')}

    # Coarse
    autofocus_event = camera.autofocus(coarse=True)
    autofocus_event.wait()
    counter['value'] += 1
    assert len(glob.glob(patterns['final'])) == counter['value']

    # Fine
    autofocus_event = camera.autofocus()
    autofocus_event.wait()
    counter['value'] += 1
    assert len(glob.glob(patterns['final'])) == counter['value']

    # fine blocking
    autofocus_event = camera.autofocus(blocking=True)
    assert autofocus_event.is_set()
    counter['value'] += 1
    assert len(glob.glob(patterns['final'])) == counter['value']

    # fine with plots
    autofocus_event = camera.autofocus(make_plots=True)
    autofocus_event.wait()
    counter['value'] += 1
    assert len(glob.glob(patterns['final'])) == counter['value']
    assert len(glob.glob(patterns['fine_plot'])) == 1

    # coarse with plots
    autofocus_event = camera.autofocus(coarse=True, make_plots=True)
    autofocus_event.wait()
    counter['value'] += 1
    assert len(glob.glob(patterns['final'])) == counter['value']
    assert len(glob.glob(patterns['coarse_plot'])) == 1

    # fine keep files
    autofocus_event = camera.autofocus(keep_files=True)
    autofocus_event.wait()
    counter['value'] += 1
    assert len(glob.glob(patterns['final'])) == counter['value']


def test_autofocus_no_size(camera):
    try:
        initial_focus = camera.focuser.position
    except AttributeError:
        pytest.skip("Camera does not have an exposed focuser attribute")
    initial_focus = camera.focuser.position
    thumbnail_size = camera.focuser.autofocus_size
    camera.focuser.autofocus_size = None
    with pytest.raises(ValueError):
        camera.autofocus()
    camera.focuser.autofocus_size = thumbnail_size
    assert camera.focuser.position == initial_focus


def test_autofocus_no_seconds(camera):
    try:
        initial_focus = camera.focuser.position
    except AttributeError:
        pytest.skip("Camera does not have an exposed focuser attribute")
    initial_focus = camera.focuser.position
    seconds = camera.focuser.autofocus_seconds
    camera.focuser.autofocus_seconds = None
    with pytest.raises(ValueError):
        camera.autofocus()
    camera.focuser.autofocus_seconds = seconds
    assert camera.focuser.position == initial_focus


def test_autofocus_no_step(camera):
    try:
        initial_focus = camera.focuser.position
    except AttributeError:
        pytest.skip("Camera does not have an exposed focuser attribute")
    initial_focus = camera.focuser.position
    autofocus_step = camera.focuser.autofocus_step
    camera.focuser.autofocus_step = None
    with pytest.raises(ValueError):
        camera.autofocus()
    camera.focuser.autofocus_step = autofocus_step
    assert camera.focuser.position == initial_focus


def test_autofocus_no_range(camera):
    try:
        initial_focus = camera.focuser.position
    except AttributeError:
        pytest.skip("Camera does not have an exposed focuser attribute")
    initial_focus = camera.focuser.position
    autofocus_range = camera.focuser.autofocus_range
    camera.focuser.autofocus_range = None
    with pytest.raises(ValueError):
        camera.autofocus()
    camera.focuser.autofocus_range = autofocus_range
    assert camera.focuser.position == initial_focus


def test_autofocus_camera_disconnected(camera):
    try:
        initial_focus = camera.focuser.position
    except AttributeError:
        pytest.skip("Camera does not have an exposed focuser attribute")
    initial_focus = camera.focuser.position
    camera._connected = False
    with pytest.raises(AssertionError):
        camera.autofocus()
    camera._connected = True
    assert camera.focuser.position == initial_focus


def test_autofocus_focuser_disconnected(camera):
    try:
        initial_focus = camera.focuser.position
    except AttributeError:
        pytest.skip("Camera does not have an exposed focuser attribute")
    initial_focus = camera.focuser.position
    camera.focuser._connected = False
    with pytest.raises(AssertionError):
        camera.autofocus()
    camera.focuser._connected = True
    assert camera.focuser.position == initial_focus


def test_autofocus_no_focuser(camera):
    try:
        initial_focus = camera.focuser.position
    except AttributeError:
        pytest.skip("Camera does not have an exposed focuser attribute")
    initial_focus = camera.focuser.position
    focuser = camera.focuser
    camera.focuser = None
    with pytest.raises(AttributeError):
        camera.autofocus()
    camera.focuser = focuser
    assert camera.focuser.position == initial_focus<|MERGE_RESOLUTION|>--- conflicted
+++ resolved
@@ -3,21 +3,13 @@
 import os
 import time
 import glob
+from copy import deepcopy
 from ctypes.util import find_library
 
 import astropy.units as u
 from astropy.io import fits
 
-<<<<<<< HEAD
-=======
-from pocs.camera.simulator import Camera as SimCamera
-from pocs.camera.simulator_sdk import Camera as SimSDKCamera
-from pocs.camera.sbig import Camera as SBIGCamera
-from pocs.camera.sbigudrv import SBIGDriver, INVALID_HANDLE_VALUE
-from pocs.camera.fli import Camera as FLICamera
-from pocs.camera.zwo import Camera as ZWOCamera
-from pocs.camera import create_cameras_from_config
->>>>>>> 7fcb06ec
+from pocs import hardware
 from pocs.focuser.simulator import Focuser
 from pocs.scheduler.field import Field
 from pocs.scheduler.observation import Observation
@@ -25,15 +17,17 @@
 from panoptes.utils.images import fits as fits_utils
 from panoptes.utils import error
 from panoptes.utils.config.client import set_config
+from panoptes.utils.config import load_config
 
 from pocs.camera import create_cameras_from_config
 
 # Hardware specific imports
-from pocs.camera.simulator.dslr import Camera as SimCamera
-from pocs.camera.simulator.ccd import Camera as SimSDKCamera
+from pocs.camera.simulator import Camera as SimCamera
+from pocs.camera.simulator_sdk.ccd import Camera as SimSDKCamera
 from pocs.camera.sbig import Camera as SBIGCamera
 from pocs.camera.sbigudrv import SBIGDriver, INVALID_HANDLE_VALUE
 from pocs.camera.fli import Camera as FLICamera
+from pocs.camera.zwo import Camera as ZWOCamera
 
 
 params = [SimCamera, SimCamera, SimCamera, SimSDKCamera]
@@ -59,12 +53,10 @@
         camera = SimCamera(filterwheel={'model': 'simulator',
                                         'filter_names': ['one', 'deux', 'drei', 'quattro'],
                                         'move_time': 0.1,
-                                        'timeout': 0.5}, config_port=config_port)
+                                        'timeout': 0.5},
+                           config_port=config_port)
     elif request.param[1] == 'simulator_sdk':
-<<<<<<< HEAD
         camera = SimSDKCamera(serial_number='SSC101', config_port=config_port)
-=======
-        camera = SimSDKCamera(serial_number='SSC101')
     else:
         # Load the local config file and look for camera configurations of the specified type
         configs = []
@@ -85,7 +77,7 @@
                 "Found no {} configs in pocs_local.yaml, skipping tests".format(request.param[1]))
 
         # Create and return an camera based on the first config
-        camera = request.param[0](**configs[0])
+        camera = request.param[0](**configs[0], config_port=config_port)
 
     camera.config['directories']['images'] = images_dir
     return camera
@@ -126,15 +118,8 @@
 
     cameras = create_cameras_from_config(config, simulator=simulator)
     assert len(cameras) != 2
->>>>>>> 7fcb06ec
 
     return camera
-
-
-# Create cameras from config - should fail without cameras
-def test_create_cameras_from_config():
-    with pytest.raises(error.PanError):
-        create_cameras_from_config()
 
 
 def test_create_cameras_from_config_no_autodetect(dynamic_config_server, config_port):
@@ -159,15 +144,9 @@
     assert sim_camera.focuser is sim_focuser
 
 
-<<<<<<< HEAD
 def test_sim_bad_focuser(dynamic_config_server, config_port):
     with pytest.raises((AttributeError, ImportError, NotFound)):
         SimCamera(focuser={'model': 'NOTAFOCUSER'}, config_port=config_port)
-=======
-def test_sim_bad_focuser():
-    with pytest.raises(NotFound):
-        SimCamera(focuser={'model': 'NOTAFOCUSER'})
->>>>>>> 7fcb06ec
 
 
 def test_sim_worse_focuser(dynamic_config_server, config_port):

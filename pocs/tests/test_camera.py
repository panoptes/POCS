--- conflicted
+++ resolved
@@ -2,10 +2,10 @@
 
 import os
 import time
+import glob
 from ctypes.util import find_library
 
 import astropy.units as u
-import astropy.io.fits as fits
 
 from pocs.camera.simulator import Camera as SimCamera
 from pocs.camera.sbig import Camera as SBIGCamera
@@ -18,16 +18,6 @@
 from pocs.utils.error import NotFound
 from pocs.utils.images import fits as fits_utils
 
-<<<<<<< HEAD
-=======
-import glob
-import os
-import time
-from ctypes.util import find_library
-
-import astropy.units as u
-import astropy.io.fits as fits
->>>>>>> 9321730f
 
 params = [SimCamera, SBIGCamera, FLICamera]
 ids = ['simulator', 'sbig', 'fli']

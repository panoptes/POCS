import pytest

import os
import time
import glob
from ctypes.util import find_library

import astropy.units as u
from astropy.io import fits

from pocs.focuser.simulator import Focuser
from pocs.scheduler.field import Field
from pocs.scheduler.observation import Observation
from panoptes.utils.error import NotFound
from panoptes.utils.images import fits as fits_utils
from panoptes.utils import error
from panoptes.utils.config.client import set_config
from panoptes.utils.config import load_config

from pocs.camera import create_cameras_from_config
from pocs.camera import create_camera_simulator

# Hardware specific imports
from pocs.camera.simulator import Camera as SimCamera
from pocs.camera.simulator_sdk.ccd import Camera as SimSDKCamera
from pocs.camera.sbig import Camera as SBIGCamera
from pocs.camera.sbigudrv import SBIGDriver, INVALID_HANDLE_VALUE
from pocs.camera.fli import Camera as FLICamera
from pocs.camera.zwo import Camera as ZWOCamera


params = [SimCamera, SimCamera, SimCamera, SimSDKCamera]
ids = ['simulator', 'simulator_filterwheel', 'simulator_focuser', 'simulator_sdk']


# Ugly hack to access id inside fixture
@pytest.fixture(scope='function', params=zip(params, ids), ids=ids)
def camera(request, images_dir, dynamic_config_server, config_port):
    if request.param[1] == 'simulator':
        camera = SimCamera(config_port=config_port)
    elif request.param[1] == 'simulator_focuser':
        camera = SimCamera(focuser={'model': 'simulator',
                                    'focus_port': '/dev/ttyFAKE',
                                    'initial_position': 20000,
                                    'autofocus_range': (40, 80),
                                    'autofocus_step': (10, 20),
                                    'autofocus_seconds': 0.1,
                                    'autofocus_size': 500,
                                    'autofocus_keep_files': False},
                           config_port=config_port)
    elif request.param[1] == 'simulator_filterwheel':
        camera = SimCamera(filterwheel={'model': 'simulator',
                                        'filter_names': ['one', 'deux', 'drei', 'quattro'],
                                        'move_time': 0.1,
                                        'timeout': 0.5},
                           config_port=config_port)
    elif request.param[1] == 'simulator_sdk':
        camera = SimSDKCamera(serial_number='SSC101', config_port=config_port)
    else:
        # Load the local config file and look for camera configurations of the specified type
        configs = []
        local_config = load_config('pocs_local', ignore_local=True)
        camera_info = local_config.get('cameras')
        if camera_info:
            # Local config file has a cameras section
            camera_configs = camera_info.get('devices')
            if camera_configs:
                # Local config file camera section has a devices list
                for camera_config in camera_configs:
                    if camera_config and camera_config['model'] == request.param[1]:
                        # Camera config is the right type
                        configs.append(camera_config)

        if not configs:
            pytest.skip(
                "Found no {} configs in pocs_local.yaml, skipping tests".format(request.param[1]))

        # Create and return an camera based on the first config
        camera = request.param[0](**configs[0], config_port=config_port)

    return camera


@pytest.fixture(scope='module')
def counter(camera):
    return {'value': 0}


@pytest.fixture(scope='module')
def patterns(camera, images_dir):
    patterns = {'final': os.path.join(images_dir, 'focus', camera.uid, '*',
                                      ('*_final.' + camera.file_extension)),
                'fine_plot': os.path.join(images_dir, 'focus', camera.uid, '*',
                                          'fine_focus.png'),
                'coarse_plot': os.path.join(images_dir, 'focus', camera.uid, '*',
                                            'coarse_focus.png')}
    return patterns


def test_create_camera_simulator():
    cameras = create_camera_simulator()
    assert len(cameras) == 2


def test_create_cameras_from_config_no_autodetect(dynamic_config_server, config_port):
    set_config('cameras.auto_detect', False, port=config_port)
    set_config('cameras.devices[0].port', '/dev/fake01', port=config_port)
    set_config('cameras.devices[1].port', '/dev/fake02', port=config_port)
    with pytest.raises(error.CameraNotFound):
        create_cameras_from_config(config_port=config_port)


# Hardware independent tests, mostly use simulator:

def test_sim_create_focuser(dynamic_config_server, config_port):
    sim_camera = SimCamera(focuser={'model': 'simulator', 'focus_port': '/dev/ttyFAKE'},
                           config_port=config_port)
    assert isinstance(sim_camera.focuser, Focuser)


def test_sim_passed_focuser(dynamic_config_server, config_port):
    sim_focuser = Focuser(port='/dev/ttyFAKE', config_port=config_port)
    sim_camera = SimCamera(focuser=sim_focuser, config_port=config_port)
    assert sim_camera.focuser is sim_focuser


def test_sim_bad_focuser(dynamic_config_server, config_port):
    with pytest.raises((AttributeError, ImportError, NotFound)):
        SimCamera(focuser={'model': 'NOTAFOCUSER'}, config_port=config_port)


def test_sim_worse_focuser(dynamic_config_server, config_port):
    sim_camera = SimCamera(focuser='NOTAFOCUSER', config_port=config_port)
    # Will log an error but raise no exceptions
    assert sim_camera.focuser is None


def test_sim_string(dynamic_config_server, config_port):
    sim_camera = SimCamera(config_port=config_port)
    assert str(sim_camera) == 'Simulated Camera ({}) on None'.format(sim_camera.uid)
    sim_camera = SimCamera(name='Sim', port='/dev/ttyFAKE', config_port=config_port)
    assert str(sim_camera) == 'Sim ({}) on /dev/ttyFAKE'.format(sim_camera.uid)


def test_sim_file_extension(dynamic_config_server, config_port):
    sim_camera = SimCamera(config_port=config_port)
    assert sim_camera.file_extension == 'fits'
    sim_camera = SimCamera(file_extension='FIT', config_port=config_port)
    assert sim_camera.file_extension == 'FIT'


def test_sim_readout_time(dynamic_config_server, config_port):
    sim_camera = SimCamera(config_port=config_port)
    assert sim_camera.readout_time == 5.0
    sim_camera = SimCamera(readout_time=2.0, config_port=config_port)
    assert sim_camera.readout_time == 2.0


def test_sdk_no_serial_number(dynamic_config_server, config_port):
    with pytest.raises(ValueError):
        SimSDKCamera(config_port=config_port)


def test_sdk_camera_not_found(dynamic_config_server, config_port):
    with pytest.raises(error.PanError):
        SimSDKCamera(serial_number='SSC404', config_port=config_port)


def test_sdk_already_in_use(dynamic_config_server, config_port):
    sim_camera = SimSDKCamera(serial_number='SSC999', config_port=config_port)
    assert sim_camera
    with pytest.raises(error.PanError):
        SimSDKCamera(serial_number='SSC999', config_port=config_port)

# Hardware independent tests for SBIG camera


def test_sbig_driver_bad_path(dynamic_config_server, config_port):
    """
    Manually specify an incorrect path for the SBIG shared library. The
    CDLL loader should raise OSError when it fails. Can't test a successful
    driver init as it would cause subsequent tests to fail because of the
    CDLL unload problem.
    """
    with pytest.raises(OSError):
        SBIGDriver(library_path='no_library_here', config_port=config_port)


@pytest.mark.filterwarnings('ignore:Could not connect to SBIG Camera')
def test_sbig_bad_serial(dynamic_config_server, config_port):
    """
    Attempt to create an SBIG camera instance for a specific non-existent
    camera. No actual cameras are required to run this test but the SBIG
    driver does need to be installed.
    """
    if find_library('sbigudrv') is None:
        pytest.skip("Test requires SBIG camera driver to be installed")
    with pytest.raises(error.PanError):
        SBIGCamera(serial_number='NOTAREALSERIALNUMBER', config_port=config_port)

# *Potentially* hardware dependant tests:


def test_init(camera):
    """
    Test that camera got initialised as expected
    """
    assert camera.is_connected

    if isinstance(camera, SBIGCamera):
        # Successfully initialised SBIG cameras should also have a valid 'handle'
        assert camera._handle != INVALID_HANDLE_VALUE


def test_uid(camera):
    # Camera uid should be a string (or maybe an int?) of non-zero length. Assert True
    assert camera.uid


def test_get_temp(camera):
    try:
        temperature = camera.temperature
    except NotImplementedError:
        pytest.skip("Camera {} doesn't implement temperature info".format(camera.name))
    else:
        assert temperature is not None


def test_is_cooled(camera):
    cooled_camera = camera.is_cooled_camera
    assert cooled_camera is not None


def test_set_target_temperature(camera):
    if camera.is_cooled_camera:
        camera._target_temperature = 10 * u.Celsius
        assert abs(camera._target_temperature - 10 * u.Celsius) < 0.5 * u.Celsius
    else:
        pytest.skip("Camera {} doesn't implement temperature control".format(camera.name))


def test_cooling_enabled(camera):
    cooling_enabled = camera.cooling_enabled
    if not camera.is_cooled_camera:
        assert not cooling_enabled


def test_enable_cooling(camera):
    if camera.is_cooled_camera:
        camera.cooling_enabled = True
        assert camera.cooling_enabled
    else:
        pytest.skip("Camera {} doesn't implement control of cooling status".format(camera.name))


def test_get_cooling_power(camera):
    if camera.is_cooled_camera:
        power = camera.cooling_power
        assert power is not None
    else:
        pytest.skip("Camera {} doesn't implement cooling power readout".format(camera.name))


def test_disable_cooling(camera):
    if camera.is_cooled_camera:
        camera.cooling_enabled = False
        assert not camera.cooling_enabled
    else:
        pytest.skip("Camera {} doesn't implement control of cooling status".format(camera.name))


def test_temperature_tolerance(camera):
    temp_tol = camera.temperature_tolerance
    camera.temperature_tolerance = temp_tol.value + 1
    assert camera.temperature_tolerance == temp_tol + 1 * u.Celsius
    camera.temperature_tolerance = temp_tol
    assert camera.temperature_tolerance == temp_tol


def test_is_temperature_stable(camera):
    if camera.is_cooled_camera:
        camera.target_temperature = camera.temperature
        camera.cooling_enabled = True
        time.sleep(1)
        assert camera.is_temperature_stable
        camera.cooling_enabled = False
        assert not camera.is_temperature_stable
        camera.cooling_enabled = True
    else:
        assert not camera.is_temperature_stable


def test_exposure(camera, tmpdir):
    """
    Tests basic take_exposure functionality
    """
    fits_path = str(tmpdir.join('test_exposure.fits'))
<<<<<<< HEAD
    if camera.is_cooled_camera:
        camera.cooling_enabled = True
        time.sleep(4)
=======
    if camera.is_cooled_camera and camera.cooling_enabled is False:
        camera.cooling_enabled = True
        time.sleep(5)  # Give camera time to cool
>>>>>>> afe9dba0
    assert camera.is_ready
    assert not camera.is_exposing
    # A one second normal exposure.
    exp_event = camera.take_exposure(filename=fits_path)
    assert camera.is_exposing
    assert not exp_event.is_set()
    assert not camera.is_ready
    # By default take_exposure is non-blocking, need to give it some time to complete.
    if isinstance(camera, FLICamera):
        time.sleep(10)
    else:
        time.sleep(5)
    # Output file should exist, Event should be set and camera should say it's not exposing.
    assert os.path.exists(fits_path)
    assert exp_event.is_set()
    assert not camera.is_exposing
    assert camera.is_ready
    # If can retrieve some header data there's a good chance it's a valid FITS file
    header = fits_utils.getheader(fits_path)
    assert header['EXPTIME'] == 1.0
    assert header['IMAGETYP'] == 'Light Frame'


def test_exposure_blocking(camera, tmpdir):
    """
    Tests blocking take_exposure functionality. At least for now only SBIG cameras do this.
    """
    fits_path = str(tmpdir.join('test_exposure_blocking.fits'))
    # A one second exposure, command should block until complete so FITS
    # should exist immediately afterwards
    camera.take_exposure(filename=fits_path, blocking=True)
    assert os.path.exists(fits_path)
    # If can retrieve some header data there's a good chance it's a valid FITS file
    header = fits_utils.getheader(fits_path)
    assert header['EXPTIME'] == 1.0
    assert header['IMAGETYP'] == 'Light Frame'


def test_exposure_dark(camera, tmpdir):
    """
    Tests taking a dark. At least for now only SBIG cameras do this.
    """
    fits_path = str(tmpdir.join('test_exposure_dark.fits'))
    # A 1 second dark exposure
    camera.take_exposure(filename=fits_path, dark=True, blocking=True)
    assert os.path.exists(fits_path)
    # If can retrieve some header data there's a good chance it's a valid FITS file
    header = fits_utils.getheader(fits_path)
    assert header['EXPTIME'] == 1.0
    assert header['IMAGETYP'] == 'Dark Frame'


@pytest.mark.filterwarnings('ignore:Attempt to start exposure')
def test_exposure_collision(camera, tmpdir):
    """
    Tests attempting to take an exposure while one is already in progress.
    With the SBIG cameras this will generate warning but still should work. Don't do this though!
    """
    fits_path_1 = str(tmpdir.join('test_exposure_collision1.fits'))
    fits_path_2 = str(tmpdir.join('test_exposure_collision2.fits'))
    camera.take_exposure(2 * u.second, filename=fits_path_1)
    with pytest.raises(error.PanError):
        camera.take_exposure(1 * u.second, filename=fits_path_2)
    if isinstance(camera, FLICamera):
        time.sleep(10)
    else:
        time.sleep(5)
    assert os.path.exists(fits_path_1)
    assert not os.path.exists(fits_path_2)
    assert fits_utils.getval(fits_path_1, 'EXPTIME') == 2.0


def test_exposure_scaling(camera, tmpdir):
    """Regression test for incorrect pixel value scaling.

    Checks for zero padding of LSBs instead of MSBs, as encountered
    with ZWO ASI cameras.
    """
    try:
        bit_depth = camera.bit_depth
    except NotImplementedError:
        pytest.skip("Camera does not have bit_depth attribute")
    else:
        fits_path = str(tmpdir.join('test_exposure_scaling.fits'))
        camera.take_exposure(filename=fits_path, dark=True, blocking=True)
        image_data, image_header = fits.getdata(fits_path, header=True)
        assert bit_depth == image_header['BITDEPTH'] * u.bit
        pad_bits = image_header['BITPIX'] - image_header['BITDEPTH']
        assert (image_data % 2**pad_bits).any()


def test_exposure_no_filename(camera):
    with pytest.raises(AssertionError):
        camera.take_exposure(1.0)


def test_exposure_not_connected(camera):
    camera._connected = False
    with pytest.raises(AssertionError):
        camera.take_exposure(1.0)
    camera._connected = True


def test_exposure_moving(camera, tmpdir):
    if not camera.filterwheel:
        pytest.skip("Camera does not have a filterwheel")
    fits_path_1 = str(tmpdir.join('test_not_moving.fits'))
    fits_path_2 = str(tmpdir.join('test_moving.fits'))
    camera.filterwheel.position = 1
    exp_event = camera.take_exposure(filename=fits_path_1)
    exp_event.wait()
    assert os.path.exists(fits_path_1)
    move_event = camera.filterwheel.move_to(2)
    with pytest.raises(error.PanError):
        camera.take_exposure(filename=fits_path_2)
    move_event.wait()
    assert not os.path.exists(fits_path_2)


def test_exposure_timeout(camera, tmpdir, caplog):
    """
    Tests response to an exposure timeout
    """
    fits_path = str(tmpdir.join('test_exposure_timeout.fits'))
    # Make timeout extremely short to force a timeout error
    original_timeout = camera._timeout
    camera._timeout = 0.01
    # This should result in a timeout error in the poll thread, but the exception won't
    # be seen in the main thread. Can check for logged error though.
    exposure_event = camera.take_exposure(seconds=0.1, filename=fits_path)
    # Wait for it all to be over.
    time.sleep(original_timeout)
    # Put the timeout back to the original setting.
    camera._timeout = original_timeout
    # Should be an ERROR message in the log from the exposure tiemout
    assert caplog.records[-1].levelname == "ERROR"
    # Should be no data file, camera should not be exposing, and exposure event should be set
    assert not os.path.exists(fits_path)
    assert not camera.is_exposing
    assert exposure_event is camera._exposure_event
    assert exposure_event.is_set()


def test_observation(dynamic_config_server, config_port, camera, images_dir):
    """
    Tests functionality of take_observation()
    """
    field = Field('Test Observation', '20h00m43.7135s +22d42m39.0645s', config_port=config_port)
    observation = Observation(field, exptime=1.5 * u.second, config_port=config_port)
    observation.seq_time = '19991231T235959'
    camera.take_observation(observation, headers={})
    time.sleep(7)
    observation_pattern = os.path.join(images_dir, 'fields', 'TestObservation',
                                       camera.uid, observation.seq_time, '*.fits*')
    assert len(glob.glob(observation_pattern)) == 1


def test_autofocus(camera, images_dir):
    if not camera.focuser:
        pytest.skip("Camera does not have a focuser")

    counter = dict(value=0)

    patterns = {'final': os.path.join(images_dir,
                                      'focus', camera.uid, '*',
                                      ('*_final.' + camera.file_extension)),
                'fine_plot': os.path.join(images_dir,
                                          'focus', camera.uid, '*',
                                          'fine_focus.png'),
                'coarse_plot': os.path.join(images_dir,
                                            'focus', camera.uid, '*',
                                            'coarse_focus.png')}

    # Coarse
    autofocus_event = camera.autofocus(coarse=True)
    autofocus_event.wait()
    counter['value'] += 1
    assert len(glob.glob(patterns['final'])) == counter['value']

    # Fine
    autofocus_event = camera.autofocus()
    autofocus_event.wait()
    counter['value'] += 1
    assert len(glob.glob(patterns['final'])) == counter['value']

    # fine blocking
    autofocus_event = camera.autofocus(blocking=True)
    assert autofocus_event.is_set()
    counter['value'] += 1
    assert len(glob.glob(patterns['final'])) == counter['value']

    # fine with plots
    autofocus_event = camera.autofocus(make_plots=True)
    autofocus_event.wait()
    counter['value'] += 1
    assert len(glob.glob(patterns['final'])) == counter['value']
    assert len(glob.glob(patterns['fine_plot'])) == 1

    # coarse with plots
    autofocus_event = camera.autofocus(coarse=True, make_plots=True)
    autofocus_event.wait()
    counter['value'] += 1
    assert len(glob.glob(patterns['final'])) == counter['value']
    assert len(glob.glob(patterns['coarse_plot'])) == 1

    # fine keep files
    autofocus_event = camera.autofocus(keep_files=True)
    autofocus_event.wait()
    counter['value'] += 1
    assert len(glob.glob(patterns['final'])) == counter['value']


def test_autofocus_no_size(camera):
    try:
        initial_focus = camera.focuser.position
    except AttributeError:
        pytest.skip("Camera does not have an exposed focuser attribute")
    initial_focus = camera.focuser.position
    thumbnail_size = camera.focuser.autofocus_size
    camera.focuser.autofocus_size = None
    with pytest.raises(ValueError):
        camera.autofocus()
    camera.focuser.autofocus_size = thumbnail_size
    assert camera.focuser.position == initial_focus


def test_autofocus_no_seconds(camera):
    try:
        initial_focus = camera.focuser.position
    except AttributeError:
        pytest.skip("Camera does not have an exposed focuser attribute")
    initial_focus = camera.focuser.position
    seconds = camera.focuser.autofocus_seconds
    camera.focuser.autofocus_seconds = None
    with pytest.raises(ValueError):
        camera.autofocus()
    camera.focuser.autofocus_seconds = seconds
    assert camera.focuser.position == initial_focus


def test_autofocus_no_step(camera):
    try:
        initial_focus = camera.focuser.position
    except AttributeError:
        pytest.skip("Camera does not have an exposed focuser attribute")
    initial_focus = camera.focuser.position
    autofocus_step = camera.focuser.autofocus_step
    camera.focuser.autofocus_step = None
    with pytest.raises(ValueError):
        camera.autofocus()
    camera.focuser.autofocus_step = autofocus_step
    assert camera.focuser.position == initial_focus


def test_autofocus_no_range(camera):
    try:
        initial_focus = camera.focuser.position
    except AttributeError:
        pytest.skip("Camera does not have an exposed focuser attribute")
    initial_focus = camera.focuser.position
    autofocus_range = camera.focuser.autofocus_range
    camera.focuser.autofocus_range = None
    with pytest.raises(ValueError):
        camera.autofocus()
    camera.focuser.autofocus_range = autofocus_range
    assert camera.focuser.position == initial_focus


def test_autofocus_camera_disconnected(camera):
    try:
        initial_focus = camera.focuser.position
    except AttributeError:
        pytest.skip("Camera does not have an exposed focuser attribute")
    initial_focus = camera.focuser.position
    camera._connected = False
    with pytest.raises(AssertionError):
        camera.autofocus()
    camera._connected = True
    assert camera.focuser.position == initial_focus


def test_autofocus_focuser_disconnected(camera):
    try:
        initial_focus = camera.focuser.position
    except AttributeError:
        pytest.skip("Camera does not have an exposed focuser attribute")
    initial_focus = camera.focuser.position
    camera.focuser._connected = False
    with pytest.raises(AssertionError):
        camera.autofocus()
    camera.focuser._connected = True
    assert camera.focuser.position == initial_focus


def test_autofocus_no_focuser(camera):
    try:
        initial_focus = camera.focuser.position
    except AttributeError:
        pytest.skip("Camera does not have an exposed focuser attribute")
    initial_focus = camera.focuser.position
    focuser = camera.focuser
    camera.focuser = None
    with pytest.raises(AttributeError):
        camera.autofocus()
    camera.focuser = focuser
    assert camera.focuser.position == initial_focus<|MERGE_RESOLUTION|>--- conflicted
+++ resolved
@@ -295,15 +295,9 @@
     Tests basic take_exposure functionality
     """
     fits_path = str(tmpdir.join('test_exposure.fits'))
-<<<<<<< HEAD
-    if camera.is_cooled_camera:
-        camera.cooling_enabled = True
-        time.sleep(4)
-=======
     if camera.is_cooled_camera and camera.cooling_enabled is False:
         camera.cooling_enabled = True
         time.sleep(5)  # Give camera time to cool
->>>>>>> afe9dba0
     assert camera.is_ready
     assert not camera.is_exposing
     # A one second normal exposure.

import time
import pytest
import math
from timeit import timeit

from astropy import units as u

from pocs.filterwheel.simulator import FilterWheel as SimFilterWheel
from pocs.camera.simulator import Camera as SimCamera
from panoptes.utils import error


@pytest.fixture(scope='function')
def filterwheel(dynamic_config_server, config_port):
    sim_filterwheel = SimFilterWheel(filter_names=['one', 'deux', 'drei', 'quattro'],
                                     move_time=0.1 * u.second,
                                     timeout=0.5 * u.second,
                                     config_port=config_port)
    return sim_filterwheel

# intialisation


def test_init(filterwheel):
    assert isinstance(filterwheel, SimFilterWheel)
    assert filterwheel.is_connected


def test_camera_init(dynamic_config_server, config_port):
    sim_camera = SimCamera(filterwheel={'model': 'simulator',
                                        'filter_names': ['one', 'deux', 'drei', 'quattro']},
                           config_port=config_port)
    assert isinstance(sim_camera.filterwheel, SimFilterWheel)
    assert sim_camera.filterwheel.is_connected
    assert sim_camera.filterwheel.uid
    assert sim_camera.filterwheel.camera is sim_camera


def test_camera_no_filterwheel(dynamic_config_server, config_port):
    sim_camera = SimCamera(config_port=config_port)
    assert sim_camera.filterwheel is None


def test_camera_association_on_init(dynamic_config_server, config_port):
    sim_camera = SimCamera(config_port=config_port)
    sim_filterwheel = SimFilterWheel(filter_names=['one', 'deux', 'drei', 'quattro'],
                                     camera=sim_camera, config_port=config_port)
    assert sim_filterwheel.camera is sim_camera


def test_with_no_name(dynamic_config_server, config_port):
    with pytest.raises(ValueError):
<<<<<<< HEAD
        SimFilterWheel(config_port=config_port)
=======
        SimFilterWheel()
>>>>>>> 7fcb06ec

# Basic property getting and (not) setting


def test_model(filterwheel):
    model = filterwheel.model
    assert model == 'simulator'
    with pytest.raises(AttributeError):
        filterwheel.model = "Airfix"


def test_name(filterwheel):
    name = filterwheel.name
    assert name == 'Simulated Filter Wheel'
    with pytest.raises(AttributeError):
        filterwheel.name = "Phillip"


def test_uid(filterwheel):
    uid = filterwheel.uid
    assert uid.startswith('SW')
    assert len(uid) == 6
    with pytest.raises(AttributeError):
        filterwheel.uid = "Can't touch this"


def test_filter_names(filterwheel):
    names = filterwheel.filter_names
    assert isinstance(names, list)
    for name in names:
        assert isinstance(name, str)
    with pytest.raises(AttributeError):
        filterwheel.filter_names = ["Unsharp mask", "Gaussian blur"]

# Movement


def test_move_number(filterwheel):
    assert filterwheel.position == 1
    e = filterwheel.move_to(2)
    assert math.isnan(filterwheel.position)  # position is NaN while between filters
    e.wait()
    assert filterwheel.position == 2
    e = filterwheel.move_to(3, blocking=True)
    assert e.is_set()
    assert filterwheel.position == 3
    filterwheel.position = 4  # Move by assignment to position property blocks until complete
    assert filterwheel.position == 4


def test_move_bad_number(filterwheel):
    with pytest.raises(ValueError):
        filterwheel.move_to(0, blocking=True)  # No zero based numbering here!
    with pytest.raises(ValueError):
        filterwheel.move_to(-1, blocking=True)  # Definitely not
    with pytest.raises(ValueError):
        filterwheel.position = 99  # Problems.
    with pytest.raises(ValueError):
        filterwheel.move_to(filterwheel._n_positions + 1, blocking=True)  # Close, but...
    filterwheel.move_to(filterwheel._n_positions, blocking=True)  # OK


def test_move_name(filterwheel, caplog):
    filterwheel.position = 1  # Start from a known position
    e = filterwheel.move_to('quattro')
    assert filterwheel.current_filter == 'UNKNOWN'  # I'm between filters right now
    e.wait()
    assert filterwheel.current_filter == 'quattro'
    e = filterwheel.move_to('o', blocking=True)  # Matches leading substrings too
    assert filterwheel.current_filter == 'one'
    filterwheel.position = 'd'  # In case of multiple matches logs a warning & uses the first match
    assert filterwheel.current_filter == 'deux'
    # WARNING followed by INFO level record about the move
    assert caplog.records[-2].levelname == 'WARNING'
    assert caplog.records[-1].levelname == 'INFO'
    filterwheel.position = 'deux'  # Check null move. Earlier version of simulator failed this!
    assert filterwheel.current_filter == 'deux'


def test_move_bad_name(filterwheel):
    with pytest.raises(ValueError):
        filterwheel.move_to('cinco')


def test_move_timeout(dynamic_config_server, config_port, caplog):
    slow_filterwheel = SimFilterWheel(filter_names=['one', 'deux', 'drei', 'quattro'],
                                      move_time=0.1,
                                      timeout=0.2,
                                      config_port=config_port)
    slow_filterwheel.position = 4  # Move should take 0.3 seconds, more than timeout.
    time.sleep(0.001)  # For some reason takes a moment for the error to get logged.

    # Collect the logs
    levels = [rec.levelname for rec in caplog.records]
    assert 'ERROR' in levels  # Should have logged an ERROR by now
    # It raises a pocs.utils.error.Timeout exception too, but because it's in another Thread it
    # doesn't get passes up to the calling code.
    # Check the last couple of records for our message
    for rec in caplog.records[-5:]:
        print(f'Checking log record: {rec.levelname} {rec.text} {rec!r}')
        if rec.levelname == 'ERROR':
            assert rec.text == 'Timeout: Timeout waiting for filter wheel move to complete'
            return  # Leave test

    assert False  # If we get here then we didn't find ERROR message.


@pytest.mark.parametrize("name,bidirectional, expected",
                         [("monodirectional", False, 0.3),
                          ("bidirectional", True, 0.1)])
def test_move_times(dynamic_config_server, config_port, name, bidirectional, expected):
    sim_filterwheel = SimFilterWheel(filter_names=['one', 'deux', 'drei', 'quattro'],
                                     move_time=0.1 * u.second,
                                     move_bidirectional=bidirectional,
                                     timeout=0.5 * u.second,
                                     config_port=config_port)
    sim_filterwheel.position = 1
    assert timeit("sim_filterwheel.position = 2", number=1, globals=locals()) == \
        pytest.approx(0.1, rel=4e-2)
    assert timeit("sim_filterwheel.position = 4", number=1, globals=locals()) == \
        pytest.approx(0.2, rel=4e-2)
    assert timeit("sim_filterwheel.position = 3", number=1, globals=locals()) == \
        pytest.approx(expected, rel=4e-2)


def test_move_exposing(dynamic_config_server, config_port, tmpdir, caplog):
    sim_camera = SimCamera(filterwheel={'model': 'simulator',
                                        'filter_names': ['one', 'deux', 'drei', 'quattro']},
                           config_port=config_port)
    fits_path = str(tmpdir.join('test_exposure.fits'))
    exp_event = sim_camera.take_exposure(filename=fits_path, seconds=0.1)
    with pytest.raises(error.PanError):
        # Attempt to move while camera is exposing
        sim_camera.filterwheel.move_to(2, blocking=True)
    assert caplog.records[-1].levelname == 'ERROR'
    assert sim_camera.filterwheel.position == 1  # Should not have moved
    exp_event.wait()


def test_is_moving(filterwheel):
    filterwheel.position = 1
    assert not filterwheel.is_moving
    assert filterwheel.is_ready
    e = filterwheel.move_to(2)
    assert filterwheel.is_moving
    assert not filterwheel.is_ready
    e.wait()
    assert not filterwheel.is_moving
    assert filterwheel.is_ready<|MERGE_RESOLUTION|>--- conflicted
+++ resolved
@@ -50,11 +50,7 @@
 
 def test_with_no_name(dynamic_config_server, config_port):
     with pytest.raises(ValueError):
-<<<<<<< HEAD
         SimFilterWheel(config_port=config_port)
-=======
-        SimFilterWheel()
->>>>>>> 7fcb06ec
 
 # Basic property getting and (not) setting
 

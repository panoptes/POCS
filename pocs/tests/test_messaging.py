import multiprocessing
import pytest
import time

from datetime import datetime
from pocs.utils.messaging import PanMessaging


@pytest.fixture(scope='module')
def mp_manager():
    return multiprocessing.Manager()


@pytest.fixture(scope='function')
def forwarder(mp_manager):
    ready = mp_manager.Event()
    done = mp_manager.Event()

    def start_forwarder():
        PanMessaging.create_forwarder(
            12345, 54321, ready_fn=lambda: ready.set(), done_fn=lambda: done.set())

    messaging = multiprocessing.Process(target=start_forwarder)
    messaging.start()

    if not ready.wait(timeout=10.0):
        raise Exception('Forwarder failed to become ready!')
    # Wait a moment for the forwarder to start using those sockets.
    time.sleep(0.05)

    yield messaging

    # Stop the forwarder. Since we use the same ports in multiple
    # tests, we wait for the process to shutdown.
    messaging.terminate()
    for _ in range(100):
        # We can't be sure that the sub-process will succeed in
        # calling the done_fn, so we also check for the process
        # ending.
        if done.wait(timeout=0.01):
            break
        if not messaging.is_alive():
            break


def test_forwarder(forwarder):
    assert forwarder.is_alive() is True


@pytest.fixture(scope='function')
def pub_and_sub(forwarder):
    # Ensure that the subscriber is created first.
    sub = PanMessaging.create_subscriber(54321)
    time.sleep(0.05)
    pub = PanMessaging.create_publisher(12345, bind=False, connect=True)
    time.sleep(0.05)
    yield (pub, sub)
    pub.close()
    sub.close()


def test_send_string(pub_and_sub):
    pub, sub = pub_and_sub
    pub.send_message('TEST-CHANNEL', 'Hello')
    msg_type, msg_obj = sub.receive_message()

    assert msg_type == 'TEST-CHANNEL'
    assert isinstance(msg_obj, dict)
    assert 'message' in msg_obj
    assert msg_obj['message'] == 'Hello'


def test_send_datetime(pub_and_sub):
    pub, sub = pub_and_sub
    pub.send_message('TEST-CHANNEL', {'date': datetime(2017, 1, 1)})
    msg_type, msg_obj = sub.receive_message()
    assert msg_obj['date'] == '2017-01-01T00:00:00'


<<<<<<< HEAD
def test_send_mongo_objectid(pub_and_sub, config, db):
    pub, sub = pub_and_sub
    db.insert_current('config', {'foo': 'bar'})
=======
def test_storage_id(forwarder, sub, pub, config, db):

    id0 = db.insert_current('config', {'foo': 'bar'}, store_permanently=False)

>>>>>>> f544638f
    pub.send_message('TEST-CHANNEL', db.get_current('config'))
    msg_type, msg_obj = sub.receive_message()
    assert '_id' in msg_obj
    assert isinstance(msg_obj['_id'], str)
    assert id0 == msg_obj['_id']<|MERGE_RESOLUTION|>--- conflicted
+++ resolved
@@ -77,16 +77,9 @@
     assert msg_obj['date'] == '2017-01-01T00:00:00'
 
 
-<<<<<<< HEAD
-def test_send_mongo_objectid(pub_and_sub, config, db):
+def test_storage_id(pub_and_sub, config, db):
+    id0 = db.insert_current('config', {'foo': 'bar'}, store_permanently=False)
     pub, sub = pub_and_sub
-    db.insert_current('config', {'foo': 'bar'})
-=======
-def test_storage_id(forwarder, sub, pub, config, db):
-
-    id0 = db.insert_current('config', {'foo': 'bar'}, store_permanently=False)
-
->>>>>>> f544638f
     pub.send_message('TEST-CHANNEL', db.get_current('config'))
     msg_type, msg_obj = sub.receive_message()
     assert '_id' in msg_obj

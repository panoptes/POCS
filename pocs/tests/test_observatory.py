import os
import pytest

from astropy import units as u
from astropy.time import Time

<<<<<<< HEAD
from pocs import hardware
=======
import pocs.version
>>>>>>> b3ca1117
from pocs.observatory import Observatory
from pocs.scheduler.dispatch import Scheduler
from pocs.scheduler.observation import Observation
from pocs.utils import error


@pytest.fixture
def simulator():
    """ We assume everything runs on a simulator

    Tests that require real hardware should be marked with the appropriate
    fixtue (see `conftest.py`)
    """
    return hardware.get_all_names(without=['night'])


@pytest.fixture
def observatory(simulator):
    """ Return a valid Observatory instance with a specific config """

    obs = Observatory(simulator=simulator, ignore_local_config=True)
    return obs


@pytest.fixture(scope='module')
def images_dir(tmpdir_factory):
    directory = tmpdir_factory.mktemp('images')
    return str(directory)


def test_error_exit(config):
    with pytest.raises(SystemExit):
        Observatory(ignore_local_config=True, simulator=['none'])


def test_bad_site(simulator, config):
    conf = config.copy()
    conf['location'] = {}
    with pytest.raises(error.PanError):
        Observatory(simulator=simulator, config=conf, ignore_local_config=True)


def test_bad_mount(config):
    conf = config.copy()
    simulator = hardware.get_all_names(without=['mount'])
    conf['mount']['port'] = '/dev/'
    conf['mount']['driver'] = 'foobar'
    with pytest.raises(error.NotFound):
        Observatory(simulator=simulator, config=conf, ignore_local_config=True)


def test_bad_scheduler(config):
    conf = config.copy()
    simulator = ['all']
    conf['scheduler']['type'] = 'foobar'
    with pytest.raises(error.NotFound):
        Observatory(simulator=simulator, config=conf, ignore_local_config=True)


def test_bad_scheduler_fields_file(config):
    conf = config.copy()
    simulator = ['all']
    conf['scheduler']['fields_file'] = 'foobar'
    with pytest.raises(error.NotFound):
        Observatory(simulator=simulator, config=conf, ignore_local_config=True)


def test_bad_camera(config):
    conf = config.copy()
    simulator = hardware.get_all_names(without=['camera'])
    with pytest.raises(error.PanError):
        Observatory(simulator=simulator, config=conf, auto_detect=True, ignore_local_config=True)


def test_camera_not_found(config):
    conf = config.copy()
    simulator = hardware.get_all_names(without=['camera'])
    with pytest.raises(error.PanError):
        Observatory(simulator=simulator, config=conf, ignore_local_config=True)


def test_camera_port_error(config):
    conf = config.copy()
    conf['cameras']['devices'][0]['model'] = 'foobar'
    simulator = hardware.get_all_names(without=['camera'])
    with pytest.raises(error.CameraNotFound):
        Observatory(simulator=simulator, config=conf, auto_detect=False, ignore_local_config=True)


def test_camera_import_error(config):
    conf = config.copy()
    conf['cameras']['devices'][0]['model'] = 'foobar'
    conf['cameras']['devices'][0]['port'] = 'usb:001,002'
    simulator = hardware.get_all_names(without=['camera'])
    with pytest.raises(error.NotFound):
        Observatory(simulator=simulator, config=conf, auto_detect=False, ignore_local_config=True)


def test_status(observatory):
    os.environ['POCSTIME'] = '2016-08-13 10:00:00'
    status = observatory.status()
    assert 'mount' not in status
    assert 'observation' not in status
    assert 'observer' in status

    observatory.mount.initialize(unpark=True)
    status2 = observatory.status()
    assert status != status2
    assert 'mount' in status2

    observatory.get_observation()
    status3 = observatory.status()
    assert status3 != status
    assert status3 != status2

    assert 'mount' in status3
    assert 'observation' in status3


def test_default_config(observatory):
    """ Creates a default Observatory and tests some of the basic parameters """

    assert observatory.location is not None
    assert observatory.location.get('elevation') - \
        observatory.config['location']['elevation'] < 1. * u.meter
    assert observatory.location.get('horizon') == observatory.config['location']['horizon']
    assert hasattr(observatory, 'scheduler')
    assert isinstance(observatory.scheduler, Scheduler)


def test_is_dark(observatory):
    os.environ['POCSTIME'] = '2016-08-13 10:00:00'
    assert observatory.is_dark is True

    os.environ['POCSTIME'] = '2016-08-13 22:00:00'
    assert observatory.is_dark is False


def test_standard_headers(observatory):
    os.environ['POCSTIME'] = '2016-08-13 22:00:00'

    observatory.scheduler.fields_list = [
        {'name': 'HAT-P-20',
         'priority': '100',
         'position': '07h27m39.89s +24d20m14.7s',
         },
    ]

    observatory.get_observation()
    headers = observatory.get_standard_headers()

    test_headers = {
        'airmass': 1.091778,
        'creator': 'POCSv{}'.format(pocs.version.__version__),
        'elevation': 3400.0,
        'ha_mnt': 1.6844671878927793,
        'latitude': 19.54,
        'longitude': -155.58,
        'moon_fraction': 0.7880103086091879,
        'moon_separation': 156.1607340087774,
        'observer': 'Generic PANOPTES Unit',
        'origin': 'Project PANOPTES'}

    assert (headers['airmass'] - test_headers['airmass']) < 1e-4
    assert (headers['ha_mnt'] - test_headers['ha_mnt']) < 1e-4
    assert (headers['moon_fraction'] - test_headers['moon_fraction']) < 1e-4
    assert (headers['moon_separation'] - test_headers['moon_separation']) < 1e-4
    assert headers['creator'] == test_headers['creator']
    assert headers['elevation'] == test_headers['elevation']
    assert headers['latitude'] == test_headers['latitude']
    assert headers['longitude'] == test_headers['longitude']


def test_sidereal_time(observatory):
    os.environ['POCSTIME'] = '2016-08-13 10:00:00'
    st = observatory.sidereal_time
    assert abs(st.value - 21.11269263733713) < 1e-4

    os.environ['POCSTIME'] = '2016-08-13 22:00:00'
    st = observatory.sidereal_time
    assert abs(st.value - 9.145547849536634) < 1e-4


def test_primary_camera(observatory):
    assert observatory.primary_camera is not None


def test_get_observation(observatory):
    observation = observatory.get_observation()
    assert isinstance(observation, Observation)

    assert observatory.current_observation == observation


@pytest.mark.with_camera
def test_observe(observatory):
    assert observatory.current_observation is None
    assert len(observatory.scheduler.observed_list) == 0

    time = Time('2016-08-13 10:00:00')
    observatory.scheduler.fields_list = [
        {'name': 'Kepler 1100',
         'priority': '100',
         'position': '19h27m29.10s +44d05m15.00s',
         'exp_time': 10,
         },
    ]
    observatory.get_observation(time=time)
    assert observatory.current_observation is not None

    assert len(observatory.scheduler.observed_list) == 1

    assert observatory.current_observation.current_exp == 0
    observatory.observe()
    assert observatory.current_observation.current_exp == 1

    observatory.cleanup_observations()
    assert len(observatory.scheduler.observed_list) == 0


def test_autofocus_disconnected(observatory):
    # 'Disconnect' simulated cameras which will cause
    # autofocus to fail with errors and no events returned.
    for camera in observatory.cameras.values():
        camera._connected = False
    events = observatory.autofocus_cameras()
    assert events == {}


def test_autofocus_all(observatory, images_dir):
    observatory.config['directories']['images'] = images_dir
    events = observatory.autofocus_cameras()
    # Two simulated cameras
    assert len(events) == 2
    # Wait for autofocus to finish
    for event in events.values():
        event.wait()


def test_autofocus_coarse(observatory, images_dir):
    observatory.config['directories']['images'] = images_dir
    events = observatory.autofocus_cameras(coarse=True)
    assert len(events) == 2
    for event in events.values():
        event.wait()


def test_autofocus_named(observatory, images_dir):
    observatory.config['directories']['images'] = images_dir
    cam_names = [name for name in observatory.cameras.keys()]
    # Call autofocus on just one camera.
    events = observatory.autofocus_cameras(camera_list=[cam_names[0]])
    assert len(events) == 1
    assert [name for name in events.keys()] == [cam_names[0]]
    for event in events.values():
        event.wait()


def test_autofocus_bad_name(observatory):
    events = observatory.autofocus_cameras(camera_list=['NOTAREALCAMERA', 'ALSONOTACAMERA'])
    # Will get a warning and a empty dictionary.
    assert events == {}


def test_autofocus_focusers_disconnected(observatory):
    for camera in observatory.cameras.values():
        camera.focuser._connected = False
    events = observatory.autofocus_cameras()
    assert events == {}


def test_autofocus_no_focusers(observatory):
    for camera in observatory.cameras.values():
        camera.focuser = None
    events = observatory.autofocus_cameras()
    assert events == {}<|MERGE_RESOLUTION|>--- conflicted
+++ resolved
@@ -4,11 +4,8 @@
 from astropy import units as u
 from astropy.time import Time
 
-<<<<<<< HEAD
 from pocs import hardware
-=======
 import pocs.version
->>>>>>> b3ca1117
 from pocs.observatory import Observatory
 from pocs.scheduler.dispatch import Scheduler
 from pocs.scheduler.observation import Observation

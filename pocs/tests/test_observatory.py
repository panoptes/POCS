import os

import pytest
from astropy.time import Time

import pocs.version
from pocs import hardware
from pocs.dome import create_dome_from_config
from pocs.observatory import Observatory
from pocs.scheduler.dispatch import Scheduler
from pocs.scheduler.observation import Observation
from panoptes.utils import error
from panoptes.utils.config.client import set_config

from pocs.camera import create_simulator_cameras
from pocs.scheduler import create_scheduler_from_config
from pocs.utils.location import create_location_from_config


@pytest.fixture(scope='function')
def cameras(dynamic_config_server, config_port):
    return create_simulator_cameras(config_port=config_port)


@pytest.fixture
def observatory(dynamic_config_server, config_port, cameras, images_dir):
    """Return a valid Observatory instance with a specific config."""

    site_details = create_location_from_config(config_port)
    scheduler = create_scheduler_from_config(config_port,
                                             observer=site_details['observer'])
    dome = create_dome_from_config(config_port)
    obs = Observatory(scheduler=scheduler,
                      dome=dome,
                      config_port=config_port)
    for cam_name, cam in cameras.items():
        obs.add_camera(cam_name, cam)

    return obs


def test_camera_already_exists(dynamic_config_server, config_port, observatory, cameras):
    for cam_name, cam in cameras.items():
        observatory.add_camera(cam_name, cam)


def test_remove_cameras(dynamic_config_server, config_port, observatory, cameras):
    for cam_name, cam in cameras.items():
        observatory.remove_camera(cam_name)


def test_bad_site(dynamic_config_server, config_port):
    set_config('location', {}, port=config_port)
    with pytest.raises(error.PanError):
        Observatory(config_port=config_port)


def test_bad_mount_port(dynamic_config_server, config_port):
    # Remove mount simulator
    set_config('simulator', hardware.get_all_names(without='mount'), port=config_port)

    set_config('mount.serial.port', 'foobar', port=config_port)
    with pytest.raises(error.MountNotFound):
        Observatory(config_port=config_port)


@pytest.mark.without_mount
def test_bad_mount_driver(dynamic_config_server, config_port):
    # Remove mount simulator
    set_config('simulator', hardware.get_all_names(without='mount'), port=config_port)

    set_config('mount.driver', 'foobar', port=config_port)
    with pytest.raises(error.MountNotFound):
        Observatory(config_port=config_port)


def test_can_observe(dynamic_config_server, config_port, caplog):
    obs = Observatory(config_port=config_port)
    assert obs.can_observe is False
    assert caplog.records[-1].levelname == "INFO" and caplog.records[
        -1].message == "Scheduler not present, cannot observe."
    site_details = create_location_from_config(config_port=config_port)
    obs.scheduler = create_scheduler_from_config(
        observer=site_details['observer'], config_port=config_port)
    assert obs.can_observe is False
    assert caplog.records[-1].levelname == "INFO" and caplog.records[
        -1].message == "Cameras not present, cannot observe."


def test_camera_wrong_type(dynamic_config_server, config_port):
    # Remove mount simulator
    set_config('simulator', hardware.get_all_names(without='camera'), port=config_port)

    with pytest.raises(AttributeError):
        Observatory(cameras=[Time.now()],
                    config_port=config_port)

    with pytest.raises(AssertionError):
        Observatory(cameras={'Cam00': Time.now()},
                    config_port=config_port)


def test_camera(dynamic_config_server, config_port):
    cameras = create_simulator_cameras(config_port=config_port)
    obs = Observatory(cameras=cameras,
                      config_port=config_port)
    assert obs.has_cameras


def test_primary_camera(observatory):
    assert observatory.primary_camera is not None


def test_primary_camera_no_primary_camera(observatory):
    observatory._primary_camera = None
    assert observatory.primary_camera is not None


<<<<<<< HEAD
def test_add_remove_scheduler(dynamic_config_server, config_port, observatory, caplog):
    site_details = create_location_from_config(config_port=config_port)
    scheduler = create_scheduler_from_config(
        observer=site_details['observer'], config_port=config_port)
=======
def test_set_scheduler(config, observatory):
    conf = config.copy()
    site_details = create_location_from_config(conf)
    scheduler = create_scheduler_from_config(conf, site_details['observer'])
    assert observatory.scheduler is not None
>>>>>>> a69c7a42
    observatory.set_scheduler(scheduler=None)
    assert observatory.scheduler is None
    observatory.set_scheduler(scheduler=scheduler)
    assert observatory.scheduler is not None
<<<<<<< HEAD
    with pytest.raises(TypeError,
                       match="Scheduler is not instance of BaseScheduler class, cannot add."):
=======
    err_msg = 'Scheduler is not instance of BaseScheduler class, cannot add.'
    with pytest.raises(TypeError, message=err_msg):
>>>>>>> a69c7a42
        observatory.set_scheduler('scheduler')


def test_status(observatory):
    os.environ['POCSTIME'] = '2016-08-13 15:00:00'
    status = observatory.status()
    assert 'mount' not in status
    assert 'observation' not in status
    assert 'observer' in status

    observatory.mount.initialize(unpark=True)
    status2 = observatory.status()
    assert status != status2
    assert 'mount' in status2

    observatory.get_observation()
    status3 = observatory.status()
    assert status3 != status
    assert status3 != status2

    assert 'mount' in status3
    assert 'observation' in status3


def test_default_config(observatory):
    """ Creates a default Observatory and tests some of the basic parameters """

    assert observatory.location is not None
    assert observatory.location.get('elevation').value == pytest.approx(
        observatory.get_config('location.elevation').value, rel=1)
    assert observatory.location.get('horizon') == observatory.get_config('location.horizon')
    assert hasattr(observatory, 'scheduler')
    assert isinstance(observatory.scheduler, Scheduler)


def test_is_dark(observatory):
    os.environ['POCSTIME'] = '2016-08-13 10:00:00'
    assert observatory.is_dark() is True

    os.environ['POCSTIME'] = '2016-08-13 22:00:00'
    assert observatory.is_dark() is False
    assert observatory.is_dark() is False
    assert observatory.is_dark(at_time=Time('2016-08-13 10:00:00')) is True
    os.environ['POCSTIME'] = '2016-09-09 04:00:00'
    assert observatory.is_dark(horizon='flat') is False
    os.environ['POCSTIME'] = '2016-09-09 05:00:00'
    assert observatory.is_dark(horizon='flat') is True
    assert observatory.is_dark(horizon='observe') is False
    assert observatory.is_dark(horizon='invalid-defaults-to-observe') is False
    os.environ['POCSTIME'] = '2016-09-09 09:00:00'
    assert observatory.is_dark(horizon='observe') is True
    assert observatory.is_dark(horizon='invalid-defaults-to-observe') is True


def test_standard_headers(observatory):
    os.environ['POCSTIME'] = '2016-08-13 22:00:00'

    observatory.scheduler.fields_file = None
    observatory.scheduler.fields_list = [
        {'name': 'HAT-P-20',
         'priority': '100',
         'position': '07h27m39.89s +24d20m14.7s',
         },
    ]

    observatory.get_observation()
    headers = observatory.get_standard_headers()

    test_headers = {
        'airmass': 1.091778,
        'creator': 'POCSv{}'.format(pocs.version.__version__),
        'elevation': 3400.0,
        'ha_mnt': 1.6844671878927793,
        'latitude': 19.54,
        'longitude': -155.58,
        'moon_fraction': 0.7880103086091879,
        'moon_separation': 148.34401,
        'observer': 'Generic PANOPTES Unit',
        'origin': 'Project PANOPTES'}

    assert headers['airmass'] == pytest.approx(test_headers['airmass'], rel=1e-2)
    assert headers['ha_mnt'] == pytest.approx(test_headers['ha_mnt'], rel=1e-2)
    assert headers['moon_fraction'] == pytest.approx(test_headers['moon_fraction'], rel=1e-2)
    assert headers['moon_separation'] == pytest.approx(test_headers['moon_separation'], rel=1e-2)
    assert headers['creator'] == test_headers['creator']
    assert headers['elevation'] == test_headers['elevation']
    assert headers['latitude'] == test_headers['latitude']
    assert headers['longitude'] == test_headers['longitude']


def test_sidereal_time(observatory):
    os.environ['POCSTIME'] = '2016-08-13 10:00:00'
    st = observatory.sidereal_time
    assert abs(st.value - 21.11269263733713) < 1e-4

    os.environ['POCSTIME'] = '2016-08-13 22:00:00'
    st = observatory.sidereal_time
    assert abs(st.value - 9.145547849536634) < 1e-4


def test_get_observation(observatory):
    os.environ['POCSTIME'] = '2016-08-13 15:00:00'
    observation = observatory.get_observation()
    assert isinstance(observation, Observation)

    assert observatory.current_observation == observation


def test_get_observation_no_scheduler(observatory):
    observatory.scheduler = None
    assert observatory.get_observation() is None


def test_cleanup_observations_no_scheduler(observatory):
    observatory.scheduler = None
    assert observatory.cleanup_observations() is None


@pytest.mark.with_camera
def test_observe(observatory):
    assert observatory.current_observation is None
    assert len(observatory.scheduler.observed_list) == 0

    t0 = '2016-08-13 15:00:00'

    observatory.get_observation(time=t0)
    assert observatory.current_observation is not None

    assert len(observatory.scheduler.observed_list) == 1

    assert observatory.current_observation.current_exp_num == 0
    observatory.observe()
    assert observatory.current_observation.current_exp_num == 1

    observatory.cleanup_observations()
    assert len(observatory.scheduler.observed_list) == 0


# def test_cleanup_missing_config_keys(observatory):
#     os.environ['POCSTIME'] = '2016-08-13 15:00:00'

#     observatory.get_observation()
#     camera_events = observatory.observe()

#     while not all([event.is_set() for name, event in camera_events.items()]):
#         time.sleep(1)

#     observatory.cleanup_observations()
#     del observatory.config['panoptes_network']
#     observatory.cleanup_observations()

#     observatory.get_observation()

#     observatory.cleanup_observations()
#     del observatory.config['observations']['make_timelapse']
#     observatory.cleanup_observations()

#     observatory.get_observation()

#     observatory.cleanup_observations()
#     del observatory.config['observations']['keep_jpgs']
#     observatory.cleanup_observations()

#     observatory.get_observation()

#     observatory.cleanup_observations()
#     observatory.config['pan_id'] = 'PAN99999999'
#     observatory.cleanup_observations()

#     observatory.get_observation()

#     observatory.cleanup_observations()
#     del observatory.config['pan_id']
#     observatory.cleanup_observations()

#     observatory.get_observation()

#     # Now use parameters
#     observatory.cleanup_observations(
#         upload_images=False,
#         make_timelapse=False,
#         keep_jpgs=True
#     )


def test_autofocus_disconnected(observatory):
    # 'Disconnect' simulated cameras which will cause
    # autofocus to fail with errors and no events returned.
    for camera in observatory.cameras.values():
        camera._connected = False
    events = observatory.autofocus_cameras()
    assert events == {}


def test_autofocus_all(observatory):
    events = observatory.autofocus_cameras()
    # Two simulated cameras
    assert len(events) == 2
    # Wait for autofocus to finish
    for event in events.values():
        event.wait()


def test_autofocus_coarse(observatory):
    events = observatory.autofocus_cameras(coarse=True)
    assert len(events) == 2
    for event in events.values():
        event.wait()


def test_autofocus_named(observatory):
    cam_names = [name for name in observatory.cameras.keys()]
    # Call autofocus on just one camera.
    events = observatory.autofocus_cameras(camera_list=[cam_names[0]])
    assert len(events) == 1
    assert [name for name in events.keys()] == [cam_names[0]]
    for event in events.values():
        event.wait()


def test_autofocus_bad_name(observatory):
    events = observatory.autofocus_cameras(camera_list=['NOTAREALCAMERA', 'ALSONOTACAMERA'])
    # Will get a warning and a empty dictionary.
    assert events == {}


def test_autofocus_focusers_disconnected(observatory):
    for camera in observatory.cameras.values():
        camera.focuser._connected = False
    events = observatory.autofocus_cameras()
    assert events == {}


def test_autofocus_no_focusers(observatory):
    for camera in observatory.cameras.values():
        camera.focuser = None
    events = observatory.autofocus_cameras()
    assert events == {}


def test_no_dome(observatory):
    # Doesn't have a dome, and dome operations always report success.
    assert not observatory.has_dome
    assert observatory.open_dome()
    assert observatory.close_dome()


def test_operate_dome(dynamic_config_server, config_port):
    # Remove dome and night simulator
    set_config('simulator', hardware.get_all_names(without=['dome', 'night']), port=config_port)

    set_config('dome', {
        'brand': 'Simulacrum',
        'driver': 'simulator',
    }, port=config_port)

    dome = create_dome_from_config(config_port=config_port)
    observatory = Observatory(dome=dome, config_port=config_port)

    assert observatory.has_dome
    assert observatory.open_dome()
    assert observatory.dome.is_open
    assert not observatory.dome.is_closed
    assert observatory.open_dome()
    assert observatory.dome.is_open
    assert not observatory.dome.is_closed
    assert observatory.close_dome()
    assert observatory.dome.is_closed
    assert not observatory.dome.is_open
    assert observatory.close_dome()
    assert observatory.dome.is_closed
    assert not observatory.dome.is_open
    assert observatory.open_dome()
    assert observatory.dome.is_open
    assert not observatory.dome.is_closed<|MERGE_RESOLUTION|>--- conflicted
+++ resolved
@@ -116,29 +116,16 @@
     assert observatory.primary_camera is not None
 
 
-<<<<<<< HEAD
-def test_add_remove_scheduler(dynamic_config_server, config_port, observatory, caplog):
+def test_set_scheduler(dynamic_config_server, config_port, observatory, caplog):
     site_details = create_location_from_config(config_port=config_port)
     scheduler = create_scheduler_from_config(
         observer=site_details['observer'], config_port=config_port)
-=======
-def test_set_scheduler(config, observatory):
-    conf = config.copy()
-    site_details = create_location_from_config(conf)
-    scheduler = create_scheduler_from_config(conf, site_details['observer'])
-    assert observatory.scheduler is not None
->>>>>>> a69c7a42
     observatory.set_scheduler(scheduler=None)
     assert observatory.scheduler is None
     observatory.set_scheduler(scheduler=scheduler)
     assert observatory.scheduler is not None
-<<<<<<< HEAD
     with pytest.raises(TypeError,
                        match="Scheduler is not instance of BaseScheduler class, cannot add."):
-=======
-    err_msg = 'Scheduler is not instance of BaseScheduler class, cannot add.'
-    with pytest.raises(TypeError, message=err_msg):
->>>>>>> a69c7a42
         observatory.set_scheduler('scheduler')
 
 

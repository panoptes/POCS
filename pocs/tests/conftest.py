import os
import pytest

from pocs.utils.config import load_config
from pocs.utils.data import download_all_files
from pocs.utils.database import PanMongo

try:
    download_all_files()
    # PanMongo(db='panoptes_testing')._client.drop_database('panoptes_testing')
except Exception as e:
    pass


def pytest_addoption(parser):
    parser.addoption("--camera", action="store_true", default=False, help="If a real camera attached")
    parser.addoption("--mount", action="store_true", default=False, help="If a real mount attached")
    parser.addoption("--weather", action="store_true", default=False, help="If a real weather station attached")
    parser.addoption("--solve", action="store_true", default=False, help="If tests that require solving should be run")


@pytest.fixture
def config():
<<<<<<< HEAD
    return load_config(ignore_local=True, simulator=['all'])
=======
    config = load_config(ignore_local=True, simulator=['all'])
    config['db']['name'] = 'panoptes_testing'
    return config


@pytest.fixture
def db():
    return PanMongo(db='panoptes_testing')
>>>>>>> 82caf788


@pytest.fixture
def data_dir():
    return '{}/pocs/tests/data'.format(os.getenv('POCS'))<|MERGE_RESOLUTION|>--- conflicted
+++ resolved
@@ -21,9 +21,6 @@
 
 @pytest.fixture
 def config():
-<<<<<<< HEAD
-    return load_config(ignore_local=True, simulator=['all'])
-=======
     config = load_config(ignore_local=True, simulator=['all'])
     config['db']['name'] = 'panoptes_testing'
     return config
@@ -32,7 +29,6 @@
 @pytest.fixture
 def db():
     return PanMongo(db='panoptes_testing')
->>>>>>> 82caf788
 
 
 @pytest.fixture

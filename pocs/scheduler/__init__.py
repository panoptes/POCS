--- conflicted
+++ resolved
@@ -58,15 +58,9 @@
 
             # Simple constraint for now
             constraints = [
-<<<<<<< HEAD
                 Altitude(horizon=horizon_line, config_port=config_port),
                 MoonAvoidance(config_port=config_port),
-                Duration(default_horizon, config_port=config_port)
-=======
-                Altitude(horizon=horizon_line),
-                MoonAvoidance(),
-                Duration(default_horizon, weight=5.0)
->>>>>>> 59332576
+                Duration(default_horizon, weight=5., config_port=config_port)
             ]
 
             # Create the Scheduler instance

--- conflicted
+++ resolved
@@ -10,11 +10,7 @@
 
     @u.quantity_input(exptime=u.second)
     def __init__(self, field, exptime=120 * u.second, min_nexp=60,
-<<<<<<< HEAD
-                 exp_set_size=10, priority=100, filter_name=None, **kwargs):
-=======
                  exp_set_size=10, priority=100, *args, **kwargs):
->>>>>>> de2a3fdc
         """ An observation of a given `~pocs.scheduler.field.Field`.
 
         An observation consists of a minimum number of exposures (`min_nexp`) that

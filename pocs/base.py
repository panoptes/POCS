--- conflicted
+++ resolved
@@ -56,11 +56,7 @@
         config_value = None
         try:
             config_value = client.get_config(port=self._config_port, *args, **kwargs)
-<<<<<<< HEAD
         except ConnectionError as e:  # pragma: no cover
-=======
-        except ConnectionError as e:
->>>>>>> 7328dc16
             self.logger.critical(f'Cannot connect to config_server from {self.__class__}: {e!r}')
 
         return config_value

"""
Low level interface to the SBIG Unversal Driver/Library.

Reproduces in Python (using ctypes) the C interface provided by SBIG's shared
library, i.e. 1 function that does 72 different things selected by passing an
integer as the first argument. This is basically a direct translation of the
enums and structs defined in the library C-header to Python dicts and
ctypes.Structures, plus a class (SBIGDriver) to load the library
and call the single command function (SBIGDriver._send_command()).
"""
import ctypes
from ctypes.util import find_library
from warnings import warn
import time
import threading
<<<<<<< HEAD
import enum
=======
>>>>>>> 5ee6b2fb

import numpy as np
from numpy.ctypeslib import as_ctypes
from astropy import units as u

from pocs.base import PanBase
from pocs.utils.images import fits as fits_utils
from pocs.utils import error

################################################################################
# Main SBIGDriver class
################################################################################


class SBIGDriver(PanBase):

    def __init__(self, library_path=False, retries=1, *args, **kwargs):
        """
        Main class representing the SBIG Universal Driver/Library interface.
        On construction loads SBIG's shared library which must have already
        been installed (see http://archive.sbig.com/sbwhtmls/devsw.htm). The
        name and location of the shared library can be manually specified with
        the library_path argument, otherwise the ctypes.util.find_library function
        will be used to locate it.

        Args:
            library_path (string, optional): shared library path,
                e.g. '/usr/local/lib/libsbigudrv.so'
            retries (int, optional): maximum number of times to attempt to send
                a command to a camera in case of failures. Default 1, i.e. only
                send a command once.

        Returns:
            `~pocs.camera.sbigudrv.SBIGDriver`
        """
        super().__init__(*args, **kwargs)

        self.retries = retries

        # Open library
        self.logger.debug('Opening SBIGUDrv library')
        if not library_path:
            library_path = find_library('sbigudrv')
            if library_path is None:
                self.logger.error('Could not find SBIG Universal Driver/Library!')
                raise RuntimeError('Could not find SBIG Universal Driver/Library!')
        # This CDLL loader will raise OSError if the library could not be loaded
        self._CDLL = ctypes.CDLL(library_path)

        # Open driver
        self.logger.debug('Opening SBIGUDrv driver')
        self._send_command('CC_OPEN_DRIVER')

        # Query USB bus for connected cameras, store basic camera info.
        self.logger.debug('Searching for connected SBIG cameras')
        self._camera_info = QueryUSBResults2()
        self._send_command('CC_QUERY_USB2', results=self._camera_info)
        self._send_command('CC_CLOSE_DRIVER')

        # Connect to each camera in turn, obtain its 'handle' and and store.
        self._handles = []

        for i in range(self._camera_info.camerasFound):
            self._send_command('CC_OPEN_DRIVER')
            odp = OpenDeviceParams(device_type_codes['DEV_USB{}'.format(i + 1)],
                                   0, 0)
            self._send_command('CC_OPEN_DEVICE', params=odp)

            elp = EstablishLinkParams()
            elr = EstablishLinkResults()
            self._send_command('CC_ESTABLISH_LINK', params=elp, results=elr)

            ghr = GetDriverHandleResults()
            self._send_command('CC_GET_DRIVER_HANDLE', results=ghr)
            self._handles.append(ghr.handle)

            # This seems to have the side effect of closing both device and
            # driver.
            shp = SetDriverHandleParams(INVALID_HANDLE_VALUE)
            self._send_command('CC_SET_DRIVER_HANDLE', params=shp)

        # Prepare to keep track of which handles have been assigned to Camera objects
        self._handle_assigned = [False] * len(self._handles)

        self._ccd_info = {}

        # Create a Lock that will used to prevent simultaneous commands from multiple
        # cameras. Main reason for this is preventing overlapping readouts.
        self._command_lock = threading.Lock()

        # Reopen driver ready for next command
        self._send_command('CC_OPEN_DRIVER')

        self.logger.info('SBIGDriver initialised: found {} cameras'.format(
            self._camera_info.camerasFound))

    @property
    def retries(self):
        return self._retries

    @retries.setter
    def retries(self, retries):
        retries = int(retries)
        if retries < 1:
            raise ValueError("retries should be 1 or greater, got {}!".format(retries))
        self._retries = retries

    def assign_handle(self, serial=None):
        """
        Returns the next unassigned camera handle, along with basic info on the coresponding camera.
        If passed a serial number will attempt to assign the handle corresponding to a camera
        with that serial number, raising an error if one is not available.
        """

        if serial:
            # Look for a connected, unassigned camera with matching serial number

            # List of serial numbers
            serials = [str(self._camera_info.usbInfo[i].serialNumber, encoding='ascii')
                       for i in range(self._camera_info.camerasFound)]

            if serial not in serials:
                # Camera we're looking for is not connected!
                self.logger.error('SBIG camera serial number {} not connected!'.format(serial))
                return (INVALID_HANDLE_VALUE, None)

            index = serials.index(serial)

            if self._handle_assigned[index]:
                # Camera we're looking for has already been assigned!
                self.logger.error('SBIG camera serial number {} already assigned!'.format(serial))
                return (INVALID_HANDLE_VALUE, None)

        else:
            # No serial number specified, just take the first unassigned handle
            try:
                index = self._handle_assigned.index(False)
            except ValueError:
                # All handles already assigned, must be trying to intialising more cameras than are
                # connected.
                self.logger.error('No connected SBIG cameras available!')
                return (INVALID_HANDLE_VALUE, None)

        handle = self._handles[index]

        self.logger.debug('Assigning handle {} to SBIG camera'.format(handle))
        self._handle_assigned[index] = True

        # Get all the information from the camera
        self.logger.debug('Obtaining SBIG camera info from {}'.format(handle))
        ccd_info = self._get_ccd_info(handle)

        # Serial number, name and type should match with those from Query USB Info obtained earlier
        camera_serial = str(self._camera_info.usbInfo[index].serialNumber, encoding='ascii')
        assert camera_serial == ccd_info['serial number'], \
            self.logger.error('Serial number mismatch!')

        # Keep camera info.
        self._ccd_info[handle] = ccd_info

        # Stop camera from skipping lowering of Vdd for exposures of 3 seconds of less
        self._disable_vdd_optimized(handle)

        # Return both a handle and the dictionary of camera info
        return (handle, ccd_info)

    def query_temp_status(self, handle):
        query_temp_params = QueryTemperatureStatusParams(
            temp_status_request_codes['TEMP_STATUS_ADVANCED2'])
        query_temp_results = QueryTemperatureStatusResults2()

        with self._command_lock:
            self._set_handle(handle)
            self._send_command('CC_QUERY_TEMPERATURE_STATUS', query_temp_params, query_temp_results)

        return query_temp_results

    def set_temp_regulation(self, handle, set_point, enabled):
        if isinstance(set_point, u.Quantity):
            set_point = set_point.to(u.Celsius).value

        if enabled:
            enable_code = temperature_regulation_codes['REGULATION_ON']
        else:
            enable_code = temperature_regulation_codes['REGULATION_OFF']

        set_temp_params = SetTemperatureRegulationParams2(enable_code, set_point)

        # Use temperature regulation autofreeze, if available (might marginally reduce read noise).
        autofreeze_code = temperature_regulation_codes['REGULATION_ENABLE_AUTOFREEZE']
        set_freeze_params = SetTemperatureRegulationParams2(autofreeze_code, set_point)

        with self._command_lock:
            self._set_handle(handle)
            self._send_command('CC_SET_TEMPERATURE_REGULATION2', params=set_temp_params)
            self._send_command('CC_SET_TEMPERATURE_REGULATION2', params=set_freeze_params)

    def take_exposure(self,
                      handle,
                      seconds,
                      filename,
                      exposure_event=None,
                      dark=False,
                      header=None):
        """
        Starts an exposure and spawns thread that will perform readout and write
        to file when the exposure is complete.
        """
        ccd_info = self._ccd_info[handle]

        # SBIG driver expects exposure time in 100ths of a second.
        if isinstance(seconds, u.Quantity):
            seconds = seconds.to(u.second).value
        centiseconds = int(seconds * 100)

        # This setting is ignored by most cameras (even if they do have ABG), only exceptions are
        # the TC211 versions of the Tracking CCD on the ST-7/8/etc. and the Imaging CCD of the
        # PixCel255
        if ccd_info['imaging ABG']:
            # Camera supports anti-blooming, use it on medium setting?
            abg_command_code = abg_state_codes['ABG_CLK_MED7']
        else:
            # Camera doesn't support anti-blooming, don't try to use it.
            abg_command_code = abg_state_codes['ABG_LOW7']

        if not dark:
            # Normal exposure, will open (and close) shutter
            shutter_command_code = shutter_command_codes['SC_OPEN_SHUTTER']
        else:
            # Dark frame, will keep shutter closed throughout
            shutter_command_code = shutter_command_codes['SC_CLOSE_SHUTTER']

        # TODO: implement control of binning readout modes.
        # For now use standard unbinned mode.
        readout_mode = 'RM_1X1'
        readout_mode_code = readout_mode_codes[readout_mode]

        # TODO: implement windowed readout.
        # For now use full image size for unbinned mode.
        top = 0
        left = 0
        height = int(ccd_info['readout modes'][readout_mode]['height'].value)
        width = int(ccd_info['readout modes'][readout_mode]['width'].value)

        start_exposure_params = StartExposureParams2(ccd_codes['CCD_IMAGING'],
                                                     centiseconds,
                                                     abg_command_code,
                                                     shutter_command_code,
                                                     readout_mode_code,
                                                     top, left,
                                                     height, width)

        # Make sure there isn't already an exposure in progress on this camera.
        # If there is then we need to wait otherwise we'll cause a hang.
        # Could do this with Locks but it's more robust to directly query the hardware.
        query_status_params = QueryCommandStatusParams(command_codes['CC_START_EXPOSURE2'])
        query_status_results = QueryCommandStatusResults()

        with self._command_lock:
            self._set_handle(handle)
            self._send_command('CC_QUERY_COMMAND_STATUS',
                               params=query_status_params,
                               results=query_status_results)

        if query_status_results.status != status_codes['CS_IDLE']:
            self.logger.warning('Attempt to start exposure on {} while camera busy!'.format(
                self._ccd_info[handle]['serial number']))
            # Wait until camera is idle
            while query_status_results.status != status_codes['CS_IDLE']:
                self.logger.warning('Waiting for exposure on {} to complete'.format(
                    self._ccd_info[handle]['serial number']))
                time.sleep(1)
                with self._command_lock:
                    self._set_handle(handle)
                    self._send_command('CC_QUERY_COMMAND_STATUS',
                                       params=query_status_params,
                                       results=query_status_results)

        # Check temerature is OK.
        temp_status = self.query_temp_status(handle)
        if temp_status.coolingEnabled:
            if abs(temp_status.imagingCCDTemperature - temp_status.ccdSetpoint) > 0.5 or \
               temp_status.imagingCCDPower == 100.0:
                self.logger.warning('Unstable CCD temperature in {}'.format(
                    self._ccd_info[handle]['serial number']))

        # Start exposure
        self.logger.debug('Starting {} second exposure on {}'.format(
            seconds, self._ccd_info[handle]['serial number']))
        with self._command_lock:
            self._set_handle(handle)
            self._send_command('CC_START_EXPOSURE2', params=start_exposure_params)

        # Use a Timer to schedule the exposure readout and return a reference to the Timer.
        wait = seconds - 0.1 if seconds > 0.1 else 0.0
        readout_args = (handle, centiseconds, filename, readout_mode_code,
                        top, left, height, width,
                        header, exposure_event)
        readout_thread = threading.Timer(interval=wait,
                                         function=self._readout,
                                         args=readout_args)
        readout_thread.start()

        return readout_thread

    def cfw_init(self, handle, model='AUTO', timeout=10 * u.second):
        """
        Initialise colour filter wheel

        Sends the initialise command to the colour filter wheel attached to the camera
        specified with handle. This will generally not be required because all SBIG filter
        wheels initialise themselves on power up.

        Args:
            handle (int): handle of the camera that the filter wheel is connected to.
            model (str, optional): Model of the filter wheel to control. Default is 'AUTO', which
                asks the driver to autodetect the model.
            timeout (u.Quantity, optional): maximum time to wait for the move to complete. Should be
                a Quantity with time units. If a numeric type without units is given seconds will be
                assumed. Default is 10 seconds.

        Returns:
            dict: dictionary containing the 'model', 'position', 'status' and 'error' values
                returned by the driver.

        Raises:
            RuntimeError: raised if the driver returns an error
        """
        cfw_init_params = CFWParams(CFWModelSelect[model],
                                    CFWCommand.INIT)
        cfw_init_results = CFWResults()
        self.logger.debug("Initialising filter wheel on {}".format(handle))
        with self._command_lock:
            self._set_handle(handle)
            self._send_command('CC_CFW', cfw_init_params, cfw_init_results)
        # The filterwheel init command does not block until complete, but this method should.
        # Need to poll.
        init_event = threading.Event()
        poll_thread = threading.Thread(target=self._cfw_poll,
                                       args=(handle, 1, model, init_event, timeout),
                                       daemon=True)
        poll_thread.start()
        init_event.wait()

        return self._cfw_parse_results(cfw_init_results)

    def cfw_query(self, handle, model='AUTO'):
        """
        Query status of the colour filter wheel

        This is mostly used to poll the filter wheel status after an asking the filter wheel
        to move in order to find out when the move has completed.

        Args:
            handle (int): handle of the camera that the filter wheel is connected to.
            model (str, optional): Model of the filter wheel to control. Default is 'AUTO', which
                asks the driver to autodetect the model.

        Returns:
            dict: dictionary containing the 'model', 'position', 'status' and 'error' values
                returned by the driver.

        Raises:
            RuntimeError: raised if the driver returns an error
        """
        cfw_query_params = CFWParams(CFWModelSelect[model],
                                     CFWCommand.QUERY)
        cfw_query_results = CFWResults()
        with self._command_lock:
            self._set_handle(handle)
            self._send_command('CC_CFW', cfw_query_params, cfw_query_results)

        return self._cfw_parse_results(cfw_query_results)

    def cfw_get_info(self, handle, model='AUTO'):
        """
        Get info from the colour filter wheel

        This will return the usual status information plus the firmware version and the number
        of filter wheel positions.

        Args:
            handle (int): handle of the camera that the filter wheel is connected to.
            model (str, optional): Model of the filter wheel to control. Default is 'AUTO', which
                asks the driver to autodetect the model.

        Returns:
            dict: dictionary containing the 'model',  'firmware_version' and 'n_positions' for the
                filter wheel.

        Raises:
            RuntimeError: raised if the driver returns an error
        """
        cfw_info_params = CFWParams(CFWModelSelect[model],
                                    CFWCommand.GET_INFO,
                                    CFWGetInfoSelect.FIRMWARE_VERSION)
        cfw_info_results = CFWResults()
        with self._command_lock:
            self._set_handle(handle)
            self._send_command('CC_CFW', cfw_info_params, cfw_info_results)

        results = self._cfw_parse_results(cfw_info_results)
        results = {'model': CFWModelSelect(cfw_info_results.cfwModel).name,
                   'firmware_version': int(cfw_info_results.cfwResults1),
                   'n_positions': int(cfw_info_results.cfwResults2)}
        msg = "Filter wheel on {}, model: {}, firmware version: {}, number of positions: {}".format(
            handle, results['model'], results['firmware_version'], results['n_positions'])
        self.logger.debug(msg)

        return results

    def cfw_goto(self, handle, position, model='AUTO', cfw_event=None, timeout=10 * u.second):
        """
        Move colour filer wheel to a given position

        This function returns immediately after starting the move but spawns a thread to poll the
        filter wheel until the move completes (see _cfw_poll method for details). This thread will
        log the result of the move, and optionally set a threading.Event to signal that it has
        completed.

        Args:
            handle (int): handle of the camera that the filter wheel is connected to.
            position (int): position to move the filter wheel. Must an integer >= 1.
            model (str, optional): Model of the filter wheel to control. Default is 'AUTO', which
                asks the driver to autodetect the model.
            cfw_event (threading.Event, optional): Event to set once the move is complete
            timeout (u.Quantity, optional): maximum time to wait for the move to complete. Should be
                a Quantity with time units. If a numeric type without units is given seconds will be
                assumed. Default is 10 seconds.

        Returns:
            dict: dictionary containing the 'model', 'position', 'status' and 'error' values
                returned by the driver.

        Raises:
            RuntimeError: raised if the driver returns an error
        """
        self.logger.debug("Moving filter wheel on {} to position {}".format(handle, position))
        # First check that the filter wheel isn't currently moving, and that the requested
        # position is valid.
        info = self.cfw_get_info(handle, model)
        if position < 1 or position > info['n_positions']:
            msg = "Position must be between 1 and {}, got {}".format(
                info['n_positions'], position)
            self.logger.error(msg)
            raise RuntimeError(msg)
        query = self.cfw_query(handle, model)
        if query['status'] == CFWStatus.BUSY:
            msg = "Attempt to move filter wheel when already moving"
            self.logger.error(msg)
            raise RuntimeError(msg)

        cfw_goto_params = CFWParams(CFWModelSelect[model],
                                    CFWCommand.GOTO,
                                    position)
        cfw_goto_results = CFWResults()
        with self._command_lock:
            self._set_handle(handle)
            self._send_command('CC_CFW', cfw_goto_params, cfw_goto_results)

        # Poll filter wheel in order to set cfw_event once move is complete
        poll_thread = threading.Thread(target=self._cfw_poll,
                                       args=(handle, position, model, cfw_event, timeout),
                                       daemon=True)
        poll_thread.start()

        return self._cfw_parse_results(cfw_goto_results)

# Private methods

    def _cfw_poll(self, handle, position, model='AUTO', cfw_event=None, timeout=None):
        """
        Polls filter wheel until the current move is complete.

        Also monitors for errors while polling and checks status and position after the move is
        complete. Optionally sets a threading.Event to signal the end of the move. Has an optional
        timeout to raise an TimeoutError is the move takes longer than expected.

        Args:
            handle (int): handle of the camera that the filter wheel is connected to.
            position (int): position to move the filter wheel. Must an integer >= 1.
            model (str, optional): Model of the filter wheel to control. Default is 'AUTO', which
                asks the driver to autodetect the model.
            cfw_event (threading.Event, optional): Event to set once the move is complete
            timeout (u.Quantity, optional): maximum time to wait for the move to complete. Should be
                a Quantity with time units. If a numeric type without units is given seconds will be
                assumed.

        Raises:
            RuntimeError: raised if the driver returns an error or if the final status and position
                are not as expected.
            pocs.utils.error.Timeout: raised if the move does not end within the period of time
                specified by the timeout argument.
        """
        if timeout is not None:
            start_time = time.time()
            if isinstance(timeout, u.Quantity):
                timeout = timeout.to(u.second).value

        try:
            query = self.cfw_query(handle, model)
            while query['status'] == 'BUSY':
                if timeout is not None and (time.time() - start_time) > timeout:
                    msg = "Timeout waiting for filter wheel on {} move to complete".format(handle)
                    raise error.Timeout(msg)
                time.sleep(0.1)
                query = self.cfw_query(handle, model)
        except RuntimeError as err:
            # Error returned by driver at some point while polling
            self.logger.error('Error while moving filter wheel on {}: {}'.format(handle, err))
            raise err
        else:
            # No driver errors, but still check status and position
            if query['status'] == 'IDLE' and query['position'] == position:
                self.logger.debug('Filter wheel on {} moved to position {}'.format(
                    handle, query['position']))
            else:
                msg = 'Problem moving filter wheel on {} to {} - status: {}, position: {}'.format(
                    handle, position, query['status'], query['position'])
                self.logger.error(msg)
                raise RuntimeError(msg)
        finally:
            # Regardless must always set the Event when the move has stopped.
            if cfw_event is not None:
                cfw_event.set()

    def _cfw_parse_results(self, cfw_results):
        """
        Converts filter wheel results Structure into something more Pythonic
        """
        results = {'model': CFWModelSelect(cfw_results.cfwModel).name,
                   'position': int(cfw_results.cfwPosition),
                   'status': CFWStatus(cfw_results.cfwStatus).name,
                   'error': CFWError(cfw_results.cfwError).name}

        if results['position'] == 0:
            results['position'] = float('nan')  # 0 means position unknown

        return results

    def _readout(self, handle, centiseconds, filename, readout_mode_code,
                 top, left, height, width,
                 header, exposure_event=None):
        # Set up all the parameter and result Structures that will be needed.
        end_exposure_params = EndExposureParams(ccd_codes['CCD_IMAGING'])

        start_readout_params = StartReadoutParams(ccd_codes['CCD_IMAGING'],
                                                  readout_mode_code,
                                                  top, left,
                                                  height, width)

        query_status_params = QueryCommandStatusParams(command_codes['CC_START_EXPOSURE2'])

        query_status_results = QueryCommandStatusResults()

        readout_line_params = ReadoutLineParams(ccd_codes['CCD_IMAGING'],
                                                readout_mode_code,
                                                left, width)

        end_readout_params = EndReadoutParams(ccd_codes['CCD_IMAGING'])

        # Array to hold the image data
        image_data = np.zeros((height, width), dtype=np.uint16)

        # Check for the end of the exposure.
        with self._command_lock:
            self._set_handle(handle)
            self._send_command('CC_QUERY_COMMAND_STATUS',
                               params=query_status_params,
                               results=query_status_results)

        # Poll if needed.
        while query_status_results.status != status_codes['CS_INTEGRATION_COMPLETE']:
            self.logger.debug('Waiting for exposure on {} to complete'.format(
                self._ccd_info[handle]['serial number']))
            time.sleep(0.1)
            with self._command_lock:
                self._set_handle(handle)
                self._send_command('CC_QUERY_COMMAND_STATUS',
                                   params=query_status_params,
                                   results=query_status_results)

        self.logger.debug('Exposure on {} complete'.format(self._ccd_info[handle]['serial number']))

        # Readout data
        with self._command_lock:
            self._set_handle(handle)
            self._send_command('CC_END_EXPOSURE', params=end_exposure_params)
            self._send_command('CC_START_READOUT', params=start_readout_params)
            for i in range(height):
                try:
                    self._send_command('CC_READOUT_LINE',
                                       params=readout_line_params,
                                       results=as_ctypes(image_data[i]))
                except RuntimeError as err:
                    message = 'Readout error on {}: expected {} rows, got {}!'.format(
                        self._ccd_info[handle]['serial number'], height, i)
                    self.logger.error(message)
                    self.logger.error(err)
                    warn(message)
                    break

            try:
                self.logger.debug("Ending readout on {}".format(
                    self._ccd_info[handle]['serial number']))
                self._send_command('CC_END_READOUT', params=end_readout_params)
            except RuntimeError as err:
                message = "Error ending readout on {}: {}".format(
                    self._ccd_info[handle]['serial number'], err)
                self.logger.error(message)
            else:
                self.logger.debug('Readout on {} complete'.format(
                    self._ccd_info[handle]['serial number']))
            finally:
                fits_utils.write_fits(image_data, header, filename, self.logger, exposure_event)

    def _get_ccd_info(self, handle):
        """
        Use Get CCD Info to gather all relevant info about CCD capabilities. Already
        have camera type, 'name' and serial number, this gets the rest.
        """
        # 'CCD_INFO_IMAGING' will get firmware version, and a list of readout modes (binning)
        # with corresponding image widths, heights, gains and also physical pixel width, height.
        ccd_info_params0 = GetCCDInfoParams(ccd_info_request_codes['CCD_INFO_IMAGING'])
        ccd_info_results0 = GetCCDInfoResults0()

        # 'CCD_INFO_EXTENDED' will get bad column info, and whether the CCD has ABG or not.
        ccd_info_params2 = GetCCDInfoParams(ccd_info_request_codes['CCD_INFO_EXTENDED'])
        ccd_info_results2 = GetCCDInfoResults2()

        # 'CCD_INFO_EXTENDED2_IMAGING' will info like full frame/frame transfer, interline or not,
        # presence of internal frame buffer, etc.
        ccd_info_params4 = GetCCDInfoParams(ccd_info_request_codes['CCD_INFO_EXTENDED2_IMAGING'])
        ccd_info_results4 = GetCCDInfoResults4()

        # 'CCD_INFO_EXTENDED3' will get info like mechanical shutter or not, mono/colour,
        # Bayer/Truesense.
        ccd_info_params6 = GetCCDInfoParams(ccd_info_request_codes['CCD_INFO_EXTENDED3'])
        ccd_info_results6 = GetCCDInfoResults6()

        with self._command_lock:
            self._set_handle(handle)
            self._send_command('CC_GET_CCD_INFO',
                               params=ccd_info_params0,
                               results=ccd_info_results0)
            self._send_command('CC_GET_CCD_INFO',
                               params=ccd_info_params2,
                               results=ccd_info_results2)
            self._send_command('CC_GET_CCD_INFO',
                               params=ccd_info_params4,
                               results=ccd_info_results4)
            self._send_command('CC_GET_CCD_INFO',
                               params=ccd_info_params6,
                               results=ccd_info_results6)

        # Now to convert all this ctypes stuff into Pythonic data structures.
        ccd_info = {'firmware version': self._bcd_to_string(ccd_info_results0.firmwareVersion),
                    'camera type': camera_types[ccd_info_results0.cameraType],
                    'camera name': str(ccd_info_results0.name, encoding='ascii'),
                    'bad columns': ccd_info_results2.columns[0:ccd_info_results2.badColumns],
                    'imaging ABG': bool(ccd_info_results2.imagingABG),
                    'serial number': str(ccd_info_results2.serialNumber, encoding='ascii'),
                    'frame transfer': bool(ccd_info_results4.capabilities_b0),
                    'electronic shutter': bool(ccd_info_results4.capabilities_b1),
                    'remote guide head support': bool(ccd_info_results4.capabilities_b2),
                    'Biorad TDI support': bool(ccd_info_results4.capabilities_b3),
                    'AO8': bool(ccd_info_results4.capabilities_b4),
                    'frame buffer': bool(ccd_info_results4.capabilities_b5),
                    'dump extra': ccd_info_results4.dumpExtra,
                    'STXL': bool(ccd_info_results6.camera_b0),
                    'mechanical shutter': not bool(ccd_info_results6.camera_b1),
                    'colour': bool(ccd_info_results6.ccd_b0),
                    'Truesense': bool(ccd_info_results6.ccd_b1)}

        readout_mode_info = self._parse_readout_info(
            ccd_info_results0.readoutInfo[0:ccd_info_results0.readoutModes])
        ccd_info['readout modes'] = readout_mode_info

        return ccd_info

    def _bcd_to_int(self, bcd, int_type='ushort'):
        """
        Function to decode the Binary Coded Decimals returned by the Get CCD Info command.
        These will be integers of C types ushort or ulong, encoding decimal numbers of the form
        XX.XX or XXXXXX.XX, i.e. when converting to a numerical value they will need dividing by
        100.
        """
        # BCD has been automatically converted by ctypes to a Python int. Need to convert to
        # bytes sequence of correct length and byte order. SBIG library seems to use
        # big endian byte order for the BCDs regardless of platform.
        if int_type == 'ushort':
            bcd = bcd.to_bytes(ctypes.sizeof(ctypes.c_ushort), byteorder='big')
        elif int_type == 'ulong':
            bcd = bcd.to_bytes(ctypes.sizeof(ctypes.c_ulong), byteorder='big')
        else:
            self.logger.error('Unknown integer type {}!'.format(int_type))
            return

        # Convert bytes sequence to hexadecimal string representation, which will also be the
        # string representation of the decoded binary coded decimal, apart from possible
        # leading zeros. Convert back to an int to strip the leading zeros.
        return int(bcd.hex())

    def _bcd_to_float(self, bcd, int_type='ushort'):
        # Includes conversion to intended numerical value, i.e. division by 100
        return self._bcd_to_int(bcd, int_type) / 100.0

    def _bcd_to_string(self, bcd, int_type='ushort'):
        # Includes conversion to intended numerical value, i.e. division by 100
        s = str(self._bcd_to_int(bcd, int_type))
        return "{}.{}".format(s[:-2], s[-2:])

    def _parse_readout_info(self, infos):
        readout_mode_info = {}

        for info in infos:
            mode = readout_modes[info.mode]
            gain = self._bcd_to_float(info.gain)
            pixel_width = self._bcd_to_float(info.pixelWidth, int_type='ulong')
            pixel_height = self._bcd_to_float(info.pixelHeight, int_type='ulong')
            readout_mode_info[mode] = {'width': info.width * u.pixel,
                                       'height': info.height * u.pixel,
                                       'gain': gain * u.electron / u.adu,
                                       'pixel width': pixel_width * u.um,
                                       'pixel height': pixel_height * u.um}

        return readout_mode_info

    def _disable_vdd_optimized(self, handle):
        """
        There are many driver control parameters, almost all of which we would not want to change
        from their default values. The one exception is DCP_VDD_OPTIMIZED. From the SBIG manual:

<<<<<<< HEAD
            The DCP_VDD_OPTIMIZED parameter defaults to TRUE which lowers the CCD’s Vdd (which
            reduces amplifier glow) only for images 3 seconds and longer. This was done to increase
            the image throughput for short exposures as raising and lowering Vdd takes 100s of
            milliseconds. The lowering and subsequent raising of Vdd delays the image readout
            slightly which causes short exposures to have a different bias structure than long
            exposures. Setting this parameter to FALSE stops the short exposure optimization from
            occurring.
=======
        The DCP_VDD_OPTIMIZED parameter defaults to TRUE which lowers the CCD’s Vdd (which reduces
        amplifier glow) only for images 3 seconds and longer. This was done to increase the image
        throughput for short exposures as raising and lowering Vdd takes 100s of milliseconds. The
        lowering and subsequent raising of Vdd delays the image readout slightly which causes short
        exposures to have a different bias structure than long exposures. Setting this parameter to
        FALSE stops the short exposure optimization from occurring.
>>>>>>> 5ee6b2fb

        The default behaviour will improve image throughput for exposure times of 3 seconds or less
        but at the penalty of altering the bias structure between short and long exposures. This
        could cause systematic errors in bias frames, dark current measurements, etc. It's probably
        not worth it.
        """
        set_driver_control_params = SetDriverControlParams(
            driver_control_codes['DCP_VDD_OPTIMIZED'], 0)
        self.logger.debug('Disabling DCP_VDD_OPTIMIZE on {}'.format(handle))
        with self._command_lock:
            self._set_handle(handle)
            self._send_command('CC_SET_DRIVER_CONTROL', params=set_driver_control_params)

    def _set_handle(self, handle):
        set_handle_params = SetDriverHandleParams(handle)
        self._send_command('CC_SET_DRIVER_HANDLE', params=set_handle_params)

    def _send_command(self, command, params=None, results=None):
        """
        Function for sending a command to the SBIG Universal Driver/Library.

        Args:
            command (string): Name of command to send
            params (ctypes.Structure, optional): Subclass of Structure
                                                 containing command parameters
            results (ctypes.Structure, optional): Subclass of Structure to
                                                  store command results

        Returns:
            error (str): error message received from the SBIG driver, will be
                'CE_NO_ERROR' if no error occurs.

        Raises:
            KeyError: Raised if command not in SBIG command list
            RuntimeError: Raised if return code indicates a fatal error, or is
                not recognised
        """
        # Look up integer command code for the given command string, raises
        # KeyError if no matches found.
        try:
            command_code = command_codes[command]
        except KeyError:
            msg = "Invalid SBIG command '{}'!".format(command)
            self.logger.error(msg)
            raise KeyError(msg)

        error = None
        retries_remaining = self.retries

        while error != 'CE_NO_ERROR' and retries_remaining > 0:

            # Send the command to the driver. Need to pass pointers to params,
            # results structs or None (which gets converted to a null pointer).
            return_code = self._CDLL.SBIGUnivDrvCommand(
                command_code,
                (ctypes.byref(params) if params else None),
                (ctypes.byref(results) if results else None))

            # Look up the error message for the return code, raises Error if no
            # match found. This should never happen, and if it does it probably
            # indicates a serious problem such an outdated driver that is
            # incompatible with the camera in use.
            try:
                error = errors[return_code]
            except KeyError:
                msg = "SBIG Driver returned unknown error code '{}'".format(return_code)
                self.logger.error(msg)
                raise RuntimeError(msg)

            retries_remaining -= 1

        # Raise a RuntimeError exception if return code is not 0 (no error).
        # This is probably excessively cautious and will need to be relaxed,
        # there are likely to be situations where other return codes don't
        # necessarily indicate a fatal error.
        if error != 'CE_NO_ERROR':
<<<<<<< HEAD
            if error == 'CE_CFW_ERROR':
                cfw_error_code = results.cfwError
                try:
                    error = "CFW {}".format(CFWError(cfw_error_code).name)
                except ValueError:
                    msg = "SBIG Driver return unknown CFW error code '{}'".format(cfw_error_code)
                    self.logger.error(msg)
                    raise RuntimeError(msg)

=======
>>>>>>> 5ee6b2fb
            msg = "SBIG Driver returned error '{}'!".format(error)
            self.logger.error(msg)
            raise RuntimeError(msg)

        return error


#################################################################################
# Commands and error messages
#################################################################################


# Camera command codes. Doesn't include the 'SBIG only" commands.
command_codes = {'CC_NULL': 0,
                 'CC_START_EXPOSURE': 1,
                 'CC_END_EXPOSURE': 2,
                 'CC_READOUT_LINE': 3,
                 'CC_DUMP_LINES': 4,
                 'CC_SET_TEMPERATURE_REGULATION': 5,
                 'CC_QUERY_TEMPERATURE_STATUS': 6,
                 'CC_ACTIVATE_RELAY': 7,
                 'CC_PULSE_OUT': 8,
                 'CC_ESTABLISH_LINK': 9,
                 'CC_GET_DRIVER_INFO': 10,
                 'CC_GET_CCD_INFO': 11,
                 'CC_QUERY_COMMAND_STATUS': 12,
                 'CC_MISCELLANEOUS_CONTROL': 13,
                 'CC_READ_SUBTRACT_LINE': 14,
                 'CC_UPDATE_CLOCK': 15,
                 'CC_READ_OFFSET': 16,
                 'CC_OPEN_DRIVER': 17,
                 'CC_CLOSE_DRIVER': 18,
                 'CC_TX_SERIAL_BYTES': 19,
                 'CC_GET_SERIAL_STATUS': 20,
                 'CC_AO_TIP_TILT': 21,
                 'CC_AO_SET_FOCUS': 22,
                 'CC_AO_DELAY': 23,
                 'CC_GET_TURBO_STATUS': 24,
                 'CC_END_READOUT': 25,
                 'CC_GET_US_TIMER': 26,
                 'CC_OPEN_DEVICE': 27,
                 'CC_CLOSE_DEVICE': 28,
                 'CC_SET_IRQL': 29,
                 'CC_GET_IRQL': 30,
                 'CC_GET_LINE': 31,
                 'CC_GET_LINK_STATUS': 32,
                 'CC_GET_DRIVER_HANDLE': 33,
                 'CC_SET_DRIVER_HANDLE': 34,
                 'CC_START_READOUT': 35,
                 'CC_GET_ERROR_STRING': 36,
                 'CC_SET_DRIVER_CONTROL': 37,
                 'CC_GET_DRIVER_CONTROL': 38,
                 'CC_USB_AD_CONTROL': 39,
                 'CC_QUERY_USB': 40,
                 'CC_GET_PENTIUM_CYCLE_COUNT': 41,
                 'CC_RW_USB_I2C': 42,
                 'CC_CFW': 43,
                 'CC_BIT_IO': 44,
                 'CC_USER_EEPROM': 45,
                 'CC_AO_CENTER': 46,
                 'CC_BTDI_SETUP': 47,
                 'CC_MOTOR_FOCUS': 48,
                 'CC_QUERY_ETHERNET': 49,
                 'CC_START_EXPOSURE2': 50,
                 'CC_SET_TEMPERATURE_REGULATION2': 51,
                 'CC_READ_OFFSET2': 52,
                 'CC_DIFF_GUIDER': 53,
                 'CC_COLUMN_EEPROM': 54,
                 'CC_CUSTOMER_OPTIONS': 55,
                 'CC_DEBUG_LOG': 56,
                 'CC_QUERY_USB2': 57,
                 'CC_QUERY_ETHERNET2': 58,
                 'CC_GET_AO_MODEL': 59,
                 'CC_QUERY_USB3': 60,
                 'CC_QUERY_COMMAND_STATUS2': 61}

# Reversed dictionary, just in case you ever need to look up a command given a
# command code.
commands = {code: command for command, code in command_codes.items()}


# Camera error messages
errors = {0: 'CE_NO_ERROR',
          1: 'CE_CAMERA_NOT_FOUND',
          2: 'CE_EXPOSURE_IN_PROGRESS',
          3: 'CE_NO_EXPOSURE_IN_PROGRESS',
          4: 'CE_UNKNOWN_COMMAND',
          5: 'CE_BAD_CAMERA_COMMAND',
          6: 'CE_BAD_PARAMETER',
          7: 'CE_TX_TIMEOUT',
          8: 'CE_RX_TIMEOUT',
          9: 'CE_NAK_RECEIVED',
          10: 'CE_CAN_RECEIVED',
          11: 'CE_UNKNOWN_RESPONSE',
          12: 'CE_BAD_LENGTH',
          13: 'CE_AD_TIMEOUT',
          14: 'CE_KBD_ESC',
          15: 'CE_CHECKSUM_ERROR',
          16: 'CE_EEPROM_ERROR',
          17: 'CE_SHUTTER_ERROR',
          18: 'CE_UNKNOWN_CAMERA',
          19: 'CE_DRIVER_NOT_FOUND',
          20: 'CE_DRIVER_NOT_OPEN',
          21: 'CE_DRIVER_NOT_CLOSED',
          22: 'CE_SHARE_ERROR',
          23: 'CE_TCE_NOT_FOUND',
          24: 'CE_AO_ERROR',
          25: 'CE_ECP_ERROR',
          26: 'CE_MEMORY_ERROR',
          27: 'CE_DEVICE_NOT_FOUND',
          28: 'CE_DEVICE_NOT_OPEN',
          29: 'CE_DEVICE_NOT_CLOSED',
          30: 'CE_DEVICE_NOT_IMPLEMENTED',
          31: 'CE_DEVICE_DISABLED',
          32: 'CE_OS_ERROR',
          33: 'CE_SOCK_ERROR',
          34: 'CE_SERVER_NOT_FOUND',
          35: 'CE_CFW_ERROR',
          36: 'CE_MF_ERROR',
          37: 'CE_FIRMWARE_ERROR',
          38: 'CE_DIFF_GUIDER_ERROR',
          39: 'CE_RIPPLE_CORRECTION_ERROR',
          40: 'CE_EZUSB_RESET',
          41: 'CE_INCOMPATIBLE_FIRMWARE',
          42: 'CE_INVALID_HANDLE',
          43: 'CE_NEXT_ERROR'}

# Reverse dictionary, just in case you ever need to look up an error code given
# an error name
error_codes = {error: error_code for error_code, error in errors.items()}


#################################################################################
# Query USB Info related.
#################################################################################


class QueryUSBInfo(ctypes.Structure):
    """
    ctypes (Sub-)Structure used to hold details of individual cameras returned
    by 'CC_QUERY_USB' command
    """
    # Rather than use C99 _Bool type SBIG library uses 0 = False, 1 = True
    _fields_ = [('cameraFound', ctypes.c_ushort),
                ('cameraType', ctypes.c_ushort),
                ('name', ctypes.c_char * 64),
                ('serialNumber', ctypes.c_char * 10)]


class QueryUSBResults(ctypes.Structure):
    """
    ctypes Structure used to hold the results from 'CC_QUERY_USB' command
    """
    _fields_ = [('camerasFound', ctypes.c_ushort),
                ('usbInfo', QueryUSBInfo * 4)]


class QueryUSBResults2(ctypes.Structure):
    """
    ctypes Structure used to hold the results from 'CC_QUERY_USB2' command
    """
    _fields_ = [('camerasFound', ctypes.c_ushort),
                ('usbInfo', QueryUSBInfo * 8)]


# Camera type codes, returned by Query USB Info, Establish Link, Get CCD Info, etc.
camera_types = {4: "ST7_CAMERA",
                5: "ST8_CAMERA",
                6: "ST5C_CAMERA",
                7: "TCE_CONTROLLER",
                8: "ST237_CAMERA",
                9: "STK_CAMERA",
                10: "ST9_CAMERA",
                11: "STV_CAMERA",
                12: "ST10_CAMERA",
                13: "ST1K_CAMERA",
                14: "ST2K_CAMERA",
                15: "STL_CAMERA",
                16: "ST402_CAMERA",
                17: "STX_CAMERA",
                18: "ST4K_CAMERA",
                19: "STT_CAMERA",
                20: "STI_CAMERA",
                21: "STF_CAMERA",
                22: "NEXT_CAMERA",
                0xFFFF: "NO_CAMERA"}

# Reverse dictionary
camera_type_codes = {camera: code for code, camera in camera_types.items()}


#################################################################################
# Open Device, Establish Link, Get Link status related
#################################################################################


# Device types by code. Used with Open Device, etc.
device_types = {0: "DEV_NONE",
                1: "DEV_LPT1",
                2: "DEV_LPT2",
                3: "DEV_LPT3",
                0x7F00: "DEV_USB",
                0x7F01: "DEV_ETH",
                0x7F02: "DEV_USB1",
                0x7F03: "DEV_USB2",
                0x7F04: "DEV_USB3",
                0x7F05: "DEV_USB4",
                0x7F06: "DEV_USB5",
                0x7F07: "DEV_USB6",
                0x7F08: "DEV_USB7",
                0x7F09: "DEV_USB8",
                0x7F0A: "DEV_USB9",
                0x7F0B: "DEV_USB10",
                0x7F0C: "DEV_USB11",
                0x7F0D: "DEV_USB12",
                0x7F0E: "DEV_USB13",
                0x7F0F: "DEV_USB14",
                0x7F10: "DEV_USB15",
                0x7F11: "DEV_USB16",
                0x7F12: "DEV_USB17",
                0x7F13: "DEV_USB18",
                0x7F14: "DEV_USB19",
                0x7F15: "DEV_USB20",
                0x7F16: "DEV_USB21",
<<<<<<< HEAD
                0x7F19: "DEV_USB22",
                0x7F1A: "DEV_USB23",
                0x7F1B: "DEV_USB24"}
=======
                0x7F17: "DEV_USB22",
                0x7F18: "DEV_USB23",
                0x7F19: "DEV_USB24"}
>>>>>>> 5ee6b2fb

# Reverse dictionary
device_type_codes = {device: code for code, device in device_types.items()}


class OpenDeviceParams(ctypes.Structure):
    """
    ctypes Structure to hold the parameters for the Open Device command.
    """
    _fields_ = [('deviceType', ctypes.c_ushort),
                ('lptBaseAddress', ctypes.c_ushort),
                ('ipAddress', ctypes.c_ulong)]


class EstablishLinkParams(ctypes.Structure):
    """
    ctypes Structure to hold the parameters for the Establish Link command.
    """
    _fields_ = [('sbigUseOnly', ctypes.c_ushort)]


class EstablishLinkResults(ctypes.Structure):
    """
    ctypes Structure to hold the results from the Establish Link command.
    """
    _fields_ = [('cameraType', ctypes.c_ushort)]


class GetLinkStatusResults(ctypes.Structure):
    """
    ctypes Structure to hold the results from the Get Link Status command.
    """
    _fields_ = [('linkEstablished', ctypes.c_ushort),
                ('baseAddress', ctypes.c_ushort),
                ('cameraType', ctypes.c_ushort),
                ('comTotal', ctypes.c_ulong),
                ('comFailed', ctypes.c_ulong)]


#################################################################################
# Get Driver Handle, Set Driver Handle related
#################################################################################


class GetDriverHandleResults(ctypes.Structure):
    """
    ctypes Structure to hold the results from the Get Driver Handle command.
    The handle is the camera ID used when switching control between connected
    cameras with the Set Driver Handle command.
    """
    _fields_ = [('handle', ctypes.c_short)]


# Used to disconnect from a camera in order to get the handle for another
# Had to google to find this value, it is NOT in sbigudrv.h or the
# SBIG Universal Driver docs.
INVALID_HANDLE_VALUE = -1


class SetDriverHandleParams(ctypes.Structure):
    """
    ctypes Structure to hold the parameter for the Set Driver Handle command.
    """
    _fields_ = [('handle', ctypes.c_short)]


#################################################################################
# Temperature and cooling control related
#################################################################################


class QueryTemperatureStatusParams(ctypes.Structure):
    """
    ctypes Structure used to hold the parameters for the
    Query Temperature Status command.
    """
    _fields_ = [('request', ctypes.c_ushort)]


temp_status_requests = {0: 'TEMP_STATUS_STANDARD',
                        1: 'TEMP_STATUS_ADVANCED',
                        2: 'TEMP_STATUS_ADVANCED2'}

temp_status_request_codes = {request: code for code, request in temp_status_requests.items()}


class QueryTemperatureStatusResults(ctypes.Structure):
    """
    ctypes Structure used to hold the results from the Query Temperature Status
    command (standard version).
    """
    _fields_ = [('enabled', ctypes.c_ushort),
                ('ccdSetpoint', ctypes.c_ushort),
                ('power', ctypes.c_ushort),
                ('ccdThermistor', ctypes.c_ushort),
                ('ambientThermistor', ctypes.c_ushort)]


class QueryTemperatureStatusResults2(ctypes.Structure):
    """
    ctypes Structure used to hold the results from the Query Temperature Status
    command (extended version).
    """
    _fields_ = [('coolingEnabled', ctypes.c_ushort),
                ('fanEnabled', ctypes.c_ushort),
                ('ccdSetpoint', ctypes.c_double),
                ('imagingCCDTemperature', ctypes.c_double),
                ('trackingCCDTemperature', ctypes.c_double),
                ('externalTrackingCCDTemperature', ctypes.c_double),
                ('ambientTemperature', ctypes.c_double),
                ('imagingCCDPower', ctypes.c_double),
                ('trackingCCDPower', ctypes.c_double),
                ('externalTrackingCCDPower', ctypes.c_double),
                ('heatsinkTemperature', ctypes.c_double),
                ('fanPower', ctypes.c_double),
                ('fanSpeed', ctypes.c_double),
                ('trackingCCDSetpoint', ctypes.c_double)]


temperature_regulations = {0: "REGULATION_OFF",
                           1: "REGULATION_ON",
                           2: "REGULATION_OVERRIDE",
                           3: "REGULATION_FREEZE",
                           4: "REGULATION_UNFREEZE",
                           5: "REGULATION_ENABLE_AUTOFREEZE",
                           6: "REGULATION_DISABLE_AUTOFREEZE"}

temperature_regulation_codes = {regulation: code for code, regulation in
                                temperature_regulations.items()}


class SetTemperatureRegulationParams(ctypes.Structure):
    """
    ctypes Structure used to hold the parameters for the
    Set Temperature Regulation command.
    """
    _fields_ = [('regulation', ctypes.c_ushort),
                ('ccdSetpoint', ctypes.c_ushort)]


class SetTemperatureRegulationParams2(ctypes.Structure):
    """
    ctypes Structure used to hold the parameters for the
    Set Temperature Regulation 2 command.
    """
    _fields_ = [('regulation', ctypes.c_ushort),
                ('ccdSetpoint', ctypes.c_double)]


################################################################################
# Get CCD Info related
################################################################################


class GetCCDInfoParams(ctypes.Structure):
    """
    ctypes Structure to hold the parameters for the Get CCD Info command,
    used obtain the details & capabilities of the connected camera.
    """
    _fields_ = [('request', ctypes.c_ushort)]


ccd_info_requests = {0: 'CCD_INFO_IMAGING',
                     1: 'CCD_INFO_TRACKING',
                     2: 'CCD_INFO_EXTENDED',
                     3: 'CCD_INFO_EXTENDED_5C',
                     4: 'CCD_INFO_EXTENDED2_IMAGING',
                     5: 'CCD_INFO_EXTENDED2_TRACKING',
                     6: 'CCD_INFO_EXTENDED3'}

ccd_info_request_codes = {request: code for code, request in ccd_info_requests.items()}


class ReadoutInfo(ctypes.Structure):
    """
    ctypes Structure to store details of an individual readout mode. An array of up
    to 20 of these will be returned as part of the GetCCDInfoResults0 struct when the
    Get CCD Info command is used with request 'CCD_INFO_IMAGING'.

    The gain field is a 4 digit Binary Coded Decimal (yes, really) of the form XX.XX,
    in units of electrons/ADU.

    The pixel_width and pixel_height fields are 6 digit Binary Coded Decimals for the
    form XXXXXX.XX in units of microns, helpfully supporting pixels up to 1 metre across.
    """
    _fields_ = [('mode', ctypes.c_ushort),
                ('width', ctypes.c_ushort),
                ('height', ctypes.c_ushort),
                ('gain', ctypes.c_ushort),
                ('pixelWidth', ctypes.c_ulong),
                ('pixelHeight', ctypes.c_ulong)]


class GetCCDInfoResults0(ctypes.Structure):
    """
    ctypes Structure to hold the results from the Get CCD Info command when used with
    requests 'CCD_INFO_IMAGING' or 'CCD_INFO_TRACKING'.

    The firmwareVersion field is 4 digit binary coded decimal of the form XX.XX.
    """
    _fields_ = [('firmwareVersion', ctypes.c_ushort),
                ('cameraType', ctypes.c_ushort),
                ('name', ctypes.c_char * 64),
                ('readoutModes', ctypes.c_ushort),
                ('readoutInfo', ReadoutInfo * 20)]


class GetCCDInfoResults2(ctypes.Structure):
    """
    ctypes Structure to hold the results from the Get CCD Info command when used with
    request 'CCD_INFO_EXTENDED'.
    """
    _fields_ = [('badColumns', ctypes.c_ushort),
                ('columns', ctypes.c_ushort * 4),
                ('imagingABG', ctypes.c_ushort),
                ('serialNumber', ctypes.c_char * 10)]


class GetCCDInfoResults4(ctypes.Structure):
    """
    ctypes Structure to hold the results from the Get CCD Info command when used with
    requests 'CCD_INFO_EXTENDED2_IMAGING' or 'CCD_INFO_EXTENDED2_TRACKING'.

    The capabilitiesBits is a bitmask, yay.
    """
    _fields_ = [('capabilities_b0', ctypes.c_int, 1),
                ('capabilities_b1', ctypes.c_int, 1),
                ('capabilities_b2', ctypes.c_int, 1),
                ('capabilities_b3', ctypes.c_int, 1),
                ('capabilities_b4', ctypes.c_int, 1),
                ('capabilities_b5', ctypes.c_int, 1),
                ('capabilities_unusued', ctypes.c_int, ctypes.sizeof(ctypes.c_ushort) * 8 - 6),
                ('dumpExtra', ctypes.c_ushort)]


class GetCCDInfoResults6(ctypes.Structure):
    """
    ctypes Structure to hold the results from the Get CCD Info command when used with
    the request 'CCD_INFO_EXTENDED3'.

    The sbigudrv.h C header says there should be three bitmask fields, each of type
    ulong, which would be 64 bits on this platform (OS X), BUT trial and error has
    determined they're actually 32 bits long.
    """
    _fields_ = [('camera_b0', ctypes.c_int, 1),
                ('camera_b1', ctypes.c_int, 1),
                ('camera_unused', ctypes.c_int, 30),
                ('ccd_b0', ctypes.c_int, 1),
                ('ccd_b1', ctypes.c_int, 1),
                ('ccd_unused', ctypes.c_int, 30),
                ('extraBits', ctypes.c_int, 32)]


#################################################################################
# Get Driver Control, Set Driver Control related
#################################################################################


driver_control_params = {i: param for i, param in enumerate(('DCP_USB_FIFO_ENABLE',
                                                             'DCP_CALL_JOURNAL_ENABLE',
                                                             'DCP_IVTOH_RATIO',
                                                             'DCP_USB_FIFO_SIZE',
                                                             'DCP_USB_DRIVER',
                                                             'DCP_KAI_RELGAIN',
                                                             'DCP_USB_PIXEL_DL_ENABLE',
                                                             'DCP_HIGH_THROUGHPUT',
                                                             'DCP_VDD_OPTIMIZED',
                                                             'DCP_AUTO_AD_GAIN',
                                                             'DCP_NO_HCLKS_FOR_INTEGRATION',
                                                             'DCP_TDI_MODE_ENABLE',
                                                             'DCP_VERT_FLUSH_CONTROL_ENABLE',
                                                             'DCP_ETHERNET_PIPELINE_ENABLE',
                                                             'DCP_FAST_LINK',
                                                             'DCP_OVERSCAN_ROWSCOLS',
                                                             'DCP_PIXEL_PIPELINE_ENABLE',
                                                             'DCP_COLUMN_REPAIR_ENABLE',
                                                             'DCP_WARM_PIXEL_REPAIR_ENABLE',
                                                             'DCP_WARM_PIXEL_REPAIR_COUNT',
                                                             'DCP_TDI_MODE_DRIFT_RATE',
                                                             'DCP_OVERRIDE_AD_GAIN',
                                                             'DCP_ENABLE_AUTO_OFFSET',
                                                             'DCP_LAST'))}

driver_control_codes = {param: code for code, param in driver_control_params.items()}


class GetDriverControlParams(ctypes.Structure):
    """
    ctypes Structure to hold the parameters for the Get Driver Control command,
    used to query the value of a specific driver control parameter.
    """
    _fields_ = [('controlParameter', ctypes.c_ushort), ]


class GetDriverControlResults(ctypes.Structure):
    """
    ctypes Structure to hold the result from the Get Driver Control command,
    used to query the value of a specific driver control parameter
    """
    _fields_ = [('controlValue', ctypes.c_ulong), ]


class SetDriverControlParams(ctypes.Structure):
    """
    ctypes Structure to hold the parameters for the Set Driver Control command,
    used to set the value of a specific driver control parameter
    """
    _fields_ = [('controlParameter', ctypes.c_ushort),
                ('controlValue', ctypes.c_ulong)]


#################################################################################
# Start Exposure, Query Command Status, End Exposure related
#################################################################################


class StartExposureParams2(ctypes.Structure):
    """
    ctypes Structure to hold the parameters for the Start Exposure 2 command.
    (The Start Exposure command is deprecated.)
    """
    _fields_ = [('ccd', ctypes.c_ushort),
                ('exposureTime', ctypes.c_ulong),
                ('abgState', ctypes.c_ushort),
                ('openShutter', ctypes.c_ushort),
                ('readoutMode', ctypes.c_ushort),
                ('top', ctypes.c_ushort),
                ('left', ctypes.c_ushort),
                ('height', ctypes.c_ushort),
                ('width', ctypes.c_ushort)]


# CCD selection for cameras with built in or connected tracking CCDs
ccds = {0: 'CCD_IMAGING',
        1: 'CCD_TRACKING',
        2: 'CCD_EXT_TRACKING'}

ccd_codes = {ccd: code for code, ccd in ccds.items()}

# Anti-Blooming Gate states
abg_states = {0: 'ABG_LOW7',
              1: 'ABG_CLK_LOW7',
              2: 'ABG_CLK_MED7',
              3: 'ABG_CLK_HI7'}

abg_state_codes = {abg: code for code, abg in abg_states.items()}

# Shutter mode commands
shutter_commands = {0: 'SC_LEAVE_SHUTTER',
                    1: 'SC_OPEN_SHUTTER',
                    2: 'SC_CLOSE_SHUTTER',
                    3: 'SC_INITIALIZE_SHUTTER',
                    4: 'SC_OPEN_EXP_SHUTTER',
                    5: 'SC_CLOSE_EXT_SHUTTER'}

shutter_command_codes = {command: code for code, command in shutter_commands.items()}

# Readout binning modes
readout_modes = {0: 'RM_1X1',
                 1: 'RM_2X2',
                 2: 'RM_3X3',
                 3: 'RM_NX1',
                 4: 'RM_NX2',
                 5: 'RM_NX3',
                 6: 'RM_1X1_VOFFCHIP',
                 7: 'RM_2X2_VOFFCHIP',
                 8: 'RM_3X3_VOFFCHIP',
                 9: 'RM_9X9',
                 10: 'RM_NXN'}

readout_mode_codes = {mode: code for code, mode in readout_modes.items()}


# Command status codes and corresponding messages as returned by
# Query Command Status
statuses = {0: "CS_IDLE",
            1: "CS_IN_PROGRESS",
            2: "CS_INTEGRATING",
            3: "CS_INTEGRATION_COMPLETE"}

# Reverse dictionary
status_codes = {status: code for code, status in statuses.items()}


class QueryCommandStatusParams(ctypes.Structure):
    """
    ctypes Structure to hold the parameters for the Query Command Status
    command.
    """
    _fields_ = [('command', ctypes.c_ushort)]


class QueryCommandStatusResults(ctypes.Structure):
    """
    ctypes Structure to hold the results from the Query Command Status command.
    """
    _fields_ = [('status', ctypes.c_ushort)]


class EndExposureParams(ctypes.Structure):
    """
    ctypes Structure to hold the parameters for the End Exposure command.
    """
    _fields_ = [('ccd', ctypes.c_ushort)]


#################################################################################
# Start Readout, Readout Line, End Readout related
#################################################################################


class StartReadoutParams(ctypes.Structure):
    """
    ctypes Structure to hold the parameters for the Start Readout command.
    """
    _fields_ = [('ccd', ctypes.c_ushort),
                ('readoutMode', ctypes.c_ushort),
                ('top', ctypes.c_ushort),
                ('left', ctypes.c_ushort),
                ('height', ctypes.c_ushort),
                ('width', ctypes.c_ushort)]


class ReadoutLineParams(ctypes.Structure):
    """
    ctypes Structure to hold the parameters for the Readout Line command.
    """
    _fields_ = [('ccd', ctypes.c_ushort),
                ('readoutMode', ctypes.c_ushort),
                ('pixelStart', ctypes.c_ushort),
                ('pixelLength', ctypes.c_ushort)]


class EndReadoutParams(ctypes.Structure):
    """
    ctypes Structure to hold the parameters for the End Readout Params.
    """
    _fields_ = [('ccd', ctypes.c_ushort)]


#################################################################################
# Get Driver Info related
#################################################################################


# Requests relevant to Get Driver Info command
driver_requests = {0: "DRIVER_STD",
                   1: "DRIVER_EXTENDED",
                   2: "DRIVER_USB_LOADER"}

# Reverse dictionary
driver_request_codes = {request: code for code, request in driver_requests.items()}


class GetDriverInfoParams(ctypes.Structure):
    """
    ctypes Structure used to hold the parameters for the Get Driver Info command
    """
    _fields_ = [('request', ctypes.c_ushort)]


class GetDriverInfoResults0(ctypes.Structure):
    """
    ctypes Structure used to hold the results from the Get Driver Info command
    """
    _fields_ = [('version', ctypes.c_ushort),
                ('name', ctypes.c_char * 64),
                ('maxRequest', ctypes.c_ushort)]


#################################################################################
# Filter wheel related
#################################################################################

class CFWParams(ctypes.Structure):
    """
    ctypes Structure used to hold the parameters for the CFW (colour filter wheel) command
    """
    _fields_ = [('cfwModel', ctypes.c_ushort),
                ('cfwCommand', ctypes.c_ushort),
                ('cfwParam1', ctypes.c_ulong),
                ('cfwParam2', ctypes.c_ulong),
                ('outLength', ctypes.c_ushort),
                ('outPtr', ctypes.c_char_p),
                ('inLength', ctypes.c_ushort),
                ('inPtr', ctypes.c_char_p)]


class CFWResults(ctypes.Structure):
    """
    ctypes Structure used to fold the results from the CFW (colour filer wheel) command
    """
    _fields_ = [('cfwModel', ctypes.c_ushort),
                ('cfwPosition', ctypes.c_ushort),
                ('cfwStatus', ctypes.c_ushort),
                ('cfwError', ctypes.c_ushort),
                ('cfwResults1', ctypes.c_ulong),
                ('cfwResults2', ctypes.c_ulong)]


@enum.unique
class CFWModelSelect(enum.IntEnum):
    """
    Filter wheel model selection enum
    """
    UNKNOWN = 0
    CFW2 = enum.auto()
    CFW5 = enum.auto()
    CFW8 = enum.auto()
    CFWL = enum.auto()
    CFW402 = enum.auto()
    AUTO = enum.auto()
    CFW6A = enum.auto()
    CFW10 = enum.auto()
    CFW10_SERIAL = enum.auto()
    CFW9 = enum.auto()
    CFWL8 = enum.auto()
    CFWL8G = enum.auto()
    CFW1603 = enum.auto()
    FW5_STX = enum.auto()
    FW5_8300 = enum.auto()
    FW8_8300 = enum.auto()
    FW7_STX = enum.auto()
    FW8_STT = enum.auto()
    FW5_STF_DETENT = enum.auto()


@enum.unique
class CFWCommand(enum.IntEnum):
    """
    Filter wheel command enum
    """
    QUERY = 0
    GOTO = enum.auto()
    INIT = enum.auto()
    GET_INFO = enum.auto()
    OPEN_DEVICE = enum.auto()
    CLOSE_DEVICE = enum.auto()


@enum.unique
class CFWStatus(enum.IntEnum):
    """
    Filter wheel status enum
    """
    UNKNOWN = 0
    IDLE = enum.auto()
    BUSY = enum.auto()


@enum.unique
class CFWError(enum.IntEnum):
    """
    Filter wheel errors enum
    """
    NONE = 0
    BUSY = enum.auto()
    BAD_COMMAND = enum.auto()
    CAL_ERROR = enum.auto()
    MOTOR_TIMEOUT = enum.auto()
    BAD_MODEL = enum.auto()
    DEVICE_NOT_CLOSED = enum.auto()
    DEVICE_NOT_OPEN = enum.auto()
    I2C_ERROR = enum.auto()


@enum.unique
class CFWGetInfoSelect(enum.IntEnum):
    """
    Filter wheel get info select enum
    """
    FIRMWARE_VERSION = 0
    CAL_DATA = enum.auto()
    DATA_REGISTERS = enum.auto()<|MERGE_RESOLUTION|>--- conflicted
+++ resolved
@@ -13,10 +13,7 @@
 from warnings import warn
 import time
 import threading
-<<<<<<< HEAD
 import enum
-=======
->>>>>>> 5ee6b2fb
 
 import numpy as np
 from numpy.ctypeslib import as_ctypes
@@ -750,22 +747,12 @@
         There are many driver control parameters, almost all of which we would not want to change
         from their default values. The one exception is DCP_VDD_OPTIMIZED. From the SBIG manual:
 
-<<<<<<< HEAD
-            The DCP_VDD_OPTIMIZED parameter defaults to TRUE which lowers the CCD’s Vdd (which
-            reduces amplifier glow) only for images 3 seconds and longer. This was done to increase
-            the image throughput for short exposures as raising and lowering Vdd takes 100s of
-            milliseconds. The lowering and subsequent raising of Vdd delays the image readout
-            slightly which causes short exposures to have a different bias structure than long
-            exposures. Setting this parameter to FALSE stops the short exposure optimization from
-            occurring.
-=======
         The DCP_VDD_OPTIMIZED parameter defaults to TRUE which lowers the CCD’s Vdd (which reduces
         amplifier glow) only for images 3 seconds and longer. This was done to increase the image
         throughput for short exposures as raising and lowering Vdd takes 100s of milliseconds. The
         lowering and subsequent raising of Vdd delays the image readout slightly which causes short
         exposures to have a different bias structure than long exposures. Setting this parameter to
         FALSE stops the short exposure optimization from occurring.
->>>>>>> 5ee6b2fb
 
         The default behaviour will improve image throughput for exposure times of 3 seconds or less
         but at the penalty of altering the bias structure between short and long exposures. This
@@ -842,7 +829,6 @@
         # there are likely to be situations where other return codes don't
         # necessarily indicate a fatal error.
         if error != 'CE_NO_ERROR':
-<<<<<<< HEAD
             if error == 'CE_CFW_ERROR':
                 cfw_error_code = results.cfwError
                 try:
@@ -852,8 +838,6 @@
                     self.logger.error(msg)
                     raise RuntimeError(msg)
 
-=======
->>>>>>> 5ee6b2fb
             msg = "SBIG Driver returned error '{}'!".format(error)
             self.logger.error(msg)
             raise RuntimeError(msg)
@@ -1078,15 +1062,9 @@
                 0x7F14: "DEV_USB19",
                 0x7F15: "DEV_USB20",
                 0x7F16: "DEV_USB21",
-<<<<<<< HEAD
-                0x7F19: "DEV_USB22",
-                0x7F1A: "DEV_USB23",
-                0x7F1B: "DEV_USB24"}
-=======
                 0x7F17: "DEV_USB22",
                 0x7F18: "DEV_USB23",
                 0x7F19: "DEV_USB24"}
->>>>>>> 5ee6b2fb
 
 # Reverse dictionary
 device_type_codes = {device: code for code, device in device_types.items()}

--- conflicted
+++ resolved
@@ -136,7 +136,6 @@
         with self._command_lock:
             self._send_command('CC_GET_DRIVER_HANDLE', results=ghr)
         return ghr.handle
-<<<<<<< HEAD
 
     def set_handle(self, handle):
         set_handle_params = SetDriverHandleParams(handle)
@@ -156,27 +155,6 @@
         ccd_info_params2 = GetCCDInfoParams(ccd_info_request_codes['CCD_INFO_EXTENDED'])
         ccd_info_results2 = GetCCDInfoResults2()
 
-=======
-
-    def set_handle(self, handle):
-        set_handle_params = SetDriverHandleParams(handle)
-        self._send_command('CC_SET_DRIVER_HANDLE', params=set_handle_params)
-
-    def get_ccd_info(self, handle):
-        """
-        Use Get CCD Info to gather all relevant info about CCD capabilities. Already
-        have camera type, 'name' and serial number, this gets the rest.
-        """
-        # 'CCD_INFO_IMAGING' will get firmware version, and a list of readout modes (binning)
-        # with corresponding image widths, heights, gains and also physical pixel width, height.
-        ccd_info_params0 = GetCCDInfoParams(ccd_info_request_codes['CCD_INFO_IMAGING'])
-        ccd_info_results0 = GetCCDInfoResults0()
-
-        # 'CCD_INFO_EXTENDED' will get bad column info, and whether the CCD has ABG or not.
-        ccd_info_params2 = GetCCDInfoParams(ccd_info_request_codes['CCD_INFO_EXTENDED'])
-        ccd_info_results2 = GetCCDInfoResults2()
-
->>>>>>> 267418d8
         # 'CCD_INFO_EXTENDED2_IMAGING' will get info like full frame/frame transfer, interline or
         # not, presence of internal frame buffer, etc.
         ccd_info_params4 = GetCCDInfoParams(ccd_info_request_codes['CCD_INFO_EXTENDED2_IMAGING'])
@@ -236,15 +214,6 @@
 
         The DCP_VDD_OPTIMIZED parameter defaults to TRUE which lowers the CCD’s Vdd (which reduces
         amplifier glow) only for images 3 seconds and longer. This was done to increase the image
-<<<<<<< HEAD
-        throughput for short exptimes as raising and lowering Vdd takes 100s of milliseconds. The
-        lowering and subsequent raising of Vdd delays the image readout slightly which causes short
-        exptimes to have a different bias structure than long exptimes. Setting this parameter to
-        FALSE stops the short exptime optimization from occurring.
-
-        The default behaviour will improve image throughput for exptime times of 3 seconds or less
-        but at the penalty of altering the bias structure between short and long exptimes. This
-=======
         throughput for short exposures as raising and lowering Vdd takes 100s of milliseconds. The
         lowering and subsequent raising of Vdd delays the image readout slightly which causes short
         exposures to have a different bias structure than long exposures. Setting this parameter to
@@ -252,10 +221,10 @@
 
         The default behaviour will improve image throughput for exposure times of 3 seconds or less
         but at the penalty of altering the bias structure between short and long exposures. This
->>>>>>> 267418d8
         could cause systematic errors in bias frames, dark current measurements, etc. It's probably
         not worth it.
         """
+
         set_driver_control_params = SetDriverControlParams(
             driver_control_codes['DCP_VDD_OPTIMIZED'], 0)
         self.logger.debug('Disabling DCP_VDD_OPTIMIZE on {}'.format(handle))
@@ -319,11 +288,7 @@
 
         return statuses[query_status_results.status]
 
-<<<<<<< HEAD
     def start_exptime(self,
-=======
-    def start_exposure(self,
->>>>>>> 267418d8
                        handle,
                        seconds,
                        dark,
@@ -333,11 +298,7 @@
                        left,
                        height,
                        width):
-<<<<<<< HEAD
         # SBIG driver expects exptime time in 100ths of a second.
-=======
-        # SBIG driver expects exposure time in 100ths of a second.
->>>>>>> 267418d8
         centiseconds = int(get_quantity_value(seconds, unit=u.second) * 100)
 
         # This setting is ignored by most cameras (even if they do have ABG), only exceptions are
@@ -357,11 +318,7 @@
             # Dark frame, will keep shutter closed throughout
             shutter_command_code = shutter_command_codes['SC_CLOSE_SHUTTER']
 
-<<<<<<< HEAD
         start_exptime_params = StartExposureParams2(ccd_codes['CCD_IMAGING'],
-=======
-        start_exposure_params = StartExposureParams2(ccd_codes['CCD_IMAGING'],
->>>>>>> 267418d8
                                                      centiseconds,
                                                      abg_command_code,
                                                      shutter_command_code,
@@ -372,7 +329,6 @@
                                                      int(get_quantity_value(width, u.pixel)))
         with self._command_lock:
             self.set_handle(handle)
-<<<<<<< HEAD
             self._send_command('CC_START_EXPTIME2', params=start_exptime_params)
 
     def readout(self,
@@ -391,26 +347,6 @@
 
         end_exptime_params = EndExposureParams(ccd_codes['CCD_IMAGING'])
 
-=======
-            self._send_command('CC_START_EXPOSURE2', params=start_exposure_params)
-
-    def readout(self,
-                handle,
-                readout_mode,
-                top,
-                left,
-                height,
-                width):
-        # Set up all the parameter and result Structures that will be needed.
-        readout_mode_code = readout_mode_codes[readout_mode]
-        top = int(get_quantity_value(top, unit=u.pixel))
-        left = int(get_quantity_value(left, unit=u.pixel))
-        height = int(get_quantity_value(height, unit=u.pixel))
-        width = int(get_quantity_value(width, unit=u.pixel))
-
-        end_exposure_params = EndExposureParams(ccd_codes['CCD_IMAGING'])
-
->>>>>>> 267418d8
         start_readout_params = StartReadoutParams(ccd_codes['CCD_IMAGING'],
                                                   readout_mode_code,
                                                   top, left,
@@ -429,11 +365,7 @@
         # Readout data
         with self._command_lock:
             self.set_handle(handle)
-<<<<<<< HEAD
             self._send_command('CC_END_EXPTIME', params=end_exptime_params)
-=======
-            self._send_command('CC_END_EXPOSURE', params=end_exposure_params)
->>>>>>> 267418d8
             self._send_command('CC_START_READOUT', params=start_readout_params)
             try:
                 for i in range(height):
@@ -1369,7 +1301,7 @@
     (The Start Exposure command is deprecated.)
     """
     _fields_ = [('ccd', ctypes.c_ushort),
-                ('exptimeTime', ctypes.c_ulong),
+                ('exposureTime', ctypes.c_ulong),
                 ('abgState', ctypes.c_ushort),
                 ('openShutter', ctypes.c_ushort),
                 ('readoutMode', ctypes.c_ushort),

--- conflicted
+++ resolved
@@ -175,15 +175,14 @@
         return self._FLIDriver.FLIGetCoolerPower(self._handle)
 
     @property
-<<<<<<< HEAD
+    def is_exposing(self):
+        """ True if an exposure is currently under way, otherwise False """
+        return bool(self._FLIDriver.FLIGetExposureStatus(self._handle).value)
+
+    @property
     def properties(self):
         """ A collection of camera properties as read from the camera """
         return self._info
-=======
-    def is_exposing(self):
-        """ True if an exposure is currently under way, otherwise False """
-        return bool(self._FLIDriver.FLIGetExposureStatus(self._handle).value)
->>>>>>> 4a3d3054
 
 # Methods
 

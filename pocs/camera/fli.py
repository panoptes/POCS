from contextlib import suppress

import numpy as np

from astropy import units as u

from pocs.camera.sdk import AbstractSDKCamera
from pocs.camera.libfli import FLIDriver
from pocs.camera import libfliconstants as c
from pocs.utils.images import fits as fits_utils
from pocs.utils import error


class Camera(AbstractSDKCamera):
    _driver = None
    _cameras = {}
    _assigned_cameras = set()

    def __init__(self,
                 name='FLI Camera',
                 target_temperature=25 * u.Celsius,
                 *args, **kwargs):
        kwargs['target_temperature'] = target_temperature
        super().__init__(name, FLIDriver, *args, **kwargs)
        self.logger.info('{} initialised'.format(self))

    def __del__(self):
        with suppress(AttributeError):
            handle = self._handle
            self._driver.FLIClose(handle)
            self.logger.debug('Closed FLI camera handle {}'.format(handle.value))
        super().__del__()

# Properties

    @property
    def temperature(self):
        """
        Current temperature of the camera's image sensor.
        """
        return self._driver.FLIGetTemperature(self._handle)

    @property
    def target_temperature(self):
        """
        Current value of the target temperature for the camera's image sensor cooling control.

        Can be set by assigning an astropy.units.Quantity.
        """
        return self._target_temperature

    @target_temperature.setter
    def target_temperature(self, target):
        if not isinstance(target, u.Quantity):
            target = target * u.Celsius
        self.logger.debug("Setting {} cooling set point to {}".format(self, target))
        self._driver.FLISetTemperature(self._handle, target)
        self._target_temperature = target

    @property
    def cooling_enabled(self):
        """
        Current status of the camera's image sensor cooling system (enabled/disabled).

        Note: For FLI cameras this is always True, and cannot be set.
        """
        return True

    @cooling_enabled.setter
    def cooling_enabled(self, enable):
        # Cooling is always enabled on FLI cameras
        if not enable:
            raise error.NotSupported("Cannot disable cooling on {}".format(self.name))

    @property
    def cooling_power(self):
        """
        Current power level of the camera's image sensor cooling system (as
        a percentage of the maximum).
        """
        return self._driver.FLIGetCoolerPower(self._handle)

    @property
    def is_exposing(self):
        """ True if an exposure is currently under way, otherwise False """
        return bool(self._driver.FLIGetExposureStatus(self._handle).value)

# Methods

    def connect(self):
        """
        Connect to FLI camera.

        Gets a 'handle', serial number and specs/capabilities from the driver
        """
        self.logger.debug('Connecting to {}'.format(self))
        self._handle = self._driver.FLIOpen(port=self._address)
        if self._handle == c.FLI_INVALID_DEVICE:
            message = 'Could not connect to {} on {}!'.format(self.name, self._camera_address)
            raise error.PanError(message)
        self._get_camera_info()
<<<<<<< HEAD
        self.model = self._info['camera model']
        # All FLI camera models are cooled
        self._is_cooled_camera = True
=======
        self.model = self.properties['camera model']
>>>>>>> 621312ae
        self._connected = True

# Private Methods

    def _start_exposure(self, seconds, filename, dark, header, *args, **kwargs):
        self._driver.FLISetExposureTime(self._handle, exposure_time=seconds)

        if dark:
            frame_type = c.FLI_FRAME_TYPE_DARK
        else:
            frame_type = c.FLI_FRAME_TYPE_NORMAL
        self._driver.FLISetFrameType(self._handle, frame_type)

        # For now set to 'visible' (i.e. light sensitive) area of image sensor.
        # Can later use this for windowed exposures.
        self._driver.FLISetImageArea(self._handle,
                                     self.properties['visible corners'][0],
                                     self.properties['visible corners'][1])

        # No on chip binning for now.
        self._driver.FLISetHBin(self._handle, bin_factor=1)
        self._driver.FLISetVBin(self._handle, bin_factor=1)

        # No pre-exposure image sensor flushing, either.
        self._driver.FLISetNFlushes(self._handle, n_flushes=0)

        # In principle can set bit depth here (16 or 8 bit) but most FLI cameras don't support it.

        # Start exposure
        self._driver.FLIExposeFrame(self._handle)

        readout_args = (filename,
                        self.properties['visible width'],
                        self.properties['visible height'],
                        header)
        return readout_args

    def _readout(self, filename, width, height, header):
        # Use FLIGrabRow for now at least because I can't get FLIGrabFrame to work.
        # image_data = self._FLIDriver.FLIGrabFrame(self._handle, width, height)
        image_data = np.zeros((height, width), dtype=np.uint16)
        rows_got = 0
        try:
            for i in range(image_data.shape[0]):
                image_data[i] = self._driver.FLIGrabRow(self._handle, image_data.shape[1])
                rows_got += 1
        except RuntimeError as err:
            message = 'Readout error on {}, expected {} rows, got {}: {}'.format(
                self, image_data.shape[0], rows_got, err)
            raise error.PanError(message)
        else:
            fits_utils.write_fits(image_data, header, filename, self.logger)

    def _create_fits_header(self, seconds, dark):
        header = super()._create_fits_header(seconds, dark)

        header.set('CAM-HW', self.properties['hardware version'], 'Camera hardware version')
        header.set('CAM-FW', self.properties['firmware version'], 'Camera firmware version')
        header.set('XPIXSZ', self.properties['pixel width'].value, 'Microns')
        header.set('YPIXSZ', self.properties['pixel height'].value, 'Microns')

        return header

    def _get_camera_info(self):

        serial_number = self._driver.FLIGetSerialString(self._handle)
        camera_model = self._driver.FLIGetModel(self._handle)
        hardware_version = self._driver.FLIGetHWRevision(self._handle)
        firmware_version = self._driver.FLIGetFWRevision(self._handle)

        pixel_width, pixel_height = self._driver.FLIGetPixelSize(self._handle)
        ccd_corners = self._driver.FLIGetArrayArea(self._handle)
        visible_corners = self._driver.FLIGetVisibleArea(self._handle)

        self._info = {
            'serial number': serial_number,
            'camera model': camera_model,
            'hardware version': hardware_version,
            'firmware version': firmware_version,
            'pixel width': pixel_width,
            'pixel height': pixel_height,
            'array corners': ccd_corners,
            'array height': ccd_corners[1][1] - ccd_corners[0][1],
            'array width': ccd_corners[1][0] - ccd_corners[0][0],
            'visible corners': visible_corners,
            'visible height': visible_corners[1][1] - visible_corners[0][1],
            'visible width': visible_corners[1][0] - visible_corners[0][0]
        }<|MERGE_RESOLUTION|>--- conflicted
+++ resolved
@@ -99,13 +99,9 @@
             message = 'Could not connect to {} on {}!'.format(self.name, self._camera_address)
             raise error.PanError(message)
         self._get_camera_info()
-<<<<<<< HEAD
-        self.model = self._info['camera model']
+        self.model = self.properties['camera model']
         # All FLI camera models are cooled
         self._is_cooled_camera = True
-=======
-        self.model = self.properties['camera model']
->>>>>>> 621312ae
         self._connected = True
 
 # Private Methods

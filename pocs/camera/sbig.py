--- conflicted
+++ resolved
@@ -87,18 +87,8 @@
 
     @property
     def is_exposing(self):
-<<<<<<< HEAD
-        """ True if an exptime is currently under way, otherwise False """
-        return self._SBIGDriver.get_exposure_status(self._handle) != 'CS_IDLE'
-
-    @property
-    def properties(self):
-        """ A collection of camera properties as read from the camera """
-        return self._info
-=======
         """ True if an exposure is currently under way, otherwise False """
         return self._driver.get_exposure_status(self._handle) == 'CS_INTEGRATING'
->>>>>>> 267418d8
 
 # Methods
 

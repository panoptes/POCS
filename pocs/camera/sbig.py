from threading import Event
from warnings import warn

from astropy import units as u
from astropy.io import fits

from pocs.camera import AbstractCamera
from pocs.camera.sbigudrv import INVALID_HANDLE_VALUE
from pocs.camera.sbigudrv import SBIGDriver


class Camera(AbstractCamera):

    # Class variable to store reference to the one and only one instance of SBIGDriver
    _SBIGDriver = None

    def __new__(cls, *args, **kwargs):
        if Camera._SBIGDriver is None:
            # Creating a camera but there's no SBIGDriver instance yet. Create one.
            Camera._SBIGDriver = SBIGDriver(*args, **kwargs)
        return super().__new__(cls)

    def __init__(self,
                 name='SBIG Camera',
                 set_point=None,
                 filter_type=None,
                 *args, **kwargs):
        kwargs['readout_time'] = 1.0
        kwargs['file_extension'] = 'fits'
        super().__init__(name, *args, **kwargs)
        self.connect()
        if filter_type is not None:
            # connect() will set this based on camera info, but that doesn't know about filters
            # upstream of the CCD.
            self.filter_type = filter_type
        if self.is_connected:
            # Set and enable cooling, if a set point has been given.
            if set_point is not None:
                self.ccd_set_point = set_point
                self.ccd_cooling_enabled = True
            else:
                self.ccd_cooling_enabled = False
            self.logger.info('\t\t\t {} initialised'.format(self))

# Properties

    @AbstractCamera.uid.getter
    def uid(self):
        # Unlike Canon DSLRs 1st 6 characters of serial number is *not* a unique identifier.
        # Need to use the whole thing.
        return self._serial_number

    @property
    def ccd_temp(self):
        """
        Current temperature of the camera's image sensor.
        """
        return self._SBIGDriver.query_temp_status(self._handle).imagingCCDTemperature * u.Celsius

    @property
    def ccd_set_point(self):
        """
        Current value of the CCD set point, the target temperature for the camera's
        image sensor cooling control.

        Can be set by assigning an astropy.units.Quantity.
        """
        return self._SBIGDriver.query_temp_status(self._handle).ccdSetpoint * u.Celsius

    @ccd_set_point.setter
    def ccd_set_point(self, set_point):
        self.logger.debug("Setting {} cooling set point to {}".format(self.name, set_point))
        enabled = self.ccd_cooling_enabled
        self._SBIGDriver.set_temp_regulation(self._handle, set_point, enabled)

    @property
    def ccd_cooling_enabled(self):
        """
        Current status of the camera's image sensor cooling system (enabled/disabled).

        Can be set by assigning a bool.
        """
        return bool(self._SBIGDriver.query_temp_status(self._handle).coolingEnabled)

    @ccd_cooling_enabled.setter
    def ccd_cool_enabled(self, enabled):
        self.logger.debug("Setting {} cooling enabled to {}".format(self.name, enabled))
        set_point = self.ccd_set_point
        self._SBIGDriver.set_temp_regulation(self.handle, set_point, enabled)

    @property
    def ccd_cooling_power(self):
        """
        Current power level of the camera's image sensor cooling system (as
        a percentage of the maximum).
        """
        return self._SBIGDriver.query_temp_status(self._handle).imagingCCDPower

# Methods

    def __str__(self):
        # For SBIG cameras uid and port are both aliases for serial number so
        # shouldn't include both
        try:
            return "{} ({}) with {} focuser".format(self.name, self.uid, self.focuser.name)
        except AttributeError:
            return "{} ({})".format(self.name, self.uid)

    def connect(self):
        """
        Connect to SBIG camera.

        Gets a 'handle', serial number and specs/capabilities from the driver
        """
        self.logger.debug('Connecting to {} ({})'.format(self.name, self.port))

        # Claim handle from the SBIGDriver, store camera info.
        self._handle, self._info = self._SBIGDriver.assign_handle(serial=self.port)
        if self._handle == INVALID_HANDLE_VALUE:
            message = 'Could not connect to {} ({})!'.format(self.name, self.port)
            self.logger.error(message)
            warn(message)
            self._connected = False
            return

        self.logger.debug("{} connected".format(self.name))
        self._connected = True
        self._serial_number = self._info['serial number']
        self.model = self._info['camera name']

        if self._info['colour']:
            if self._info['Truesense']:
                self.filter_type = 'CRGB'
            else:
                self.filter_type = 'RGGB'
        else:
            self.filter_type = 'M'

    def take_exposure(self,
                      seconds=1.0 * u.second,
                      filename=None,
                      dark=False,
                      blocking=False,
                      *args,
                      **kwargs
                      ):
        """
        Take an exposure for given number of seconds and saves to provided filename.

        Args:
            seconds (u.second, optional): Length of exposure
            filename (str, optional): Image is saved to this filename
            dark (bool, optional): Exposure is a dark frame (don't open shutter), default False
            blocking (bool, optional): If False (default) returns immediately after starting
                the exposure, if True will block until it completes.

        Returns:
            threading.Event: Event that will be set when exposure is complete

        """
        assert self.is_connected, self.logger.error("Camera must be connected for take_exposure!")

        assert filename is not None, self.logger.warning("Must pass filename for take_exposure")

        self.logger.debug('Taking {} second exposure on {}: {}'.format(
            seconds, self.name, filename))
        exposure_event = Event()
        header = self._fits_header(seconds, dark)
        self._SBIGDriver.take_exposure(self._handle, seconds, filename,
                                       exposure_event, dark, header)

        if blocking:
            exposure_event.wait()

        return exposure_event

# Private methods

    def _fits_header(self, seconds, dark):
        header = super()._fits_header(seconds, dark)

<<<<<<< HEAD
        image_id = info['image_id']
        file_path = info['file_path']
        self.logger.debug("Processing {}".format(image_id))

        # Add FITS headers from info the same as images.cr2_to_fits()
        self.logger.debug("Updating FITS headers: {}".format(file_path))
        with fits.open(file_path, 'update') as f:
            hdu = f[0]
            hdu.header.set('IMAGEID', info.get('image_id', ''))
            hdu.header.set('SEQID', info.get('sequence_id', ''))
            hdu.header.set('FIELD', info.get('field_name', ''))
            hdu.header.set('RA-MNT', info.get('ra_mnt', ''), 'Degrees')
            hdu.header.set('HA-MNT', info.get('ha_mnt', ''), 'Degrees')
            hdu.header.set('DEC-MNT', info.get('dec_mnt', ''), 'Degrees')
            hdu.header.set('EQUINOX', info.get('equinox', 2000.))  # Assume J2000
            hdu.header.set('AIRMASS', info.get('airmass', ''), 'Sec(z)')
            hdu.header.set('FILTER', info.get('filter', ''))
            hdu.header.set('LAT-OBS', info.get('latitude', ''), 'Degrees')
            hdu.header.set('LONG-OBS', info.get('longitude', ''), 'Degrees')
            hdu.header.set('ELEV-OBS', info.get('elevation', ''), 'Meters')
            hdu.header.set('MOONSEP', info.get('moon_separation', ''), 'Degrees')
            hdu.header.set('MOONFRAC', info.get('moon_fraction', ''))
            hdu.header.set('CREATOR', info.get('creator', ''), 'POCS Software version')
            hdu.header.set('INSTRUME', info.get('camera_uid', ''), 'Camera ID')
            hdu.header.set('OBSERVER', info.get('observer', ''), 'PANOPTES Unit ID')
            hdu.header.set('ORIGIN', info.get('origin', ''))
            hdu.header.set('RA-RATE', info.get('tracking_rate_ra', ''), 'RA Tracking Rate')

        if info['is_primary']:
            self.logger.debug("Extracting pretty image")
            images.make_pretty_image(file_path, title=info['field_name'], primary=True)

            self.logger.debug("Adding current observation to db: {}".format(image_id))
            self.db.insert_current('observations', info, store_permanently=False)
        else:
            self.logger.debug('Compressing {}'.format(file_path))
            images.fpack(file_path)

        self.logger.debug("Adding image metadata to db: {}".format(image_id))
        self.db.observations.insert_one({
            'data': info,
            'date': current_time(datetime=True),
            'type': 'observations',
            'image_id': image_id,
        })

        # Mark the event as done
        signal_event.set()
=======
        # Unbinned. Need to chance if binning gets implemented.
        readout_mode = 'RM_1X1'

        header.set('CAM-FW', self._info['firmware version'], 'Camera firmware version')
        header.set('XPIXSZ', self._info['readout modes'][readout_mode]['pixel width'].value,
                   'Microns')
        header.set('YPIXSZ', self._info['readout modes'][readout_mode]['pixel height'].value,
                   'Microns')
        header.set('EGAIN', self._info['readout modes'][readout_mode]['gain'].value,
                   'Electrons/ADU')

        if self.focuser:
            header = self.focuser._fits_header(header)

        return header
>>>>>>> 9c5adcce
<|MERGE_RESOLUTION|>--- conflicted
+++ resolved
@@ -2,7 +2,6 @@
 from warnings import warn
 
 from astropy import units as u
-from astropy.io import fits
 
 from pocs.camera import AbstractCamera
 from pocs.camera.sbigudrv import INVALID_HANDLE_VALUE
@@ -179,56 +178,6 @@
     def _fits_header(self, seconds, dark):
         header = super()._fits_header(seconds, dark)
 
-<<<<<<< HEAD
-        image_id = info['image_id']
-        file_path = info['file_path']
-        self.logger.debug("Processing {}".format(image_id))
-
-        # Add FITS headers from info the same as images.cr2_to_fits()
-        self.logger.debug("Updating FITS headers: {}".format(file_path))
-        with fits.open(file_path, 'update') as f:
-            hdu = f[0]
-            hdu.header.set('IMAGEID', info.get('image_id', ''))
-            hdu.header.set('SEQID', info.get('sequence_id', ''))
-            hdu.header.set('FIELD', info.get('field_name', ''))
-            hdu.header.set('RA-MNT', info.get('ra_mnt', ''), 'Degrees')
-            hdu.header.set('HA-MNT', info.get('ha_mnt', ''), 'Degrees')
-            hdu.header.set('DEC-MNT', info.get('dec_mnt', ''), 'Degrees')
-            hdu.header.set('EQUINOX', info.get('equinox', 2000.))  # Assume J2000
-            hdu.header.set('AIRMASS', info.get('airmass', ''), 'Sec(z)')
-            hdu.header.set('FILTER', info.get('filter', ''))
-            hdu.header.set('LAT-OBS', info.get('latitude', ''), 'Degrees')
-            hdu.header.set('LONG-OBS', info.get('longitude', ''), 'Degrees')
-            hdu.header.set('ELEV-OBS', info.get('elevation', ''), 'Meters')
-            hdu.header.set('MOONSEP', info.get('moon_separation', ''), 'Degrees')
-            hdu.header.set('MOONFRAC', info.get('moon_fraction', ''))
-            hdu.header.set('CREATOR', info.get('creator', ''), 'POCS Software version')
-            hdu.header.set('INSTRUME', info.get('camera_uid', ''), 'Camera ID')
-            hdu.header.set('OBSERVER', info.get('observer', ''), 'PANOPTES Unit ID')
-            hdu.header.set('ORIGIN', info.get('origin', ''))
-            hdu.header.set('RA-RATE', info.get('tracking_rate_ra', ''), 'RA Tracking Rate')
-
-        if info['is_primary']:
-            self.logger.debug("Extracting pretty image")
-            images.make_pretty_image(file_path, title=info['field_name'], primary=True)
-
-            self.logger.debug("Adding current observation to db: {}".format(image_id))
-            self.db.insert_current('observations', info, store_permanently=False)
-        else:
-            self.logger.debug('Compressing {}'.format(file_path))
-            images.fpack(file_path)
-
-        self.logger.debug("Adding image metadata to db: {}".format(image_id))
-        self.db.observations.insert_one({
-            'data': info,
-            'date': current_time(datetime=True),
-            'type': 'observations',
-            'image_id': image_id,
-        })
-
-        # Mark the event as done
-        signal_event.set()
-=======
         # Unbinned. Need to chance if binning gets implemented.
         readout_mode = 'RM_1X1'
 
@@ -243,5 +192,4 @@
         if self.focuser:
             header = self.focuser._fits_header(header)
 
-        return header
->>>>>>> 9c5adcce
+        return header
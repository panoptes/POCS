--- conflicted
+++ resolved
@@ -29,16 +29,12 @@
 # Properties
 
     @property
-<<<<<<< HEAD
-    def temperature(self):
-=======
     def egain(self):
         """Image sensor gain in e-/ADU as reported by the camera."""
         return self.properties['readout modes']['RM_1X1']['gain']
 
     @property
-    def ccd_temp(self):
->>>>>>> 621312ae
+    def temperature(self):
         """
         Current temperature of the camera's image sensor.
         """

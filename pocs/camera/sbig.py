from threading import Event
from warnings import warn

from astropy import units as u

from pocs.camera import AbstractCamera
from pocs.camera.sbigudrv import INVALID_HANDLE_VALUE
from pocs.camera.sbigudrv import SBIGDriver


class Camera(AbstractCamera):

    # Class variable to store reference to the one and only one instance of SBIGDriver
    _SBIGDriver = None

    def __new__(cls, *args, **kwargs):
        if Camera._SBIGDriver is None:
            # Creating a camera but there's no SBIGDriver instance yet. Create one.
            Camera._SBIGDriver = SBIGDriver(*args, **kwargs)
        return super().__new__(cls)

    def __init__(self,
                 name='SBIG Camera',
                 set_point=None,
                 filter_type=None,
                 *args, **kwargs):
<<<<<<< HEAD
        # For SBIG cameras serial_number and port are synomymous but at least one must be set
        kwargs['serial_number'] = kwargs.get('serial_number', kwargs.get('port'))
        kwargs['port'] = kwargs.get('port', kwargs.get('serial_number'))
=======
        # SBIG cameras don't have a 'port' but should have their serial number specified.
        # For backwards compatibility purposes allow port to be used as an alias of serial number.
        kwargs['serial_number'] = kwargs.get('serial_number', kwargs.get('port'))
        kwargs['port'] = None
>>>>>>> 3fda53d7
        kwargs['readout_time'] = 1.0
        kwargs['file_extension'] = 'fits'
        super().__init__(name, *args, **kwargs)
        self.connect()
        if filter_type is not None:
            # connect() will have set this based on camera info, but that doesn't know about filters
            # upstream of the CCD. Can be set manually here, or handled by a filterwheel attribute.
            self._filter_type = filter_type
        if self.is_connected:
            # Set and enable cooling, if a set point has been given.
            if set_point is not None:
                self.ccd_set_point = set_point
                self.ccd_cooling_enabled = True
            else:
                self.ccd_cooling_enabled = False
            self.logger.info('{} initialised'.format(self))

# Properties

    @AbstractCamera.uid.getter
    def uid(self):
        """Return unique identifier for camera.

        Need to overide this because the base class only returns the 1st
        6 characters of the serial number, which is not a unique identifier
        for most of the camera types
        """
        return self._serial_number

    @property
    def ccd_temp(self):
        """
        Current temperature of the camera's image sensor.
        """
        return self._SBIGDriver.query_temp_status(self._handle).imagingCCDTemperature * u.Celsius

    @property
    def ccd_set_point(self):
        """
        Current value of the CCD set point, the target temperature for the camera's
        image sensor cooling control.

        Can be set by assigning an astropy.units.Quantity.
        """
        return self._SBIGDriver.query_temp_status(self._handle).ccdSetpoint * u.Celsius

    @ccd_set_point.setter
    def ccd_set_point(self, set_point):
        self.logger.debug("Setting {} cooling set point to {}".format(self.name, set_point))
        enabled = self.ccd_cooling_enabled
        self._SBIGDriver.set_temp_regulation(self._handle, set_point, enabled)

    @property
    def ccd_cooling_enabled(self):
        """
        Current status of the camera's image sensor cooling system (enabled/disabled).

        Can be set by assigning a bool.
        """
        return bool(self._SBIGDriver.query_temp_status(self._handle).coolingEnabled)

    @ccd_cooling_enabled.setter
    def ccd_cooling_enabled(self, enabled):
        self.logger.debug("Setting {} cooling enabled to {}".format(self.name, enabled))
        set_point = self.ccd_set_point
        self._SBIGDriver.set_temp_regulation(self._handle, set_point, enabled)

    @property
    def ccd_cooling_power(self):
        """
        Current power level of the camera's image sensor cooling system (as
        a percentage of the maximum).
        """
        return self._SBIGDriver.query_temp_status(self._handle).imagingCCDPower

# Methods

    def __str__(self):
<<<<<<< HEAD
        # For SBIG cameras uid and port are both aliases for serial number so
        # shouldn't include both
=======
        # SBIG cameras don't have a port so just include the serial number in the string
        # representation.
>>>>>>> 3fda53d7
        s = "{} ({})".format(self.name, self.uid)

        if self.focuser:
            s += ' with {}'.format(self.focuser.name)
<<<<<<< HEAD
            if self.filterwheel:
                s += ' & {}'.format(self.filterwheel.name)
        elif self.filterwheel:
            s += ' with {}'.format(self.filterwheel.name)
=======
>>>>>>> 3fda53d7

        return s

    def connect(self):
        """
        Connect to SBIG camera.

        Gets a 'handle', serial number and specs/capabilities from the driver
        """
        self.logger.debug('Connecting to {}'.format(self))

        # Claim handle from the SBIGDriver, store camera info.
        self._handle, self._info = self._SBIGDriver.assign_handle(serial=self.uid)
        if self._handle == INVALID_HANDLE_VALUE:
            message = 'Could not connect to {}!'.format(self)
            self.logger.error(message)
            warn(message)
            self._connected = False
            return

        self.logger.debug("{} connected".format(self))
        self._connected = True
        self._serial_number = self._info['serial number']
        self.model = self._info['camera name']

        if self._info['colour']:
            if self._info['Truesense']:
                self._filter_type = 'CRGB'
            else:
                self._filter_type = 'RGGB'
        else:
            self._filter_type = 'M'

        if self.filterwheel and not self.filterwheel.is_connected:
            # Need to defer connection of SBIG filter wheels until after camera is connected
            # so do it here.
            self.filterwheel.connect()

    def take_exposure(self,
                      seconds=1.0 * u.second,
                      filename=None,
                      dark=False,
                      blocking=False,
                      *args,
                      **kwargs
                      ):
        """
        Take an exposure for given number of seconds and saves to provided filename.

        Args:
            seconds (u.second, optional): Length of exposure
            filename (str, optional): Image is saved to this filename
            dark (bool, optional): Exposure is a dark frame (don't open shutter), default False
            blocking (bool, optional): If False (default) returns immediately after starting
                the exposure, if True will block until it completes.

        Returns:
            threading.Event: Event that will be set when exposure is complete

        """
        assert self.is_connected, self.logger.error("Camera must be connected for take_exposure!")

        assert filename is not None, self.logger.warning("Must pass filename for take_exposure")

        self.logger.debug('Taking {} second exposure on {}: {}'.format(
            seconds, self.name, filename))
        exposure_event = Event()
        header = self._fits_header(seconds, dark)
        self._SBIGDriver.take_exposure(self._handle, seconds, filename,
                                       exposure_event, dark, header)

        if blocking:
            exposure_event.wait()

        return exposure_event

# Private methods

    def _fits_header(self, seconds, dark):
        header = super()._fits_header(seconds, dark)

        # Unbinned. Need to chance if binning gets implemented.
        readout_mode = 'RM_1X1'

        header.set('CAM-FW', self._info['firmware version'], 'Camera firmware version')
        header.set('XPIXSZ', self._info['readout modes'][readout_mode]['pixel width'].value,
                   'Microns')
        header.set('YPIXSZ', self._info['readout modes'][readout_mode]['pixel height'].value,
                   'Microns')
        header.set('EGAIN', self._info['readout modes'][readout_mode]['gain'].value,
                   'Electrons/ADU')

        return header<|MERGE_RESOLUTION|>--- conflicted
+++ resolved
@@ -24,16 +24,10 @@
                  set_point=None,
                  filter_type=None,
                  *args, **kwargs):
-<<<<<<< HEAD
-        # For SBIG cameras serial_number and port are synomymous but at least one must be set
-        kwargs['serial_number'] = kwargs.get('serial_number', kwargs.get('port'))
-        kwargs['port'] = kwargs.get('port', kwargs.get('serial_number'))
-=======
         # SBIG cameras don't have a 'port' but should have their serial number specified.
         # For backwards compatibility purposes allow port to be used as an alias of serial number.
         kwargs['serial_number'] = kwargs.get('serial_number', kwargs.get('port'))
         kwargs['port'] = None
->>>>>>> 3fda53d7
         kwargs['readout_time'] = 1.0
         kwargs['file_extension'] = 'fits'
         super().__init__(name, *args, **kwargs)
@@ -112,24 +106,16 @@
 # Methods
 
     def __str__(self):
-<<<<<<< HEAD
-        # For SBIG cameras uid and port are both aliases for serial number so
-        # shouldn't include both
-=======
         # SBIG cameras don't have a port so just include the serial number in the string
         # representation.
->>>>>>> 3fda53d7
         s = "{} ({})".format(self.name, self.uid)
 
         if self.focuser:
             s += ' with {}'.format(self.focuser.name)
-<<<<<<< HEAD
             if self.filterwheel:
                 s += ' & {}'.format(self.filterwheel.name)
         elif self.filterwheel:
             s += ' with {}'.format(self.filterwheel.name)
-=======
->>>>>>> 3fda53d7
 
         return s
 

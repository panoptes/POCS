from threading import Event
from warnings import warn

from astropy import units as u

from pocs.camera import AbstractCamera
from pocs.camera.sbigudrv import INVALID_HANDLE_VALUE
from pocs.camera.sbigudrv import SBIGDriver


class Camera(AbstractCamera):

    # Class variable to store reference to the one and only one instance of SBIGDriver
    _SBIGDriver = None

    def __new__(cls, *args, **kwargs):
        if Camera._SBIGDriver is None:
            # Creating a camera but there's no SBIGDriver instance yet. Create one.
            Camera._SBIGDriver = SBIGDriver(*args, **kwargs)
        return super().__new__(cls)

    def __init__(self,
                 name='SBIG Camera',
                 set_point=None,
                 filter_type=None,
                 *args, **kwargs):
        kwargs['readout_time'] = 1.0
        kwargs['file_extension'] = 'fits'
        super().__init__(name, *args, **kwargs)
        self.connect()
        if filter_type is not None:
            # connect() will set this based on camera info, but that doesn't know about filters
            # upstream of the CCD.
            self.filter_type = filter_type
        if self.is_connected:
            # Set and enable cooling, if a set point has been given.
            if set_point is not None:
                self.ccd_set_point = set_point
                self.ccd_cooling_enabled = True
            else:
                self.ccd_cooling_enabled = False
            self.logger.info('\t\t\t {} initialised'.format(self))

# Properties

    @AbstractCamera.uid.getter
    def uid(self):
<<<<<<< HEAD
        # Neet to overide this because the base class only returns the 1st 6 characters of the
        # serial number, which is not a unique identifier for most of the camera types.
=======
        """Return unique identifier for camera.

        Need to overide this because the base class only returns the 1st
        6 characters of the serial number, which is not a unique identifier
        for most of the camera types
        """
>>>>>>> 8056f464
        return self._serial_number

    @property
    def ccd_temp(self):
        """
        Current temperature of the camera's image sensor.
        """
        return self._SBIGDriver.query_temp_status(self._handle).imagingCCDTemperature * u.Celsius

    @property
    def ccd_set_point(self):
        """
        Current value of the CCD set point, the target temperature for the camera's
        image sensor cooling control.

        Can be set by assigning an astropy.units.Quantity.
        """
        return self._SBIGDriver.query_temp_status(self._handle).ccdSetpoint * u.Celsius

    @ccd_set_point.setter
    def ccd_set_point(self, set_point):
        self.logger.debug("Setting {} cooling set point to {}".format(self.name, set_point))
        enabled = self.ccd_cooling_enabled
        self._SBIGDriver.set_temp_regulation(self._handle, set_point, enabled)

    @property
    def ccd_cooling_enabled(self):
        """
        Current status of the camera's image sensor cooling system (enabled/disabled).

        Can be set by assigning a bool.
        """
        return bool(self._SBIGDriver.query_temp_status(self._handle).coolingEnabled)

    @ccd_cooling_enabled.setter
    def ccd_cooling_enabled(self, enabled):
        self.logger.debug("Setting {} cooling enabled to {}".format(self.name, enabled))
        set_point = self.ccd_set_point
        self._SBIGDriver.set_temp_regulation(self._handle, set_point, enabled)

    @property
    def ccd_cooling_power(self):
        """
        Current power level of the camera's image sensor cooling system (as
        a percentage of the maximum).
        """
        return self._SBIGDriver.query_temp_status(self._handle).imagingCCDPower

# Methods

    def __str__(self):
        # For SBIG cameras uid and port are both aliases for serial number so
        # shouldn't include both
        try:
            return "{} ({}) with {} focuser".format(self.name, self.uid, self.focuser.name)
        except AttributeError:
            return "{} ({})".format(self.name, self.uid)

    def connect(self):
        """
        Connect to SBIG camera.

        Gets a 'handle', serial number and specs/capabilities from the driver
        """
        self.logger.debug('Connecting to {} ({})'.format(self.name, self.port))

        # Claim handle from the SBIGDriver, store camera info.
        self._handle, self._info = self._SBIGDriver.assign_handle(serial=self.port)
        if self._handle == INVALID_HANDLE_VALUE:
            message = 'Could not connect to {} ({})!'.format(self.name, self.port)
            self.logger.error(message)
            warn(message)
            self._connected = False
            return

        self.logger.debug("{} connected".format(self.name))
        self._connected = True
        self._serial_number = self._info['serial number']
        self.model = self._info['camera name']

        if self._info['colour']:
            if self._info['Truesense']:
                self.filter_type = 'CRGB'
            else:
                self.filter_type = 'RGGB'
        else:
            self.filter_type = 'M'

    def take_exposure(self,
                      seconds=1.0 * u.second,
                      filename=None,
                      dark=False,
                      blocking=False,
                      *args,
                      **kwargs
                      ):
        """
        Take an exposure for given number of seconds and saves to provided filename.

        Args:
            seconds (u.second, optional): Length of exposure
            filename (str, optional): Image is saved to this filename
            dark (bool, optional): Exposure is a dark frame (don't open shutter), default False
            blocking (bool, optional): If False (default) returns immediately after starting
                the exposure, if True will block until it completes.

        Returns:
            threading.Event: Event that will be set when exposure is complete

        """
        assert self.is_connected, self.logger.error("Camera must be connected for take_exposure!")

        assert filename is not None, self.logger.warning("Must pass filename for take_exposure")

        self.logger.debug('Taking {} second exposure on {}: {}'.format(
            seconds, self.name, filename))
        exposure_event = Event()
        header = self._fits_header(seconds, dark)
        self._SBIGDriver.take_exposure(self._handle, seconds, filename,
                                       exposure_event, dark, header)

        if blocking:
            exposure_event.wait()

        return exposure_event

# Private methods

    def _fits_header(self, seconds, dark):
        header = super()._fits_header(seconds, dark)

        # Unbinned. Need to chance if binning gets implemented.
        readout_mode = 'RM_1X1'

        header.set('CAM-FW', self._info['firmware version'], 'Camera firmware version')
        header.set('XPIXSZ', self._info['readout modes'][readout_mode]['pixel width'].value,
                   'Microns')
        header.set('YPIXSZ', self._info['readout modes'][readout_mode]['pixel height'].value,
                   'Microns')
        header.set('EGAIN', self._info['readout modes'][readout_mode]['gain'].value,
                   'Electrons/ADU')

        if self.focuser:
            header = self.focuser._fits_header(header)

        return header<|MERGE_RESOLUTION|>--- conflicted
+++ resolved
@@ -45,17 +45,12 @@
 
     @AbstractCamera.uid.getter
     def uid(self):
-<<<<<<< HEAD
-        # Neet to overide this because the base class only returns the 1st 6 characters of the
-        # serial number, which is not a unique identifier for most of the camera types.
-=======
         """Return unique identifier for camera.
 
         Need to overide this because the base class only returns the 1st
         6 characters of the serial number, which is not a unique identifier
         for most of the camera types
         """
->>>>>>> 8056f464
         return self._serial_number
 
     @property

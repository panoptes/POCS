from abc import ABCMeta, abstractmethod
from contextlib import suppress

from pocs.base import PanBase
from pocs.camera.camera import AbstractCamera
from panoptes.utils import error
from panoptes.utils.library import load_c_library
from panoptes.utils.logger import get_root_logger


class AbstractSDKDriver(PanBase, metaclass=ABCMeta):
    def __init__(self, name, library_path=None, *args, **kwargs):
        """Base class for all camera SDK interfaces.

        On construction loads the shared object/dynamically linked version of the camera SDK
        library, which must be already installed.

        The name and location of the shared library can be manually specified with the library_path
        argument, otherwise the ctypes.util.find_library function will be used to try to locate it.

        Args:
            name (str): name of the library (without 'lib' prefix or any suffixes, e.g. 'fli').
            library_path (str, optional): path to the libary e.g. '/usr/local/lib/libASICamera2.so'

        Raises:
<<<<<<< HEAD
            pocs.utils.error.NotFound: raised if library_path not given & find_library fails to
=======
            panoptes.utils.error.NotFound: raised if library_path not given & find_libary fails to
>>>>>>> de2a3fdc
                locate the library.
            OSError: raises if the ctypes.CDLL loader cannot load the library.
        """
        print(f'Creating AbstractSDKDriver camera: {kwargs!r}')

        super().__init__(*args, **kwargs)
        self._CDLL = load_c_library(name=name, path=library_path, logger=self.logger)
        self._version = self.get_SDK_version()
        self.logger.debug("{} driver ({}) initialised.".format(name, self._version))

    # Properties

    @property
    def version(self):
        return self._version

    # Methods

    @abstractmethod
    def get_SDK_version(self):
        """ Get the version of the SDK """
        raise NotImplementedError  # pragma: no cover

    @abstractmethod
<<<<<<< HEAD
    def get_devices(self):
        """Get connected device UIDs and corresponding device nodes/handles/IDs."""
=======
    def get_cameras(self):
        """Convenience function to get a dictionary of all currently connected camera UIDs
        and their corresponding device nodes/handles/camera IDs.
        """
>>>>>>> de2a3fdc
        raise NotImplementedError  # pragma: no cover


class AbstractSDKCamera(AbstractCamera):
    _driver = None
    _cameras = {}
    _assigned_cameras = set()

    def __init__(self,
                 name='Generic SDK camera',
                 driver=AbstractSDKDriver,
                 library_path=None,
                 filter_type=None,
                 target_temperature=None,
                 *args, **kwargs):
        # Would usually use self.logger but that won't exist until after calling super().__init__(),
        # and don't want to do that until after the serial number and port have both been determined
        # in order to avoid log entries with misleading values. To enable logging during the device
        # scanning phase use get_root_logger() instead.
        logger = get_root_logger()

        # The SDK cameras don't generally have a 'port', they are identified by a serial_number,
        # which is some form of unique ID readable via the camera SDK.
        kwargs['port'] = None
        serial_number = kwargs.get('serial_number')
        if not serial_number:
            msg = "Must specify serial_number for {}.".format(name)
            logger.error(msg)
            raise ValueError(msg)

        # Get class of current object in a way that works in derived classes
        my_class = type(self)

        if my_class._driver is None:
            # Initialise the driver if it hasn't already been done
            my_class._driver = driver(library_path=library_path, *args, **kwargs)

        logger.debug("Looking for {} with UID '{}'.".format(name, serial_number))

        if not my_class._cameras:
            # No cached camera details, need to probe for connected cameras
            # This will raise a PanError if there are no cameras.
            my_class._cameras = my_class._driver.get_devices()
            logger.debug("Connected {}s: {}".format(name, my_class._cameras))

        if serial_number in my_class._cameras:
            logger.debug("Found {} with UID '{}' at {}.".format(
                name, serial_number, my_class._cameras[serial_number]))
        else:
            raise error.PanError("Could not find {} with UID '{}'.".format(
                name, serial_number))

        if serial_number in my_class._assigned_cameras:
            raise error.PanError("{} with UID '{}' already in use.".format(
                name, serial_number))

        my_class._assigned_cameras.add(serial_number)
        super().__init__(name, *args, **kwargs)
        self._address = my_class._cameras[self.uid]
        self.connect()
        if not self.is_connected:
            raise error.PanError("Could not connect to {}.".format(self))

        if filter_type:
            # connect() will have set this based on camera info, but that doesn't know about filters
            # upstream of the CCD. Can be set manually here, or handled by a filterwheel attribute.
            self._filter_type = filter_type

        if target_temperature is not None:
<<<<<<< HEAD
            if self.is_cooled_camera:
                self.target_temperature = target_temperature
                self.cooling_enabled = True
                msg = f"Set target temperature {target_temperature} & enabled cooling on {self}."
                self.logger.debug(msg)
=======
            self.target_temperature = target_temperature
            if self.is_cooled_camera:
                self.cooling_enabled = True
>>>>>>> de2a3fdc
            else:
                msg = "Setting a target temperature on uncooled camera {}".format(self)
                self.logger.warning(msg)

    def __del__(self):
        """ Attempt some clean up """
        with suppress(AttributeError):
            uid = self.uid
            type(self)._assigned_cameras.discard(uid)
            self.logger.debug('Removed {} from assigned cameras list'.format(uid))

    # Properties

    @property
    def properties(self):
        """ A collection of camera properties as read from the camera """
        return self._info

    # Methods

    def _create_fits_header(self, seconds, dark):
        header = super()._create_fits_header(seconds, dark)
        header.set('CAM-SDK', type(self)._driver.version, 'Camera SDK version')
        return header

    def __str__(self):
        # SDK cameras don't have a port so just include the serial number in the string
        # representation.
        s = "{} ({})".format(self.name, self.uid)

        if self.focuser:
            s += ' with {}'.format(self.focuser.name)
            if self.filterwheel:
                s += ' & {}'.format(self.filterwheel.name)
        elif self.filterwheel:
            s += ' with {}'.format(self.filterwheel.name)

        return s<|MERGE_RESOLUTION|>--- conflicted
+++ resolved
@@ -23,11 +23,7 @@
             library_path (str, optional): path to the libary e.g. '/usr/local/lib/libASICamera2.so'
 
         Raises:
-<<<<<<< HEAD
-            pocs.utils.error.NotFound: raised if library_path not given & find_library fails to
-=======
             panoptes.utils.error.NotFound: raised if library_path not given & find_libary fails to
->>>>>>> de2a3fdc
                 locate the library.
             OSError: raises if the ctypes.CDLL loader cannot load the library.
         """
@@ -52,15 +48,8 @@
         raise NotImplementedError  # pragma: no cover
 
     @abstractmethod
-<<<<<<< HEAD
     def get_devices(self):
         """Get connected device UIDs and corresponding device nodes/handles/IDs."""
-=======
-    def get_cameras(self):
-        """Convenience function to get a dictionary of all currently connected camera UIDs
-        and their corresponding device nodes/handles/camera IDs.
-        """
->>>>>>> de2a3fdc
         raise NotImplementedError  # pragma: no cover
 
 
@@ -130,17 +119,11 @@
             self._filter_type = filter_type
 
         if target_temperature is not None:
-<<<<<<< HEAD
             if self.is_cooled_camera:
                 self.target_temperature = target_temperature
                 self.cooling_enabled = True
                 msg = f"Set target temperature {target_temperature} & enabled cooling on {self}."
                 self.logger.debug(msg)
-=======
-            self.target_temperature = target_temperature
-            if self.is_cooled_camera:
-                self.cooling_enabled = True
->>>>>>> de2a3fdc
             else:
                 msg = "Setting a target temperature on uncooled camera {}".format(self)
                 self.logger.warning(msg)

--- conflicted
+++ resolved
@@ -21,15 +21,7 @@
         kwargs['timeout'] = kwargs.get('timeout', 0.5 * u.second)
         super().__init__(name, *args, **kwargs)
         self.connect()
-<<<<<<< HEAD
-
-    @property
-    def is_exposing(self):
-        """ True if an exptime is currently under way, otherwise False """
-        return self._is_exposing
-=======
         self.logger.info("{} initialised".format(self))
->>>>>>> 267418d8
 
     def connect(self):
         """ Connect to camera simulator
@@ -45,10 +37,10 @@
 
     def take_observation(self, observation, headers=None, filename=None, *args, **kwargs):
 
-        exptime = kwargs.get('exptime', observation.exptime.value)
-        if exptime > 1:
-            kwargs['exptime'] = 1
-            self.logger.debug("Trimming camera simulator exptime to 1 s")
+        exp_time = kwargs.get('exp_time', observation.exp_time.value)
+        if exp_time > 1:
+            kwargs['exp_time'] = 1
+            self.logger.debug("Trimming camera simulator exposure to 1 s")
 
         return super().take_observation(observation,
                                         headers,
@@ -56,23 +48,12 @@
                                         *args,
                                         **kwargs)
 
-<<<<<<< HEAD
-    def _take_exposure(self, seconds, filename, dark, exposure_event, header, *args, **kwargs):
-        # Set up a Timer that will wait for the duration of the exptime then
-        # copy a dummy FITS file to the specified path and adjust the headers
-        # according to the exptime time, type.
-        exposure_thread = Timer(interval=seconds.value,
-                                function=self._fake_exposure,
-                                args=[filename, header, exposure_event])
-        exposure_thread.start()
-=======
     def _end_exposure(self):
         self._is_exposing = False
 
     def _start_exposure(self, seconds, filename, dark, header, *args, **kwargs):
         exposure_thread = Timer(interval=get_quantity_value(seconds, unit=u.second) + 0.05,
                                 function=self._end_exposure)
->>>>>>> 267418d8
         self._is_exposing = True
         exposure_thread.start()
         readout_args = (filename, header)

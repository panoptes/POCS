import os
import random

from threading import Event
from threading import Timer

import numpy as np

from astropy import units as u
from astropy.io import fits

from pocs.camera import AbstractCamera
from pocs.utils.images import fits as fits_utils


class Camera(AbstractCamera):

    def __init__(self, name='Simulated Camera', *args, **kwargs):
        super().__init__(name, *args, **kwargs)
        self.logger.debug("Initializing simulated camera")
        self.connect()

    def connect(self):
        """ Connect to camera simulator

        The simulator merely markes the `connected` property.
        """
        # Create a random serial number
        self._serial_number = 'SC{:04d}'.format(random.randint(0, 9999))

        self._connected = True
        self.logger.debug('{} connected'.format(self.name))

    def take_observation(self, observation, headers=None, filename=None, *args, **kwargs):

        exp_time = kwargs.get('exp_time', observation.exp_time.value)
        if exp_time > 2:
            kwargs['exp_time'] = 2
            self.logger.debug("Trimming camera simulator exposure to 2 s")

        return super().take_observation(observation,
                                        headers,
                                        filename,
                                        *args,
                                        **kwargs)

    def take_exposure(self,
                      seconds=1.0 * u.second,
                      filename=None,
                      dark=False,
                      blocking=False,
                      *args,
                      **kwargs):
        """ Take an exposure for given number of seconds """
        assert self.is_connected, self.logger.error("Camera must be connected for take_exposure!")

        assert filename is not None, self.logger.warning("Must pass filename for take_exposure")

        if isinstance(seconds, u.Quantity):
            seconds = seconds.to(u.second)
            seconds = seconds.value

        self.logger.debug(
            'Taking {} second exposure on {}: {}'.format(
                seconds, self.name, filename))

        # Build FITS header
        header = self._fits_header(seconds, dark)

        # Set up a Timer that will wait for the duration of the exposure then
        # copy a dummy FITS file to the specified path and adjust the headers
        # according to the exposure time, type.
        exposure_event = Event()
        exposure_thread = Timer(interval=seconds,
                                function=self._fake_exposure,
                                args=[filename, header, exposure_event])
        exposure_thread.start()

        if blocking:
            exposure_event.wait()

        return exposure_event

    def _fake_exposure(self, filename, header, exposure_event):
        # Get example FITS file from test data directory
<<<<<<< HEAD
        file_path = os.path.join(
            os.environ['POCS'],
            'pocs', 'tests', 'data',
            'solved.fits.fz'
        )
=======
        file_path = os.path.join(os.getenv('POCS'), 'pocs', 'tests', 'data', 'unsolved.fits')
>>>>>>> 92e7f2c5
        fake_data = fits.getdata(file_path)

        if header['IMAGETYP'] == 'Dark Frame':
            # Replace example data with a bunch of random numbers
            fake_data = np.random.randint(low=975, high=1026,
                                          size=fake_data.shape,
                                          dtype=fake_data.dtype)

        fits_utils.write_fits(fake_data, header, filename, self.logger, exposure_event)

    def _process_fits(self, file_path, info):
        file_path = super()._process_fits(file_path, info)
        self.logger.debug('Overriding mount coordinates for camera simulator')
        solved_path = os.path.join(
            os.environ['POCS'],
            'pocs', 'tests', 'data',
            'solved.fits.fz'
        )
        solved_header = fits.getheader(solved_path)
        with fits.open(file_path, 'update') as f:
            hdu = f[0]
            hdu.header.set('RA-MNT', solved_header['RA-MNT'], 'Degrees')
            hdu.header.set('HA-MNT', solved_header['HA-MNT'], 'Degrees')
            hdu.header.set('DEC-MNT', solved_header['DEC-MNT'], 'Degrees')
        return file_path<|MERGE_RESOLUTION|>--- conflicted
+++ resolved
@@ -83,15 +83,11 @@
 
     def _fake_exposure(self, filename, header, exposure_event):
         # Get example FITS file from test data directory
-<<<<<<< HEAD
         file_path = os.path.join(
             os.environ['POCS'],
             'pocs', 'tests', 'data',
-            'solved.fits.fz'
+            'unsolved.fits.fz'
         )
-=======
-        file_path = os.path.join(os.getenv('POCS'), 'pocs', 'tests', 'data', 'unsolved.fits')
->>>>>>> 92e7f2c5
         fake_data = fits.getdata(file_path)
 
         if header['IMAGETYP'] == 'Dark Frame':

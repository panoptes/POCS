--- conflicted
+++ resolved
@@ -22,17 +22,7 @@
 from panoptes.utils.images import fits as fits_utils
 from panoptes.utils.library import load_module
 from pocs.base import PanBase
-<<<<<<< HEAD
-=======
-from panoptes.utils import current_time
-from panoptes.utils import error
-from panoptes.utils import listify
-from panoptes.utils import get_quantity_value
-from panoptes.utils import CountdownTimer
-from panoptes.utils import images as img_utils
-from panoptes.utils.images import fits as fits_utils
-from panoptes.utils.library import load_module
->>>>>>> af0f58b1
+
 from pocs.focuser import AbstractFocuser
 from pocs.filterwheel import AbstractFilterWheel
 
@@ -642,12 +632,9 @@
         Add FITS headers from info the same as images.cr2_to_fits()
         """
         self.logger.debug("Updating FITS headers: {}".format(file_path))
-<<<<<<< HEAD
         fits_utils.update_observation_headers(file_path, info)
         self.logger.debug("Finished FITS headers: {}".format(file_path))
-=======
-        fits_utils.update_headers(file_path, info)
->>>>>>> af0f58b1
+
         return file_path
 
     def _create_subcomponent(self, subcomponent, sub_name, class_name, base_class):

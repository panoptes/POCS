--- conflicted
+++ resolved
@@ -250,13 +250,8 @@
         try:
             self.logger.debug("Processing {}".format(image_title))
             img_utils.make_pretty_image(file_path,
-<<<<<<< HEAD
                                         title=image_title,
-                                        primary=info['is_primary'])
-=======
-                                        title=info['field_name'],
                                         link_latest=info['is_primary'])
->>>>>>> c874c9fd
         except Exception as e:
             self.logger.warning('Problem with extracting pretty image: {}'.format(e))
 

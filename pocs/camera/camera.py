--- conflicted
+++ resolved
@@ -42,8 +42,8 @@
         set_point (astropy.units.Quantity): image sensor cooling target temperature.
         gain (int): The gain setting of the camera (ZWO cameras only).
         image_type (str): Image format of the camera, e.g. 'RAW16', 'RGB24' (ZWO cameras only).
-        timeout (astropy.units.Quantity): max time to wait after exptime before TimeoutError.
-        readout_time (float): approximate time to readout the camera after an exptime.
+        timeout (astropy.units.Quantity): max time to wait after exposure before TimeoutError.
+        readout_time (float): approximate time to readout the camera after an exposure.
         file_extension (str): file extension used by the camera's image data, e.g. 'fits'
         library_path (str): path to camera library, e.g. '/usr/local/lib/libfli.so' (SBIG, FLI, ZWO)
         properties (dict): A collection of camera properties as read from the camera.
@@ -191,13 +191,8 @@
 
     @property
     def is_exposing(self):
-<<<<<<< HEAD
-        """ True if an exptime is currently under way, otherwise False """
-        raise NotImplementedError
-=======
         """ True if an exposure is currently under way, otherwise False """
         return self._is_exposing
->>>>>>> 267418d8
 
 ##################################################################################################
 # Methods
@@ -209,7 +204,7 @@
         Gathers various header information, sets the file path, and calls
             `take_exposure`. Also creates a `threading.Event` object and a
             `threading.Thread` object. The Thread calls `process_exposure`
-            after the exptime had completed and the Event is set once
+            after the exposure had completed and the Event is set once
             `process_exposure` finishes.
 
         Args:
@@ -218,29 +213,29 @@
             headers (dict, optional): Header data to be saved along with the file.
             filename (str, optional): pass a filename for the output FITS file to
                 overrride the default file naming system
-            **kwargs (dict): Optional keyword arguments (`exptime`, dark)
+            **kwargs (dict): Optional keyword arguments (`exp_time`, dark)
 
         Returns:
             threading.Event: An event to be set when the image is done processing
         """
-        # To be used for marking when exptime is complete (see `process_exposure`)
+        # To be used for marking when exposure is complete (see `process_exposure`)
         observation_event = threading.Event()
 
-        exptime, file_path, image_id, metadata = self._setup_observation(observation,
+        exp_time, file_path, image_id, metadata = self._setup_observation(observation,
                                                                           headers,
                                                                           filename,
                                                                           **kwargs)
 
-        exposure_event = self.take_exposure(seconds=exptime, filename=file_path, **kwargs)
-
-        # Add most recent exptime to list
+        exposure_event = self.take_exposure(seconds=exp_time, filename=file_path, **kwargs)
+
+        # Add most recent exposure to list
         if self.is_primary:
             if 'POINTING' in headers:
                 observation.pointing_images[image_id] = file_path
             else:
                 observation.exposure_list[image_id] = file_path
 
-        # Process the exptime once readout is complete
+        # Process the exposure once readout is complete
         t = threading.Thread(
             target=self.process_exposure,
             args=(metadata, observation_event, exposure_event),
@@ -257,10 +252,10 @@
                       blocking=False,
                       *args,
                       **kwargs):
-        """Take an exptime for given number of seconds and saves to provided filename.
+        """Take an exposure for given number of seconds and saves to provided filename.
 
         Args:
-            seconds (u.second, optional): Length of exptime.
+            seconds (u.second, optional): Length of exposure.
             filename (str, optional): Image is saved to this filename.
             dark (bool, optional): Exposure is a dark frame, default False. On cameras that support
                 taking dark frames internally (by not opening a mechanical shutter) this will be
@@ -269,10 +264,10 @@
                 value 'Dark Frame' instead of 'Light Frame'. Set dark to None to disable the
                 `IMAGETYP` keyword entirely.
             blocking (bool, optional): If False (default) returns immediately after starting
-                the exptime, if True will block until it completes.
+                the exposure, if True will block until it completes.
 
         Returns:
-            threading.Event: Event that will be set when exptime is complete.
+            threading.Event: Event that will be set when exposure is complete.
 
         """
         assert self.is_connected, self.logger.error("Camera must be connected for take_exposure!")
@@ -280,18 +275,14 @@
         assert filename is not None, self.logger.error("Must pass filename for take_exposure")
 
         if self.filterwheel and self.filterwheel.is_moving:
-            msg = "Attempt to start exptime on {} while filterwheel is moving, ignoring.".format(
+            msg = "Attempt to start exposure on {} while filterwheel is moving, ignoring.".format(
                 self)
             raise error.PanError(msg)
 
         if not isinstance(seconds, u.Quantity):
             seconds = seconds * u.second
 
-<<<<<<< HEAD
-        self.logger.debug('Taking {} second exptime on {}: {}'.format(
-=======
         self.logger.debug('Taking {} exposure on {}: {}'.format(
->>>>>>> 267418d8
             seconds, self.name, filename))
 
         header = self._fits_header(seconds, dark)
@@ -324,7 +315,7 @@
 
     def process_exposure(self, info, observation_event, exposure_event=None):
         """
-        Processes the exptime.
+        Processes the exposure.
 
         If the camera is a primary camera, extract the jpeg image and save metadata to mongo
         `current` collection. Saves metadata to mongo `observations` collection for all images.
@@ -332,18 +323,18 @@
         Args:
             info (dict): Header metadata saved for the image
             observation_event (threading.Event): An event that is set signifying that the
-                camera is done with this exptime
+                camera is done with this exposure
             exposure_event (threading.Event, optional): An event that should be set
-                when the exptime is complete, triggering the processing.
-        """
-        # If passed an Event that signals the end of the exptime wait for it to be set
+                when the exposure is complete, triggering the processing.
+        """
+        # If passed an Event that signals the end of the exposure wait for it to be set
         if exposure_event is not None:
             exposure_event.wait()
 
         image_id = info['image_id']
         seq_id = info['sequence_id']
         file_path = info['file_path']
-        exptime = info['exptime']
+        exptime = info['exp_time']
         field_name = info['field_name']
 
         image_title = '{} [{}s] {} {}'.format(field_name,
@@ -362,7 +353,7 @@
         file_path = self._process_fits(file_path, info)
         self.logger.debug("Finished processing FITS.")
         with suppress(Exception):
-            info['exptime'] = info['exptime'].value
+            info['exp_time'] = info['exp_time'].value
 
         if info['is_primary']:
             self.logger.debug("Adding current observation to db: {}".format(image_id))
@@ -463,15 +454,15 @@
         returns a thumbnail from the centre of the image.
 
         Args:
-            seconds (astropy.units.Quantity): exptime time, Quantity or numeric type in seconds.
+            seconds (astropy.units.Quantity): exposure time, Quantity or numeric type in seconds.
             file_path (str): path to (temporarily) save the image file to.
             thumbnail_size (int): size of the square region of the centre of the image to return.
             keep_file (bool, optional): if True the image file will be deleted, if False it will
                 be kept.
             *args, **kwargs: passed to the take_exposure() method
         """
-        exptime = self.take_exposure(seconds, filename=file_path, *args, **kwargs)
-        exptime.wait()
+        exposure = self.take_exposure(seconds, filename=file_path, *args, **kwargs)
+        exposure.wait()
         image = fits.getdata(file_path)
         if not keep_file:
             os.unlink(file_path)
@@ -508,7 +499,7 @@
         header = fits.Header()
         header.set('INSTRUME', self.uid, 'Camera serial number')
         now = Time.now()
-        header.set('DATE-OBS', now.fits, 'Start of exptime')
+        header.set('DATE-OBS', now.fits, 'Start of exposure')
         header.set('EXPTIME', get_quantity_value(seconds, u.second), 'Seconds')
         if dark is not None:
             if dark:
@@ -599,12 +590,12 @@
         }
         metadata.update(headers)
 
-        exptime = kwargs.get('exptime', observation.exptime.value)
-        # The exptime header data is set as part of observation but can
+        exp_time = kwargs.get('exp_time', observation.exp_time.value)
+        # The exp_time header data is set as part of observation but can
         # be override by passed parameter so update here.
-        metadata['exptime'] = exptime
-
-        return exptime, file_path, image_id, metadata
+        metadata['exp_time'] = exp_time
+
+        return exp_time, file_path, image_id, metadata
 
     def _process_fits(self, file_path, info):
         """

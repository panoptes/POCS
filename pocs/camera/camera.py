--- conflicted
+++ resolved
@@ -22,20 +22,6 @@
 from panoptes.utils.images import fits as fits_utils
 from panoptes.utils.library import load_module
 from pocs.base import PanBase
-<<<<<<< HEAD
-
-from pocs.focuser import AbstractFocuser
-from pocs.filterwheel import AbstractFilterWheel
-=======
-from pocs.utils import current_time
-from pocs.utils import error
-from pocs.utils import listify
-from pocs.utils import load_module
-from pocs.utils import images as img_utils
-from pocs.utils import get_quantity_value
-from pocs.utils import CountdownTimer
-from pocs.utils.images import fits as fits_utils
->>>>>>> 7fcb06ec
 
 
 class AbstractCamera(PanBase, metaclass=ABCMeta):
@@ -81,7 +67,7 @@
                  port=None,
                  primary=False,
                  *args, **kwargs):
-        PanBase.__init__(self, *args, **kwargs)
+        super().__init__(*args, **kwargs)
 
         self.model = model
         self.port = port
@@ -416,9 +402,7 @@
         """
         # If passed an Event that signals the end of the exposure wait for it to be set
         if exposure_event is not None:
-            self.logger.debug(f'About to wait for exposure event on {self.name}')
             exposure_event.wait()
-            self.logger.debug(f'Done waiting for exposure event on {self.name}')
 
         image_id = info['image_id']
         seq_id = info['sequence_id']
@@ -766,32 +750,14 @@
                 module_name = 'pocs.{}.{}'.format(class_name_lower, subcomponent['model'])
                 try:
                     module = load_module(module_name)
-<<<<<<< HEAD
-                except AttributeError as err:
+                except error.NotFound as err:
                     self.logger.critical(f"Couldn't import {class_name} module {module_name}!")
-                    raise err
-                else:
-                    subcomponent_kwargs = copy.copy(subcomponent)
-                    subcomponent_kwargs.update({'camera': self})
-
-                    # Create the actual component
-                    subcomponent_object = getattr(module, class_name)
-                    subcomponent_instance = subcomponent_object(config_port=self._config_port,
-                                                                **subcomponent_kwargs)
-
-                    # Attach as attribute
-                    setattr(self, sub_name, subcomponent_instance)
-=======
-                except error.NotFound as err:
-                    self.logger.critical("Couldn't import {} module {}!".format(
-                        class_name, module_name))
                     raise err
                 subcomponent_kwargs = copy.deepcopy(subcomponent)
                 subcomponent_kwargs.update({'camera': self, 'config': self.config})
                 setattr(self,
                         class_name_lower,
                         getattr(module, class_name)(**subcomponent_kwargs))
->>>>>>> 7fcb06ec
             else:
                 # Should have been passed either an instance of base_class or dict with subcomponent
                 # configuration. Got something else...

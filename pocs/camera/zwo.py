--- conflicted
+++ resolved
@@ -31,14 +31,6 @@
         kwargs['readout_time'] = kwargs.get('readout_time', 0.1)
         kwargs['timeout'] = kwargs.get('timeout', 0.5)
 
-<<<<<<< HEAD
-        # Maximum time to wait beyond exptime time for an exptime to complete
-        self._timeout = get_quantity_value(timeout, unit=u.second)
-
-        # Create a lock that will be used to prevent overlapping exposures.
-        self._exposure_lock = threading.Lock()
-=======
->>>>>>> 267418d8
         self._video_event = threading.Event()
 
         super().__init__(name, ASIDriver, *args, **kwargs)
@@ -135,18 +127,8 @@
 
     @property
     def is_exposing(self):
-<<<<<<< HEAD
-        """ True if an exptime is currently under way, otherwise False """
-        return Camera._ASIDriver.get_exposure_status(self._camera_ID) == "WORKING"
-
-    @property
-    def properties(self):
-        """ A collection of camera properties as read from the camera """
-        return self._info
-=======
         """ True if an exposure is currently under way, otherwise False """
         return Camera._driver.get_exposure_status(self._handle) == "WORKING"
->>>>>>> 267418d8
 
     # Methods
 
@@ -174,7 +156,7 @@
     def start_video(self, seconds, filename_root, max_frames, image_type=None):
         if not isinstance(seconds, u.Quantity):
             seconds = seconds * u.second
-        self._control_setter('EXPTIME', seconds)
+        self._control_setter('EXPOSURE', seconds)
         if image_type:
             self.image_type = image_type
 
@@ -233,7 +215,7 @@
                                                        timeout)
             if video_data is not None:
                 now = Time.now()
-                header.set('DATE-OBS', now.fits, 'End of exptime + readout')
+                header.set('DATE-OBS', now.fits, 'End of exposure + readout')
                 filename = "{}_{:06d}.{}".format(filename_root, frame_number, file_extension)
                 fits_utils.write_fits(video_data, header, filename)
                 good_frames += 1
@@ -252,66 +234,6 @@
             get_quantity_value(good_frames / elapsed_time),
             bad_frames))
 
-<<<<<<< HEAD
-    def _take_exposure(self, seconds, filename, dark, exposure_event, header, *args, **kwargs):
-        if not self._exposure_lock.acquire(blocking=False):
-            self.logger.warning('Exposure started on {} while one in progress! Waiting.'.format(
-                self))
-            self._exposure_lock.acquire(blocking=True)
-
-        self._control_setter('EXPTIME', seconds)
-        roi_format = Camera._ASIDriver.get_roi_format(self._camera_ID)
-
-        # Start exptime
-        Camera._ASIDriver.start_exposure(self._camera_ID)
-
-        # Start readout thread
-        readout_args = (filename,
-                        roi_format['width'],
-                        roi_format['height'],
-                        header,
-                        exposure_event)
-        readout_thread = threading.Timer(interval=seconds.value,
-                                         function=self._readout,
-                                         args=readout_args)
-        readout_thread.start()
-
-    def _readout(self, filename, width, height, header, exposure_event):
-        timer = CountdownTimer(duration=self._timeout)
-        try:
-            exposure_status = Camera._ASIDriver.get_exposure_status(self._camera_ID)
-            while exposure_status == 'WORKING':
-                if timer.expired():
-                    msg = "Timeout waiting for exptime on {} to complete".format(self)
-                    raise error.Timeout(msg)
-                time.sleep(0.01)
-                exposure_status = Camera._ASIDriver.get_exposure_status(self._camera_ID)
-        except RuntimeError as err:
-            # Error returned by driver at some point while polling
-            self.logger.error('Error while waiting for exptime on {}: {}'.format(self, err))
-            raise err
-        else:
-            if exposure_status == 'SUCCESS':
-                try:
-                    image_data = Camera._ASIDriver.get_exposure_data(self._camera_ID,
-                                                                     width,
-                                                                     height,
-                                                                     self.image_type)
-                except RuntimeError as err:
-                    raise error.PanError('Error getting image data from {}: {}'.format(self, err))
-                else:
-                    fits_utils.write_fits(image_data, header, filename, self.logger, exposure_event)
-            elif exposure_status == 'FAILED':
-                raise error.PanError("Exposure failed on {}".format(self))
-            elif exposure_status == 'IDLE':
-                raise error.PanError("Exposure missing on {}".format(self))
-            else:
-                raise error.PanError("Unexpected exptime status on {}: '{}'".format(
-                    self, exposure_status))
-        finally:
-            exposure_event.set()  # write_fits will have already set this, *if* it got called.
-            self._exposure_lock.release()
-=======
     def _start_exposure(self, seconds, filename, dark, header, *args, **kwargs):
         self._control_setter('EXPOSURE', seconds)
         roi_format = Camera._driver.get_roi_format(self._handle)
@@ -345,7 +267,6 @@
         else:
             raise error.PanError("Unexpected exposure status on {}: '{}'".format(
                 self, exposure_status))
->>>>>>> 267418d8
 
     def _fits_header(self, seconds, dark):
         header = super()._fits_header(seconds, dark)

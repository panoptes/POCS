--- conflicted
+++ resolved
@@ -136,14 +136,8 @@
             self.header_pointing = SkyCoord(ra=float(self.header['RA-MNT']) * u.degree,
                                             dec=float(self.header['DEC-MNT']) * u.degree)
 
-<<<<<<< HEAD
-            self.header_RA = self.header_pointing.ra.to(u.hourangle)
-
-            self.header_Dec = self.header_pointing.dec.to(u.degree)
-=======
             self.header_ra = self.header_pointing.ra.to(u.hourangle)
             self.header_dec = self.header_pointing.dec.to(u.degree)
->>>>>>> a4935ff2
 
             # Precess to the current equinox otherwise the RA - LST method will be off.
             self.header_ha = self.header_pointing.transform_to(self.FK5_Jnow).ra.to(u.hourangle) - self.sidereal

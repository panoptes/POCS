import threading

from astropy import units as u

from pocs.base import PanBase
from panoptes.utils import listify
from panoptes.utils import error


class AbstractFilterWheel(PanBase):
    """
    Base class for all filter wheels

    Args:
        name (str, optional): name of the filter wheel
        model (str, optional): model of the filter wheel
        camera (pocs.camera.*.Camera, optional): camera that this filter wheel is associated with.
        filter_names (list of str): names of the filters installed at each filter wheel position
        timeout (u.Quantity, optional): maximum time to wait for a move to complete. Should be
            a Quantity with time units. If a numeric type without units is given seconds will be
            assumed. Default is None (no timeout).
        serial_number (str, optional): serial number of the filter wheel, default 'XXXXXX'
    """

    def __init__(self,
                 name='Generic Filter Wheel',
                 model='simulator',
                 camera=None,
                 filter_names=None,
                 timeout=None,
                 serial_number='XXXXXX',
                 *args, **kwargs):
        PanBase.__init__(self, *args, **kwargs)

        self._model = model
        self._name = name
        self._camera = camera
        self._filter_names = [str(name) for name in listify(filter_names)]
        if not self._filter_names:
            # Empty list
            msg = "Must provide list of filter names"
            self.logger.error(msg)
            raise ValueError(msg)
        self._n_positions = len(filter_names)
        if isinstance(timeout, u.Quantity):
            self._timeout = timeout.to(u.second).value
        else:
            self._timeout = timeout
        self._serial_number = serial_number
        self._connected = False

        self.logger.debug('Filter wheel created: {}'.format(self))

##################################################################################################
# Properties
##################################################################################################

    @property
    def model(self):
        """ Model of the filter wheel """
        return self._model

    @property
    def name(self):
        """ Name of the filter wheel """
        return self._name

    @property
    def uid(self):
        """ A serial number of the filter wheel """
        return self._serial_number

    @property
    def is_connected(self):
        """ Is the filterwheel available """
        return self._connected

    @property
    def is_moving(self):
        """ Is the filterwheel currently moving """
        raise NotImplementedError

    @property
    def camera(self):
        """
        Reference to the Camera object that the FilterWheel is assigned to, if any. A filter wheel
        should only ever be assigned to one or zero Cameras!
        """
        return self._camera

    @camera.setter
    def camera(self, camera):
        if self._camera:
            self.logger.warning("{} assigned to {}, skipping attempted assignment to {}!",
                                self, self.camera, camera)
        else:
            self._camera = camera

    @property
    def filter_names(self):
        """ List of the names of the filters installed in the filter wheel """
        return self._filter_names

    @property
    def n_positions(self):
        """ Number of positions in the filter wheel """
        return self._n_positions

    @property
    def position(self):
        """ Current integer position of the filter wheel """
        raise NotImplementedError

    @position.setter
    def position(self, position):
        self.move_to(position, blocking=True)

    @property
    def current_filter(self):
        """ Name of the filter in the current position """
        try:
            filter_name = self.filter_names[self.position - 1]  # 1 based numbering
        except (IndexError, TypeError):
            # Some filter wheels sometimes cannot return their current position
            filter_name = "UNKNOWN"
        return filter_name

    @current_filter.setter
    def current_filter(self, filter_name):
        self.move_to(filter_name, blocking=True)

##################################################################################################
# Methods
##################################################################################################

    def connect(self):
        """ Connect to filter wheel """
        raise NotImplementedError

    def move_to(self, position, blocking=False):
        """
        Move the filter wheel to the given position.

        The position can be expressed either as an integer, or as (part of) one of the names from
        the filter_names list. To allow filter names of the form '<filter band>_<serial number>'
        to be selected by band only position can be a substring from the start of one
        of the names in the filter_names list, provided that this produces only one match.

        Args:
            position (int or str): position to move to.
            blocking (bool, optional): If False (default) return immediately, if True block until
                the filter wheel move has been completed.

        Returns:
            threading.Event: Event that will be set to signal when the move has completed

        Examples:
            Substring matching is useful when the filter names contain both the type of filter
            and a serial number, e.g. the following selects a g band filter without having to
            know its full name.

            >>> from pocs.filterwheel.filterwheel import AbstractFilterWheel as FilterWheel
            >>> fw = FilterWheel(filter_names=['u_12', 'g_04', 'r_09', 'i_20', 'z_07'])
            >>> fw_event = fw.move_to('g')
            >>> fw_event.wait()
            >>> fw.current_filter
            'g_04'
        """
        assert self.is_connected, self.logger.error("Filter wheel must be connected to move")
        if self.camera and self.camera.is_exposing:
<<<<<<< HEAD
            msg = "Attempt to move filter wheel {} while camera is exposing, ignoring.".format(
                self)
=======
            msg = f'Attempt to move filter wheel {self} while camera is exposing, ignoring.'
>>>>>>> fd1f8b24
            raise error.PanError(msg)

        position = self._parse_position(position)
        self.logger.info("Moving {} to position {} ({})".format(
            self, position, self.filter_names[position - 1]))
        move_event = threading.Event()

        if position == self.position:
            # Don't go nowhere
            move_event.set()
            return move_event

        self._move_to(position, move_event)  # Private method to actually perform the move.

        if blocking:
            move_event.wait()

        return move_event

##################################################################################################
# Private methods
##################################################################################################

    def _move_to(self, position, move_event):
        raise NotImplementedError

    def _parse_position(self, position):
        """
        Converts a requested position to an integer filter wheel position.

        If position is a string it will search the list of filter names for one that begins with
        that string and return the corresponding integer position, otherwise (or if there is no
        match) it will do an explicity case to an integer.
        """
        int_position = None
        if isinstance(position, str):
            # Got a string, so search for a match in the filter names list
            for i, filter_name in enumerate(self.filter_names):
                if filter_name.startswith(position):
                    if int_position is None:
                        int_position = i + 1  # 1 based numbering for filter wheel positions
                    else:
                        # Already matched at least once
                        msg = "More than one filter name matches '{}', using '{}'".format(
                            position, self.filter_names[int_position - 1])
                        self.logger.warning(msg)
                        break

        if int_position is None:
            # Not a string or no match. Try to use as an integer position number.
            try:
                int_position = int(position)
            except ValueError:
                msg = "No match for '{}' in filter_names, & not an integer either".format(position)
                self.logger.error(msg)
                raise ValueError(msg)

        if int_position < 1 or int_position > self.n_positions:
<<<<<<< HEAD
            msg = "Position must be between 1 and {}, got {}".format(
                self.n_positions, int_position)
=======
            msg = f'Position must be between 1 and {self.n_positions}, got {int_position}'
>>>>>>> fd1f8b24
            self.logger.error(msg)
            raise ValueError(msg)

        return int_position

    def _add_fits_keywords(self, header):
        header.set('FW-NAME', self.name, 'Filter wheel name')
        header.set('FW-MOD', self.model, 'Filter wheel model')
        header.set('FW-ID', self.uid, 'Filter wheel serial number')
        header.set('FW-POS', self.position, 'Filter wheel position')
        return header

    def __str__(self):
        if self.camera:
            return "{} ({}) on {}".format(self.name, self.uid, self.camera.uid)
        else:
            return "{} ({})".format(self.name, self.uid)<|MERGE_RESOLUTION|>--- conflicted
+++ resolved
@@ -168,12 +168,7 @@
         """
         assert self.is_connected, self.logger.error("Filter wheel must be connected to move")
         if self.camera and self.camera.is_exposing:
-<<<<<<< HEAD
-            msg = "Attempt to move filter wheel {} while camera is exposing, ignoring.".format(
-                self)
-=======
             msg = f'Attempt to move filter wheel {self} while camera is exposing, ignoring.'
->>>>>>> fd1f8b24
             raise error.PanError(msg)
 
         position = self._parse_position(position)
@@ -232,12 +227,7 @@
                 raise ValueError(msg)
 
         if int_position < 1 or int_position > self.n_positions:
-<<<<<<< HEAD
-            msg = "Position must be between 1 and {}, got {}".format(
-                self.n_positions, int_position)
-=======
             msg = f'Position must be between 1 and {self.n_positions}, got {int_position}'
->>>>>>> fd1f8b24
             self.logger.error(msg)
             raise ValueError(msg)
 

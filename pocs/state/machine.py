--- conflicted
+++ resolved
@@ -45,7 +45,6 @@
         # States can require the horizon to be at a certain level.
         self._horizon_lookup = dict()
 
-<<<<<<< HEAD
         # Setup States.
         states = [
             self._load_state(state, state_info=state_info)
@@ -66,19 +65,6 @@
             auto_transitions=False,
             name="POCS State Machine"
         )
-=======
-        Machine.__init__(self,
-                         states=states,
-                         transitions=_transitions,
-                         initial=state_machine_table.get('initial'),
-                         send_event=True,
-                         before_state_change='before_state',
-                         after_state_change='after_state',
-                         auto_transitions=False,
-                         name="POCS State Machine",
-                         **kwargs
-                         )
->>>>>>> de2a3fdc
 
         self._state_machine_table = state_machine_table
         self._next_state = None
@@ -143,8 +129,6 @@
         while self.keep_running and self.connected:
             state_changed = False
             self.logger.info(f'Run loop: {self.state}')
-            self.logger.info(f'Horizon limits: {self._horizon_lookup}')
-
             self.check_messages()
 
             # If we are processing the states

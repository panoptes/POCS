def on_enter(event_data):
    """ """
    pocs = event_data.model

    observation = pocs.observatory.current_observation

    pocs.say("Analyzing image {} / {}".format(observation.current_exp, observation.min_nexp))

    pocs.next_state = 'tracking'
    try:

        pocs.observatory.analyze_recent()

        if pocs.force_reschedule:
<<<<<<< HEAD
=======
            pocs.say("Forcing a move to the scheduler")
>>>>>>> dfec2fb4
            pocs.next_state = 'scheduling'

        # Check for minimum number of exposures
        if observation.current_exp >= observation.min_nexp:
            # Check if we have completed an exposure block
            if observation.current_exp % observation.exp_set_size == 0:
                pocs.next_state = 'scheduling'
    except Exception as e:
        pocs.logger.error("Problem in analyzing: {}".format(e))
        pocs.next_state = 'parking'<|MERGE_RESOLUTION|>--- conflicted
+++ resolved
@@ -12,10 +12,7 @@
         pocs.observatory.analyze_recent()
 
         if pocs.force_reschedule:
-<<<<<<< HEAD
-=======
             pocs.say("Forcing a move to the scheduler")
->>>>>>> dfec2fb4
             pocs.next_state = 'scheduling'
 
         # Check for minimum number of exposures

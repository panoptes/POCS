--- conflicted
+++ resolved
@@ -41,12 +41,8 @@
                             observation,
                             fits_headers,
                             exp_time=30.,
-<<<<<<< HEAD
-                            filename='pointing{:02d}'.format(img_num))
-=======
                             filename='pointing{:02d}'.format(img_num)
                         )
->>>>>>> 7095f763
 
                         camera_events[cam_name] = camera_event
 

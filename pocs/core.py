import os
import sys
import queue
import time
import warnings
import multiprocessing
import zmq

from astropy import units as u

from pocs.base import PanBase
from pocs.observatory import Observatory
from pocs.state.machine import PanStateMachine
from pocs.utils import current_time
from pocs.utils import get_free_space
from pocs.utils import CountdownTimer
from pocs.utils import listify
from pocs.utils import error
from pocs.utils.messaging import PanMessaging


class POCS(PanStateMachine, PanBase):

    """The main class representing the Panoptes Observatory Control Software (POCS).

    Interaction with a PANOPTES unit is done through instances of this class. An instance consists
    primarily of an `Observatory` object, which contains the mount, cameras, scheduler, etc.
    See `pocs.Observatory`. The observatory should create all attached hardware
    but leave the initialization up to POCS (i.e. this class will call the observatory
    `initialize` method).

    The POCS instance itself is designed to be run as a state machine via
    the `run` method.

    Args:
        observatory(Observatory): An instance of a `pocs.observatory.Observatory`
            class. POCS will call the `initialize` method of the observatory.
        state_machine_file(str): Filename of the state machine to use, defaults to
            'simple_state_table'.
        messaging(bool): If messaging should be included, defaults to False.
        simulator(list): A list of the different modules that can run in simulator mode. Possible
            modules include: all, mount, camera, weather, night. Defaults to an empty list.

    Attributes:
        name (str): Name of PANOPTES unit
        observatory (`pocs.observatory.Observatory`): The `~pocs.observatory.Observatory` object

    """

    def __init__(
            self,
            observatory,
            state_machine_file=None,
            messaging=False,
            **kwargs):

        # Explicitly call the base classes in the order we want
        PanBase.__init__(self, **kwargs)

        assert isinstance(observatory, Observatory)

        self.name = self.config.get('name', 'Generic PANOPTES Unit')
        self.logger.info('Initializing PANOPTES unit - {} - {}',
                         self.name,
                         self.config['location']['name']
                         )

        self._processes = {}

        self._has_messaging = None
        self.has_messaging = messaging

        self._sleep_delay = kwargs.get('sleep_delay', 2.5)  # Loop delay
        self._safe_delay = kwargs.get('safe_delay', 60 * 5)  # Safety check delay
        self._is_safe = False

        if state_machine_file is None:
            state_machine_file = self.config.get('state_machine', 'simple_state_table')

        PanStateMachine.__init__(self, state_machine_file, **kwargs)

        # Add observatory object, which does the bulk of the work
        self.observatory = observatory

        self._connected = True
        self._initialized = False
        self._interrupted = False
        self.force_reschedule = False

        self._retry_attempts = kwargs.get('retry_attempts', 3)
        self._obs_run_retries = self._retry_attempts

        self.status()

        self.say("Hi there!")

    @property
    def is_initialized(self):
        """ Indicates if POCS has been initalized or not """
        return self._initialized

    @property
    def interrupted(self):
        """If POCS has been interrupted

        Returns:
            bool: If an interrupt signal has been received
        """
        return self._interrupted

    @property
    def connected(self):
        """ Indicates if POCS is connected """
        return self._connected

    @property
    def has_messaging(self):
        return self._has_messaging

    @has_messaging.setter
    def has_messaging(self, value):
        self._has_messaging = value
        if self._has_messaging:
            self._setup_messaging()

    @property
    def should_retry(self):
        return self._obs_run_retries >= 0

##################################################################################################
# Methods
##################################################################################################

    def initialize(self):
        """Initialize POCS.

        Calls the Observatory `initialize` method.

        Returns:
            bool: True if all initialization succeeded, False otherwise.
        """

        if not self._initialized:
            self.logger.info('*' * 80)
            self.say("Initializing the system! Woohoo!")

            try:
                self.logger.debug("Initializing observatory")
                self.observatory.initialize()

            except Exception as e:
                self.say("Oh wait. There was a problem initializing: {}".format(e))
                self.say("Since we didn't initialize, I'm going to exit.")
                self.power_down()
            else:
                self._initialized = True

        self.status()
        return self._initialized

    def status(self):
        status = dict()

        try:
            status['state'] = self.state
            status['system'] = {
                'free_space': get_free_space().value,
            }
            status['observatory'] = self.observatory.status()
        except Exception as e:  # pragma: no cover
            self.logger.warning("Can't get status: {}".format(e))
        else:
            self.send_message(status, topic='STATUS')

        return status

    def say(self, msg):
        """ PANOPTES Units like to talk!

        Send a message.

        Args:
            msg(str): Message to be sent to topic PANCHAT.
        """
        if self.has_messaging is False:
            self.logger.info('Unit says: {}', msg)
        self.send_message(msg, topic='PANCHAT')

    def send_message(self, msg, topic='POCS'):
        """ Send a message

        This will use the `self._msg_publisher` to send a message

        Note:
            The `topic` and `msg` params are switched for convenience

        Arguments:
            msg {str} -- Message to be sent

        Keyword Arguments:
            topic {str} -- Topic to send message on (default: {'POCS'})
        """
        if self.has_messaging:
            self._msg_publisher.send_message(topic, msg)

    def check_messages(self):
        """ Check messages for the system

        If `self.has_messaging` is True then there is a separate process running
        responsible for checking incoming zeromq messages. That process will fill
        various `queue.Queue`s with messages depending on their type. This method
        is a thin-wrapper around private methods that are responsible for message
        dispatching based on which queue received a message.
        """
        if self.has_messaging:
            self._check_messages('command', self._cmd_queue)
            self._check_messages('schedule', self._sched_queue)

    def power_down(self):
        """Actions to be performed upon shutdown

        Note:
            This method is automatically called from the interrupt handler. The definition should
            include what you want to happen upon shutdown but you don't need to worry about calling
            it manually.
        """
        if self.connected:
            self.say("I'm powering down")
            self.logger.info(
                "Shutting down {}, please be patient and allow for exit.", self.name)

            if not self.observatory.close_dome():
                self.logger.critical('Unable to close dome!')

            # Park if needed
            if self.state not in ['parking', 'parked', 'sleeping', 'housekeeping']:
                # TODO(jamessynge): Figure out how to handle the situation where we have both
                # mount and dome, but this code is only checking for a mount.
                if self.observatory.mount.is_connected:
                    if not self.observatory.mount.is_parked:
                        self.logger.info("Parking mount")
                        self.park()

            if self.state == 'parking':
                if self.observatory.mount.is_connected:
                    if self.observatory.mount.is_parked:
                        self.logger.info("Mount is parked, setting Parked state")
                        self.set_park()

            if not self.observatory.mount.is_parked:
                self.logger.info('Mount not parked, parking')
                self.observatory.mount.park()

            # Observatory shut down
            self.observatory.power_down()

            # Shut down messaging
            self.logger.debug('Shutting down messaging system')

            for name, proc in self._processes.items():
                if proc.is_alive():
                    self.logger.debug('Terminating {} - PID {}'.format(name, proc.pid))
                    proc.terminate()

            self._keep_running = False
            self._do_states = False
            self._connected = False
            self.logger.info("Power down complete")

    def reset_observing_run(self):
        """Reset an observing run loop. """
        self.logger.debug("Resetting observing run attempts")
        self._obs_run_retries = self._retry_attempts

##################################################################################################
# Safety Methods
##################################################################################################

    def is_safe(self, no_warning=False, horizon='observe'):
        """Checks the safety flag of the system to determine if safe.

        This will check the weather station as well as various other environmental
        aspects of the system in order to determine if conditions are safe for operation.

        Note:
            This condition is called by the state machine during each transition

        Args:
            no_warning (bool, optional): If a warning message should show in logs,
                defaults to False.
            horizon (str, optional): For night time check use given horizon,
                default 'observe'.

        Returns:
            bool: Latest safety flag

        """
        if not self.connected:
            return False

        is_safe_values = dict()

        # Check if night time
        is_safe_values['is_dark'] = self.is_dark(horizon=horizon)

        # Check weather
        is_safe_values['good_weather'] = self.is_weather_safe()

        is_safe_values['free_space'] = self.has_free_space()

        safe = all(is_safe_values.values())

        if not safe:
            if no_warning is False:
                self.logger.warning('Unsafe conditions: {}'.format(is_safe_values))

            if self.state not in ['sleeping', 'parked', 'parking', 'housekeeping', 'ready']:
                self.logger.warning('Safety failed so sending to park')
                self.park()

        return safe

    def is_dark(self, horizon='flat'):
        """Is it dark.

        Checks whether it is dark at the location provided. This checks for the
        config entry `location.flat_horizon` or 10° by default.

        Args:
            horizon (str, optional): Which horizon to use, 'flat' or 'observe'.

        Returns:
            bool: Is night at location.
        """
        # See if we are at flat twilight
        is_dark = self.observatory.is_dark(horizon=horizon)

        # Check simulator
        try:
            if 'night' in self.config['simulator']:
                is_dark = True
        except KeyError:
            pass

        self.logger.debug("Dark Check: {}".format(is_dark))
        return is_dark

    def is_weather_safe(self, stale=180):
        """Determines whether current weather conditions are safe or not

        Args:
            stale (int, optional): Number of seconds before record is stale, defaults to 180

        Returns:
            bool: Conditions are safe (True) or unsafe (False)

        """

        # Always assume False
        self.logger.debug("Checking weather safety")
        is_safe = False
        record = {'safe': False}

        try:
            if 'weather' in self.config['simulator']:
                is_safe = True
                self.logger.debug("Weather simulator always safe")
                return is_safe
        except KeyError:
            pass

        try:
            record = self.db.get_current('weather')

            is_safe = record['data'].get('safe', False)
            timestamp = record['date'].replace(tzinfo=None)  # current_time is timezone naive
            age = (current_time().datetime - timestamp).total_seconds()

            self.logger.debug(
                "Weather Safety: {} [{:.0f} sec old - {}]".format(is_safe, age, timestamp))

        except (TypeError, KeyError) as e:
            self.logger.warning("No record found in DB: {}", e)
        except BaseException as e:
            self.logger.error("Error checking weather: {}", e)
        else:
            if age > stale:
                self.logger.warning("Weather record looks stale, marking unsafe.")
                is_safe = False

        self._is_safe = is_safe

        return self._is_safe

    def has_free_space(self, required_space=0.25 * u.gigabyte):
        """Does hard drive have disk space (>= 0.5 GB)

        Args:
            required_space (u.gigabyte, optional): Amount of free space required
            for operation

        Returns:
            bool: True if enough space
        """
        free_space = get_free_space()
        return free_space.value >= required_space.to(u.gigabyte).value

##################################################################################################
# Convenience Methods
##################################################################################################

    def sleep(self, delay=2.5, with_status=True):
        """ Send POCS to sleep

        Loops for `delay` number of seconds. If `delay` is more than 10.0 seconds,
        `check_messages` will be called every 10.0 seconds in order to allow for
        interrupt.

        Keyword Arguments:
            delay {float} -- Number of seconds to sleep (default: 2.5)
            with_status {bool} -- Show system status while sleeping
                (default: {True if delay > 2.0})
        """
        if delay is None:
            delay = self._sleep_delay

        if with_status and delay > 2.0:
            self.status()

        # If delay is greater than 10 seconds check for messages during wait
        if delay >= 10.0:
            while delay >= 10.0:
                self.check_messages()
                # If we shutdown leave loop
                if self.connected is False:
                    return

                time.sleep(10.0)
                delay -= 10.0

        if delay > 0.0:
            time.sleep(delay)

<<<<<<< HEAD
    def wait_until_dark(self, horizon='observe'):
        """Waits until sun is below the given horizon.
=======
    def wait_for_events(self,
                        events,
                        timeout,
                        sleep_delay=1 * u.second,
                        status_interval=10 * u.second,
                        msg_interval=30 * u.second,
                        event_type='generic'):
        """Wait for event(s) to be set.

        This method will wait for a maximum of `timeout` seconds for all of the
        `events` to complete.

        Will check at least every `sleep_delay` seconds for the events to be done,
        and also for interrupts and bad weather. Will log debug messages approximately
        every `status_interval` seconds, and will output status messages approximately
        every `msg_interval` seconds.

        Args:
            events (list(`threading.Event`)): An Event or list of Events to wait on.
            timeout (float|`astropy.units.Quantity`): Timeout in seconds to wait for events.
            sleep_delay (float, optional): Time in seconds between event checks.
            status_interval (float, optional): Time in seconds between status checks of the system.
            msg_interval (float, optional): Time in seconds between sending of status messages.
            event_type (str, optional): The type of event, used for outputting in log messages,
                default 'generic'.

        Raises:
            error.Timeout: Raised if events have not all been set before `timeout` seconds.
        """
        events = listify(events)

        # Remove units from these values.
        if isinstance(timeout, u.Quantity):
            timeout = timeout.to(u.second).value

        if isinstance(sleep_delay, u.Quantity):
            sleep_delay = sleep_delay.to(u.second).value

        # ADD units to these values. Ugly.
        if not isinstance(status_interval, u.Quantity):
            status_interval = status_interval * u.second

        if not isinstance(msg_interval, u.Quantity):
            msg_interval = msg_interval * u.second

        timer = CountdownTimer(timeout)

        start_time = current_time()
        next_status_time = start_time + status_interval
        next_msg_time = start_time + msg_interval

        while not all([event.is_set() for event in events]):
            self.check_messages()
            if self.interrupted:
                self.logger.info("Waiting for events has been interrupted")
                break

            now = current_time()
            if now >= next_msg_time:
                elapsed_secs = (now - start_time).to(u.second).value
                self.logger.debug('Waiting for {} events: {} seconds elapsed',
                                  event_type,
                                  round(elapsed_secs))
                next_msg_time += msg_interval
                now = current_time()

            if now >= next_status_time:
                self.logger.debug('Inside waiting for events, checking status')
                self.status()
                next_status_time += status_interval
                now = current_time()

            if timer.expired():
                raise error.Timeout

            # Sleep for a little bit.
            time.sleep(sleep_delay)

    def wait_until_safe(self):
        """ Waits until weather is safe.
>>>>>>> 77cd582d

        This will wait until a True value is returned from the safety check,
        blocking until then.

        Args:
            horizon (str, optional): Which horizon to check, either
                'observe' or 'flat', default 'observe'.
        """
        while not self.observatory.is_dark(horizon=horizon):
            if (self.observatory.mount.is_parked is False and
                    self.observatory.mount.is_home is False):
                # Send the mount to home to wait
                self.logger.warning("Sending mount to home to wait for dark")
                self.observatory.mount.slew_to_home()

            self.logger.warning("Still waiting until evening")
            self.sleep(delay=self._safe_delay)

            # Check weather
            if not self.is_weather_safe():
                self.logger.warning("Weather is no longer safe, parking")
                self.next_state = 'parking'
                return

##################################################################################################
# Class Methods
##################################################################################################

    @classmethod
    def check_environment(cls):
        """ Checks to see if environment is set up correctly

        There are a number of environmental variables that are expected
        to be set in order for PANOPTES to work correctly. This method just
        sanity checks our environment and shuts down otherwise.

            PANDIR    Base directory for PANOPTES
            POCS      Base directory for POCS
        """
        if sys.version_info[:2] < (3, 0):  # pragma: no cover
            warnings.warn("POCS requires Python 3.x to run")

        pandir = os.getenv('PANDIR')
        if not os.path.exists(pandir):
            sys.exit("$PANDIR dir does not exist or is empty: {}".format(pandir))

        pocs = os.getenv('POCS')
        if pocs is None:  # pragma: no cover
            sys.exit('Please make sure $POCS environment variable is set')

        if not os.path.exists(pocs):
            sys.exit("$POCS directory does not exist or is empty: {}".format(pocs))

        if not os.path.exists("{}/logs".format(pandir)):
            print("Creating log dir at {}/logs".format(pandir))
            os.makedirs("{}/logs".format(pandir))

##################################################################################################
# Private Methods
##################################################################################################

    def _check_messages(self, queue_type, q):
        cmd_dispatch = {
            'command': {
                'park': self._interrupt_and_park,
                'shutdown': self._interrupt_and_shutdown,
            },
            'schedule': {}
        }

        while True:
            try:
                msg_obj = q.get_nowait()
                call_method = msg_obj.get('message', '')
                # Lookup and call the method
                self.logger.info('Message received: {} {}'.format(queue_type, call_method))
                cmd_dispatch[queue_type][call_method]()
            except queue.Empty:
                break
            except KeyError:
                pass
            except Exception as e:
                self.logger.warning('Problem calling method from messaging: {}'.format(e))
            else:
                break

    def _interrupt_and_park(self):
        self.logger.info('Park interrupt received')
        self._interrupted = True
        self.park()

    def _interrupt_and_shutdown(self):
        self.logger.warning('Shutdown command received')
        self._interrupted = True
        self.power_down()

    def _setup_messaging(self):

        cmd_port = self.config['messaging']['cmd_port']
        msg_port = self.config['messaging']['msg_port']

        def create_forwarder(port):
            try:
                PanMessaging.create_forwarder(port, port + 1)
            except Exception:
                pass

        cmd_forwarder_process = multiprocessing.Process(
            target=create_forwarder, args=(
                cmd_port,), name='CmdForwarder')
        cmd_forwarder_process.start()

        msg_forwarder_process = multiprocessing.Process(
            target=create_forwarder, args=(
                msg_port,), name='MsgForwarder')
        msg_forwarder_process.start()

        self._do_cmd_check = True
        self._cmd_queue = multiprocessing.Queue()
        self._sched_queue = multiprocessing.Queue()

        self._msg_publisher = PanMessaging.create_publisher(msg_port)

        def check_message_loop(cmd_queue):
            cmd_subscriber = PanMessaging.create_subscriber(cmd_port + 1)

            poller = zmq.Poller()
            poller.register(cmd_subscriber.socket, zmq.POLLIN)

            try:
                while self._do_cmd_check:
                    # Poll for messages
                    sockets = dict(poller.poll(500))  # 500 ms timeout

                    if cmd_subscriber.socket in sockets and \
                            sockets[cmd_subscriber.socket] == zmq.POLLIN:

                        topic, msg_obj = cmd_subscriber.receive_message(flags=zmq.NOBLOCK)

                        # Put the message in a queue to be processed
                        if topic == 'POCS-CMD':
                            cmd_queue.put(msg_obj)

                    time.sleep(1)
            except KeyboardInterrupt:
                pass

        self.logger.debug('Starting command message loop')
        check_messages_process = multiprocessing.Process(
            target=check_message_loop, args=(self._cmd_queue,))
        check_messages_process.name = 'MessageCheckLoop'
        check_messages_process.start()
        self.logger.debug('Command message subscriber set up on port {}'.format(cmd_port))

        self._processes = {
            'check_messages': check_messages_process,
            'cmd_forwarder': cmd_forwarder_process,
            'msg_forwarder': msg_forwarder_process,
        }<|MERGE_RESOLUTION|>--- conflicted
+++ resolved
@@ -441,10 +441,6 @@
         if delay > 0.0:
             time.sleep(delay)
 
-<<<<<<< HEAD
-    def wait_until_dark(self, horizon='observe'):
-        """Waits until sun is below the given horizon.
-=======
     def wait_for_events(self,
                         events,
                         timeout,
@@ -523,9 +519,8 @@
             # Sleep for a little bit.
             time.sleep(sleep_delay)
 
-    def wait_until_safe(self):
-        """ Waits until weather is safe.
->>>>>>> 77cd582d
+    def wait_until_dark(self, horizon='observe'):
+        """Waits until sun is below the given horizon.
 
         This will wait until a True value is returned from the safety check,
         blocking until then.

--- conflicted
+++ resolved
@@ -6,24 +6,14 @@
 import multiprocessing
 import zmq
 
-import astropy.units as u
-
-<<<<<<< HEAD
+from astropy import units as u
+
 from pocs import PanBase
 from pocs.observatory import Observatory
 from pocs.state.machine import PanStateMachine
 from pocs.utils import current_time
 from pocs.utils import get_free_space
 from pocs.utils.messaging import PanMessaging
-=======
-from astropy import units as u
-
-from . import PanBase
-from .state.machine import PanStateMachine
-from .utils import current_time
-from .utils import get_free_space
-from .utils.messaging import PanMessaging
->>>>>>> 3768304a
 
 
 class POCS(PanStateMachine, PanBase):
@@ -59,6 +49,8 @@
 
         # Explicitly call the base classes in the order we want
         PanBase.__init__(self, **kwargs)
+
+        assert isinstance(observatory, Observatory)
 
         self.name = self.config.get('name', 'Generic PANOPTES Unit')
         self.logger.info('Initializing PANOPTES unit - {} - {}',

--- conflicted
+++ resolved
@@ -77,11 +77,7 @@
         if state_machine_file is None:
             state_machine_file = self.get_config('state_machine', default='simple_state_table')
 
-<<<<<<< HEAD
-        self.logger.info(f'Making POCS a PanStateMachine')
-=======
         self.logger.info(f'Making a POCS state machine from {state_machine_file}')
->>>>>>> 59332576
         PanStateMachine.__init__(self, state_machine_file, **kwargs)
 
         # Add observatory object, which does the bulk of the work
@@ -231,11 +227,7 @@
         """
         if self.connected:
             self.say("I'm powering down")
-<<<<<<< HEAD
-            self.logger.info(f"Shutting down {self.name}, please be patient and allow for exit.")
-=======
             self.logger.info(f'Shutting down {self.name}, please be patient and allow for exit.')
->>>>>>> 59332576
 
             if not self.observatory.close_dome():
                 self.logger.critical('Unable to close dome!')
@@ -389,10 +381,7 @@
             record = self.db.get_current('weather')
             if record is None:
                 return False
-<<<<<<< HEAD
-=======
-
->>>>>>> 59332576
+
             is_safe = record['data'].get('safe', False)
 
             timestamp = record['date'].replace(tzinfo=None)  # current_time is timezone naive
@@ -457,15 +446,9 @@
         try:
             record = self.db.get_current('power')
             if record is None:
-<<<<<<< HEAD
-                raise KeyError('power')
-
-            # Some control boards have this as `main`, some as `mains`.
-=======
                 self.logger.warning(f'No mains "power" reading found in database.')
 
             # Legacy control boards have `main`.
->>>>>>> 59332576
             has_power = False  # Assume not
             for power_key in ['main', 'mains']:
                 with suppress(KeyError):
@@ -667,11 +650,7 @@
                 msg_obj = q.get_nowait()
                 call_method = msg_obj.get('message', '')
                 # Lookup and call the method
-<<<<<<< HEAD
-                self.logger.critical('Message received: {} {}'.format(queue_type, call_method))
-=======
                 self.logger.critical(f'Message received: {queue_type} {call_method}')
->>>>>>> 59332576
                 cmd_dispatch[queue_type][call_method]()
             except queue.Empty:
                 break

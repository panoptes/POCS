--- conflicted
+++ resolved
@@ -166,49 +166,6 @@
             self._msg_publisher.send_message(channel, msg)
 
     def check_messages(self):
-<<<<<<< HEAD
-        if self.has_messaging:
-            try:
-            
-                if not self._cmd_queue.empty():
-                
-                    msg_obj = self._cmd_queue.get_nowait()
-                    
-                    if msg_obj['message'] == 'park':
-                        self.logger.info('Park interrupt received')
-                        self.park()
-                        self._interrupted = True
-                        
-                    if msg_obj['message'] == 'shutdown':
-                        self.logger.info('Shutdown command received')
-                        self._interrupted = True
-                        self.power_down()
-                        
-                if not self._sched_queue.empty():
-                
-                    sch_msg_obj = self._sched_queue.get_nowait()
-                    
-                    if sch_msg_obj['message'] == 'add_observation':
-                        for target in sch_msg_obj['targets']:
-                            self.observatory.scheduler.add_observation(target)
-                            self._interrupted = True
-                            self.force_reschedule = True
-                            self.logger.info('Recieving new target: ' + target['name'])
-                    if sch_msg_obj['message'] == 'remove_observation':
-                        for target in sch_msg_obj['targets']:
-                            try:
-                                self.observatory.scheduler.remove_observation(target)
-                                self._interrupted = True
-                                self.force_reschedule = True
-                                self.logger.info('Removing target: ' + target['name'])
-                            except:
-                                pass
-                                
-            except queue.Empty:
-                pass
-            except KeyError as e:
-                self.logger.warning("Problem checking messages: {}".format(e))
-=======
         """ Check messages for the system
 
         If `self.has_messaging` is True then there is a separate process runing
@@ -220,7 +177,6 @@
         if self.has_messaging:
             self._check_messages('command', self._cmd_queue)
             self._check_messages('schedule', self._sched_queue)
->>>>>>> cd3ca7bb
 
     def power_down(self):
         """Actions to be performed upon shutdown
@@ -437,7 +393,10 @@
                 'park': self._interrupt_and_park,
                 'shutdown': self._interrupt_and_shutdown,
             },
-            'schedule': {}
+            'schedule': {
+                'add': self._add_observation,
+                'remove': self._remove_observation,
+            }
         }
 
         while True:
@@ -446,7 +405,7 @@
                 call_method = msg_obj.get('message', '')
                 # Lookup and call the method
                 self.logger.info('Message received: {} {}'.format(queue_type, call_method))
-                cmd_dispatch[queue_type][call_method]()
+                cmd_dispatch[queue_type][call_method](msg_obj)
             except queue.Empty:
                 break
             except KeyError:
@@ -456,16 +415,35 @@
             else:
                 break
 
-    def _interrupt_and_park(self):
+    def _interrupt_and_park(self, *arg):
         self.logger.info('Park interrupt received')
         self._interrupted = True
         self.park()
 
-    def _interrupt_and_shutdown(self):
+    def _interrupt_and_shutdown(self, *arg):
         self.logger.warning('Shutdown command received')
         self._interrupted = True
         self.power_down()
 
+    def _add_observation(self, sch_msg_obj):
+
+        for target in sch_msg_obj['targets']:
+            self.observatory.scheduler.add_observation(target)
+            self._interrupted = True
+            self.force_reschedule = True
+            self.logger.info('Recieving new target: ' + target['name'])
+
+    def _remove_observation(self, sch_msg_obj):
+
+        for target in sch_msg_obj['targets']:
+            try:
+                self.observatory.scheduler.remove_observation(target)
+                self._interrupted = True
+                self.force_reschedule = True
+                self.logger.info('Removing target: ' + target['name'])
+            except:
+                pass
+
     def _setup_messaging(self):
 
         cmd_port = self.config['messaging']['cmd_port']
@@ -482,21 +460,12 @@
 
         self._do_cmd_check = True
         self._cmd_queue = Queue()
-<<<<<<< HEAD
-        
-=======
->>>>>>> cd3ca7bb
         self._sched_queue = Queue()
 
         self._msg_publisher = PanMessaging.create_publisher(msg_port)
 
-<<<<<<< HEAD
         def check_message_loop(cmd_queue, sched_queue):
             cmd_subscriber = PanMessaging('subscriber', cmd_port + 1)
-=======
-        def check_message_loop(cmd_queue):
-            cmd_subscriber = PanMessaging.create_subscriber(cmd_port + 1)
->>>>>>> cd3ca7bb
 
             poller = zmq.Poller()
             poller.register(cmd_subscriber.socket, zmq.POLLIN)

--- conflicted
+++ resolved
@@ -323,14 +323,9 @@
 
     def slew_to_target(self):
         """ Slews to the current _target_coordinates
-<<<<<<< HEAD
-=======
-
         Args:
             on_finish(method):  A callback method to be executed when mount has
             arrived at destination
-
->>>>>>> a8bc7cee
         Returns:
             bool: indicating success
         """
@@ -449,22 +444,18 @@
 
     def query(self, cmd, params=None):
         """ Sends a query to TheSkyX and returns response.
-
         Performs a send and then returns response. Will do a translate on cmd first. This should
         be the major serial utility for commands. Accepts an additional args that is passed
         along with the command. Checks for and only accepts one args param.
-
         Args:
             cmd (str): A command to send to the mount. This should be one of the commands listed in the mount
                 commands yaml file.
             *args: Parameters to be sent with command if required.
-
         Examples:
             >>> mount.query('set_local_time', '101503')  #doctest: +SKIP
             '1'
             >>> mount.query('get_local_time')            #doctest: +SKIP
             '101503'
-
         Returns:
             bool: indicating success
         """
